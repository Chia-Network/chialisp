[package]
name = "clvm_tools_wasm"
version = "0.1.44"
edition = "2018"
authors = ["Art Yerkes <art.yerkes@gmail.com>"]
description = "tools for working with chialisp language; compiler, repl, python and wasm bindings"
homepage = "https://prozacchiwawa.github.io/clvm_tools_rs/"
readme = "README.md"
repository = "https://github.com/Chia-Network/clvm_tools_rs"
license = "MIT"
keywords = ["chia", "chialisp", "clvm"]
categories = ["command-line-utilities"]

[lib]
name = "clvm_tools_wasm"
crate-type = ["cdylib"]
path = "src/mod.rs"

[dependencies]
clvm_tools_rs = { path= "..", features = [] }
<<<<<<< HEAD
clvmr = { version = "0.3.2", features = ["pre-eval"] }
=======
clvmr = { version = "0.8.0", features = ["pre-eval"] }
>>>>>>> 4a070f29
wasm-bindgen = "=0.2.92"
wasm-bindgen-test = "=0.3.25"
js-sys = "0.3.60"
num-bigint = "0.4.0"
num-traits = "0.2.15"<|MERGE_RESOLUTION|>--- conflicted
+++ resolved
@@ -18,11 +18,7 @@
 
 [dependencies]
 clvm_tools_rs = { path= "..", features = [] }
-<<<<<<< HEAD
-clvmr = { version = "0.3.2", features = ["pre-eval"] }
-=======
 clvmr = { version = "0.8.0", features = ["pre-eval"] }
->>>>>>> 4a070f29
 wasm-bindgen = "=0.2.92"
 wasm-bindgen-test = "=0.3.25"
 js-sys = "0.3.60"
