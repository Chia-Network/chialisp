use js_sys::JSON::stringify;
use js_sys::{Array, BigInt, Object, Reflect, Uint8Array};
use wasm_bindgen::JsCast;

use num_bigint::ToBigInt;

use std::borrow::Borrow;
use std::collections::HashMap;
use std::convert::TryFrom;
use std::rc::Rc;
use std::str::FromStr;

use clvm_tools_rs::classic::clvm::__type_compatibility__::{bi_zero, Bytes, BytesFromType};
use clvm_tools_rs::compiler::sexp::SExp;
use clvm_tools_rs::compiler::srcloc::{Srcloc, Until};
use clvm_tools_rs::util::Number;

use wasm_bindgen::prelude::*;

use crate::api::t;
use crate::objects::{find_cached_sexp, js_cache_value_from_js};

pub fn array_to_value(v: Array) -> JsValue {
    let jref: &JsValue = v.as_ref();
    jref.clone()
}

pub fn object_to_value(v: &Object) -> JsValue {
    let jref: &JsValue = v.as_ref();
    jref.clone()
}

pub fn js_pair(a: JsValue, b: JsValue) -> JsValue {
    let pair_array = Array::new();
    pair_array.set(0, a);
    pair_array.set(1, b);
    array_to_value(pair_array)
}

pub fn js_object_from_sexp(v: Rc<SExp>) -> Result<JsValue, JsValue> {
    match v.borrow() {
        SExp::Nil(_) => Ok(JsValue::null()),
        SExp::Integer(_, i) => Ok(JsValue::bigint_from_str(&i.to_string())),
        SExp::QuotedString(_, _, q) => Ok(JsValue::from_str(
            &Bytes::new(Some(BytesFromType::Raw(q.clone()))).decode(),
        )),
        SExp::Atom(_, q) => Ok(JsValue::from_str(
            &Bytes::new(Some(BytesFromType::Raw(q.clone()))).decode(),
        )),
        SExp::Cons(_, a, b) => {
            if let Some(lst) = v.proper_list() {
                let array = Array::new();
                for (i, _) in lst.iter().enumerate() {
                    array.set(
                        i as u32,
                        js_object_from_sexp(Rc::new(lst[i].clone())).unwrap_or_else(|e| e),
                    );
                }
                Ok(array_to_value(array))
            } else {
                t(
                    &js_object_from_sexp(a.clone())?,
                    &js_object_from_sexp(b.clone())?,
                )
            }
        }
    }
}

pub fn get_property(o: &Object, name: &str) -> Option<JsValue> {
    Object::try_from(&Object::get_own_property_descriptor(
        o,
        &JsValue::from_str(name),
    ))
    .and_then(|desc_obj| match Object::try_from(desc_obj) {
        Some(o) => {
            for pj in Object::entries(o).values() {
                let pair = Array::from(&pj.unwrap());
                let propname = pair.get(0).as_string();
                if propname == Some("value".to_string()) {
                    return Some(pair.get(1));
                }
            }
            None
        }
        _ => None,
    })
}

fn location_lc_pair(o: &Object) -> Option<(usize, usize)> {
    get_property(o, "line").and_then(|l| l.as_f64()).map(|l| {
        (
            l as usize,
            get_property(o, "col")
                .and_then(|c| c.as_f64())
                .map(|c| c as usize)
                .unwrap_or_else(|| 0),
        )
    })
}

fn location(o: &Object) -> Option<Srcloc> {
    Object::try_from(o)
        .and_then(|lo| get_property(lo, "file").and_then(|f| f.as_string()))
        .and_then(|f| location_lc_pair(o).map(|(l, c)| (f, l, c)))
        .map(|(f, l, c)| Srcloc {
            file: Rc::new(f),
            line: l,
            col: c,
            until: get_property(o, "until")
                .and_then(|lo| Object::try_from(&lo).cloned())
                .and_then(|lo| location_lc_pair(&lo))
                .map(|(ll, lc)| Until { line: ll, col: lc }),
        })
}

pub fn detect_serializable(loc: &Srcloc, v: &JsValue) -> Option<Rc<SExp>> {
    let serialize_key = JsValue::from_str("serialize");
    js_sys::Reflect::get(v, &serialize_key)
        .ok()
        .and_then(|serialize| {
            Reflect::apply(serialize.unchecked_ref(), v, &js_sys::Array::new())
                .ok()
                .and_then(|array| {
                    Array::try_from(array).ok().and_then(|array| {
                        let mut bytes_array: Vec<u8> = vec![];
                        for item in array.iter() {
                            if let Some(n) = item.as_f64() {
                                if !(0.0..=255.0).contains(&n) {
                                    return None;
                                }
                                bytes_array.push(n as u8);
                            } else {
                                return None;
                            }
                        }

                        Some(Rc::new(SExp::QuotedString(loc.clone(), b'x', bytes_array)))
                    })
                })
        })
}

pub fn detect_convertible(v: &JsValue) -> Result<Rc<SExp>, JsValue> {
    let convert_key = JsValue::from_str("to_program");
    let to_program = js_sys::Reflect::get(v, &convert_key)?;
    let call_args = js_sys::Array::new();
    call_args.push(v);
    let call_result = Reflect::apply(to_program.unchecked_ref(), v, &call_args)?;
    let cacheval = js_cache_value_from_js(&call_result)?;
    let cached = find_cached_sexp(cacheval.entry, &cacheval.content)?;
    Ok(cached.modern.clone())
}

pub fn sexp_from_js_object(sstart: Srcloc, v: &JsValue) -> Option<Rc<SExp>> {
    // Already converted value.
    if let Ok(res) = js_cache_value_from_js(v) {
        find_cached_sexp(res.entry, &res.content)
            .map(|result| result.modern.clone())
            .ok()
    } else if v.is_bigint() {
        BigInt::new(v)
            .ok()
            .and_then(|v| v.to_string(10).ok())
            .and_then(|v| v.as_string())
            .and_then(|v| v.parse::<Number>().ok())
            .map(|x| Rc::new(SExp::Integer(sstart.clone(), x)))
    } else if let Some(fval) = v.as_f64() {
        (fval as i64)
            .to_bigint()
<<<<<<< HEAD
            .map(|x| if x == bi_zero() {
                Rc::new(SExp::Nil(sstart.clone()))
            } else {
                Rc::new(SExp::Integer(sstart.clone(), x))
            })
=======
            .map(|x| Rc::new(SExp::Integer(sstart.clone(), x)))
>>>>>>> 575699af
    } else if let Some(g1_bytes) = detect_serializable(&sstart, v) {
        Some(g1_bytes)
    } else if let Ok(converted) = detect_convertible(v) {
        Some(converted)
    } else if Array::is_array(v) {
        let a = Array::from(v);
        let mut result_value = Rc::new(SExp::Nil(Srcloc::start("*js*")));
        for i_rev in 0..a.length() {
            let i = a.length() - i_rev - 1;
            if let Some(nv) = sexp_from_js_object(sstart.clone(), &a.get(i)) {
                result_value = Rc::new(SExp::Cons(nv.loc(), nv, result_value));
            }
        }
        Some(result_value)
    } else {
        Object::try_from(v)
            .map(|o| {
                let loc = get_property(o, "location")
                    .and_then(|o| Object::try_from(&o).cloned())
                    .and_then(|o| location(&o))
                    .unwrap_or_else(|| sstart.clone());
                if Uint8Array::instanceof(v) {
                    // Explicitly handle uint8array conversion.
                    let as_uint8array = Uint8Array::unchecked_from_js(v.clone());
                    return Some(Rc::new(SExp::Atom(loc, as_uint8array.to_vec())));
                }
                get_property(o, "pair")
                    .and_then(|p| {
                        let pa = Array::from(&p);
                        sexp_from_js_object(sstart.clone(), &pa.get(0)).map(|a| (pa, a))
                    })
                    .and_then(|(pa, a)| {
                        sexp_from_js_object(sstart.clone(), &pa.get(1))
                            .map(|b| Rc::new(SExp::Cons(loc, a, b)))
                    })
            })
            .unwrap_or_else(|| {
                v.as_string()
                    .map(|s| Some(Rc::new(SExp::Atom(sstart.clone(), s.as_bytes().to_vec()))))
                    .unwrap_or_else(|| {
                        stringify(v)
                            .ok()
                            .and_then(|v| v.as_string())
                            .and_then(|v| Number::from_str(&v).ok())
                            .map(|n| Rc::new(SExp::Integer(sstart.clone(), n)))
                    })
            })
    }
}

pub fn btreemap_to_object<'a>(iter: impl Iterator<Item = (&'a String, &'a String)>) -> JsValue {
    let entries = Array::new();
    for pv in iter {
        let pair = Array::new();
        pair.set(0, JsValue::from_str(pv.0));
        pair.set(1, JsValue::from_str(pv.1));
        let pair_ref: &JsValue = pair.as_ref();
        entries.set(entries.length(), pair_ref.clone());
    }
    object_to_value(Object::from_entries(&entries).as_ref().unwrap())
}

pub fn read_string_to_string_map(
    symbols: &js_sys::Object,
) -> Result<HashMap<String, String>, String> {
    let mut result = HashMap::new();
    for ent in js_sys::Object::keys(symbols).values() {
        let key = ent.unwrap().as_string().unwrap();
        match get_property(symbols, &key).unwrap().as_string() {
            Some(val) => {
                result.insert(key, val);
            }
            _ => {
                return Err(format!("key {} wasn't string", key));
            }
        }
    }
    Ok(result)
}<|MERGE_RESOLUTION|>--- conflicted
+++ resolved
@@ -168,15 +168,11 @@
     } else if let Some(fval) = v.as_f64() {
         (fval as i64)
             .to_bigint()
-<<<<<<< HEAD
             .map(|x| if x == bi_zero() {
                 Rc::new(SExp::Nil(sstart.clone()))
             } else {
                 Rc::new(SExp::Integer(sstart.clone(), x))
             })
-=======
-            .map(|x| Rc::new(SExp::Integer(sstart.clone(), x)))
->>>>>>> 575699af
     } else if let Some(g1_bytes) = detect_serializable(&sstart, v) {
         Some(g1_bytes)
     } else if let Ok(converted) = detect_convertible(v) {
