--- conflicted
+++ resolved
@@ -1,5 +1,5 @@
 use js_sys;
-use js_sys::{Array, Function, JsString, Reflect};
+use js_sys::{Array, JsString, Reflect};
 use num_traits::cast::ToPrimitive;
 use std::borrow::Borrow;
 use std::cell::{RefCell, RefMut};
@@ -22,7 +22,6 @@
 use clvmr::Allocator;
 
 use crate::api::{create_clvm_runner_err, get_next_id};
-use crate::dialect::JsEnrichedCLVM;
 use crate::jsval::{js_object_from_sexp, sexp_from_js_object};
 
 const DEFAULT_CACHE_ENTRIES: usize = 1024;
@@ -625,7 +624,7 @@
     }
 
     #[wasm_bindgen]
-    pub fn run_internal(obj: &JsValue, args: &JsValue, options: &JsValue) -> Result<JsValue, JsValue> {
+    pub fn run_internal(obj: &JsValue, args: &JsValue) -> Result<JsValue, JsValue> {
         let progval = js_cache_value_from_js(obj)?;
         let prog_cache = find_cached_sexp(progval.entry, &progval.content)?;
 
@@ -643,73 +642,7 @@
                 let err: JsValue = JsString::from("error converting args").into();
                 err
             })?;
-<<<<<<< HEAD
-
-<<<<<<< HEAD
-        let operators_val = JsValue::from_str("operators");
-        let runner: Rc<dyn TRunProgram> =
-            if let Ok(ops) = Reflect::get(&options, &operators_val) {
-                let mut operator_map = HashMap::new();
-                let keys = Reflect::own_keys(&ops)?;
-                for k in keys.iter() {
-                    if let (Ok(fun), Some(k_str)) = (Reflect::get(&ops, &k), JsValue::as_string(&k)) {
-                        let function: &Function = fun.unchecked_ref();
-                        operator_map.insert(k_str.as_bytes().to_vec(), function.clone());
-                    }
-                }
-
-                Rc::new(JsEnrichedCLVM::new(Srcloc::start("*run*"), operator_map))
-            } else {
-                Rc::new(DefaultProgramRunner::default())
-            };
-
-        let clvm_to_modern_err = |_| {
-            let err: JsValue = JsString::from("error converting result").into();
-            err
-        };
-
-        let run_result =
-            match runner.run_program(
-                &mut allocator,
-                prog_classic,
-                arg_classic,
-                None
-            ) {
-                Ok(res) => res,
-                Err(e) => {
-                    let err_str: &str = &e.1;
-                    let err: JsValue = JsString::from(err_str).into();
-                    let err_atom =
-                        if let Ok(atom) = allocator.new_atom(err_str.as_bytes()) {
-                            atom
-                        } else {
-                            return Err(err);
-                        };
-                    let err_cons =
-                        if let Ok(cons) = allocator.new_pair(e.0, err_atom) {
-                            cons
-                        } else {
-                            return Err(err);
-                        };
-                    let modern_err = convert_from_clvm_rs(
-                        &mut allocator,
-                        get_srcloc(),
-                        err_cons
-                    ).map_err(clvm_to_modern_err)?;
-                    return Err(convert_to_program(modern_err)?);
-                }
-            };
-
-        let modern_result = convert_from_clvm_rs(
-            &mut allocator,
-            get_srcloc(),
-            run_result.1
-        ).map_err(clvm_to_modern_err)?;
-        let result_object = convert_to_program(modern_result)?;
-=======
-=======
-
->>>>>>> 39a04179
+
         let runner = DefaultProgramRunner::default();
         let run_result = runner
             .run_program(&mut allocator, prog_classic, arg_classic, None)
@@ -726,7 +659,6 @@
         let result_id = get_next_id();
         let new_cached_result = create_cached_sexp(result_id, modern_result)?;
         let result_object = finish_new_object(result_id, &new_cached_result)?;
->>>>>>> chia/main
         let cost_and_result_array = Array::new();
         cost_and_result_array.push(&JsValue::from_f64(run_result.0 as f64));
         cost_and_result_array.push(&result_object);
