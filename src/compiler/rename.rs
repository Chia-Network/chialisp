use std::borrow::Borrow;
use std::collections::HashMap;
use std::rc::Rc;

use crate::compiler::comptypes::{
<<<<<<< HEAD
    Binding, BindingPattern, BodyForm, CompileForm, DefconstData, DefmacData, DefunData,
    HelperForm, LetData, LetFormKind,
=======
    Binding, BodyForm, CompileForm, DefconstData, DefmacData, DefunData, HelperForm, LambdaData,
    LetData, LetFormKind,
>>>>>>> dcfb1702
};
use crate::compiler::gensym::gensym;
use crate::compiler::sexp::SExp;

/// Rename in a qq form.  This searches for (unquote ...) forms inside and performs
/// rename inside them, leaving the rest of the qq form as is.
fn rename_in_qq(namemap: &HashMap<Vec<u8>, Vec<u8>>, body: Rc<SExp>) -> Rc<SExp> {
    body.proper_list()
        .and_then(|x| {
            if let [SExp::Atom(_, q), body] = &x[..] {
                if q == b"unquote" {
                    return Some(rename_in_cons(namemap, Rc::new(body.clone()), true));
                }
            }

            None
        })
        .unwrap_or_else(|| match body.borrow() {
            SExp::Cons(l, x, y) => {
                let l_renamed = rename_in_qq(namemap, x.clone());
                let r_renamed = rename_in_qq(namemap, y.clone());
                Rc::new(SExp::Cons(l.clone(), l_renamed, r_renamed))
            }
            _ => body,
        })
}

/* Given a cons cell, rename occurrences of oldname to newname */
fn rename_in_cons(
    namemap: &HashMap<Vec<u8>, Vec<u8>>,
    body: Rc<SExp>,
    qq_handling: bool,
) -> Rc<SExp> {
    match body.borrow() {
        SExp::Atom(l, name) => match namemap.get(name) {
            Some(v) => Rc::new(SExp::Atom(l.clone(), v.to_vec())),
            None => body,
        },
        SExp::Cons(l, f, r) => {
            if let SExp::Atom(la, q) = f.borrow() {
                if q == b"q" {
                    return Rc::new(SExp::Cons(
                        l.clone(),
                        Rc::new(SExp::Atom(la.clone(), "q".as_bytes().to_vec())),
                        r.clone(),
                    ));
                } else if *q == "quote".as_bytes().to_vec() {
                    return r
                        .proper_list()
                        .map(|x| match &x[..] {
                            [v] => Rc::new(SExp::Cons(
                                l.clone(),
                                Rc::new(SExp::atom_from_string(la.clone(), "quote")),
                                Rc::new(SExp::Cons(
                                    v.loc(),
                                    Rc::new(v.clone()),
                                    Rc::new(SExp::Nil(v.loc())),
                                )),
                            )),
                            _ => body.clone(),
                        })
                        .unwrap_or_else(|| body.clone());
                } else if *q == "qq".as_bytes().to_vec() && qq_handling {
                    return r
                        .proper_list()
                        .map(|x| match &x[..] {
                            [qqexpr] => rename_in_qq(namemap, Rc::new(qqexpr.clone())),
                            _ => body.clone(),
                        })
                        .unwrap_or_else(|| body.clone());
                }
            }

            Rc::new(SExp::Cons(
                l.clone(),
                rename_in_cons(namemap, f.clone(), qq_handling),
                rename_in_cons(namemap, r.clone(), qq_handling),
            ))
        }
        _ => body.clone(),
    }
}

/* Returns a list of pairs containing the old and new atom names */
fn invent_new_names_sexp(body: Rc<SExp>) -> Vec<(Vec<u8>, Vec<u8>)> {
    match body.borrow() {
        SExp::Atom(_, name) => {
            if name != &[b'@'] {
                vec![(name.to_vec(), gensym(name.to_vec()))]
            } else {
                vec![]
            }
        }
        SExp::Cons(_, head, tail) => {
            let mut head_list = invent_new_names_sexp(head.clone());
            let mut tail_list = invent_new_names_sexp(tail.clone());
            head_list.append(&mut tail_list);
            head_list
        }
        _ => {
            vec![]
        }
    }
}

#[derive(Debug, Clone)]
struct InnerRenameList {
    bindings: HashMap<Vec<u8>, Vec<u8>>,
    from_wing: Binding,
}

fn make_binding_unique(b: &Binding) -> InnerRenameList {
    match b.pattern.borrow() {
        BindingPattern::Name(name) => {
            let mut single_name_map = HashMap::new();
            let new_name = gensym(name.clone());
            single_name_map.insert(name.to_vec(), new_name.clone());
            InnerRenameList {
                bindings: single_name_map,
                from_wing: Binding {
                    loc: b.loc.clone(),
                    nl: b.nl.clone(),
                    pattern: BindingPattern::Name(new_name),
                    body: b.body.clone(),
                },
            }
        }
        BindingPattern::Complex(pat) => {
            let new_names_vec = invent_new_names_sexp(pat.clone());
            let mut new_names = HashMap::new();

            for (n, v) in new_names_vec.iter() {
                new_names.insert(n.clone(), v.clone());
            }

            let renamed_pattern = rename_in_cons(&new_names, pat.clone(), false);
            InnerRenameList {
                bindings: new_names,
                from_wing: Binding {
                    loc: b.loc.clone(),
                    nl: b.nl.clone(),
                    pattern: BindingPattern::Complex(renamed_pattern),
                    body: b.body.clone(),
                },
            }
        }
    }
}

fn rename_in_bodyform(namemap: &HashMap<Vec<u8>, Vec<u8>>, b: Rc<BodyForm>) -> BodyForm {
    match b.borrow() {
        BodyForm::Let(kind, letdata) => {
            let new_bindings = letdata
                .bindings
                .iter()
                .map(|b| {
                    Rc::new(Binding {
                        loc: b.loc(),
                        nl: b.nl.clone(),
                        pattern: b.pattern.clone(),
                        body: Rc::new(rename_in_bodyform(namemap, b.body.clone())),
                    })
                })
                .collect();
            let new_body = rename_in_bodyform(namemap, letdata.body.clone());
            BodyForm::Let(
                kind.clone(),
                Box::new(LetData {
                    bindings: new_bindings,
                    body: Rc::new(new_body),
                    ..*letdata.clone()
                }),
            )
        }

        BodyForm::Quoted(atom) => match atom.borrow() {
            SExp::Atom(l, n) => match namemap.get(n) {
                Some(named) => BodyForm::Quoted(SExp::Atom(l.clone(), named.to_vec())),
                None => BodyForm::Quoted(atom.clone()),
            },
            _ => BodyForm::Quoted(atom.clone()),
        },

        BodyForm::Value(atom) => match atom.borrow() {
            SExp::Atom(l, n) => match namemap.get(n) {
                Some(named) => BodyForm::Value(SExp::Atom(l.clone(), named.to_vec())),
                None => BodyForm::Value(atom.clone()),
            },
            _ => BodyForm::Value(atom.clone()),
        },

        BodyForm::Call(l, vs) => {
            let new_vs = vs
                .iter()
                .map(|x| Rc::new(rename_in_bodyform(namemap, x.clone())))
                .collect();
            BodyForm::Call(l.clone(), new_vs)
        }

        BodyForm::Mod(l, prog) => BodyForm::Mod(l.clone(), prog.clone()),
        BodyForm::Lambda(ldata) => {
            let renamed_capture_inputs =
                Rc::new(rename_in_bodyform(namemap, ldata.captures.clone()));
            let renamed_capture_outputs = rename_in_cons(namemap, ldata.capture_args.clone());
            let renamed_body = rename_in_bodyform(namemap, ldata.body.clone());
            BodyForm::Lambda(LambdaData {
                captures: renamed_capture_inputs,
                capture_args: renamed_capture_outputs,
                body: Rc::new(renamed_body),
                ..ldata.clone()
            })
        }
    }
}

pub fn desugar_sequential_let_bindings(
    bindings: &[Rc<Binding>],
    body: &BodyForm,
    n: usize, // Zero is for post-termination
) -> BodyForm {
    if n == 0 {
        body.clone()
    } else {
        let want_binding = bindings[n - 1].clone();
        desugar_sequential_let_bindings(
            bindings,
            &BodyForm::Let(
                LetFormKind::Parallel,
                Box::new(LetData {
                    loc: want_binding.loc(),
                    kw: None,
                    bindings: vec![want_binding],
                    inline_hint: None,
                    body: Rc::new(body.clone()),
                }),
            ),
            n - 1,
        )
    }
}

fn rename_args_bodyform(b: &BodyForm) -> BodyForm {
    match b.borrow() {
        BodyForm::Let(LetFormKind::Sequential, letdata) => {
            // Renaming a sequential let is exactly as if the bindings were
            // nested in separate parallel lets.
            rename_args_bodyform(&desugar_sequential_let_bindings(
                &letdata.bindings,
                letdata.body.borrow(),
                letdata.bindings.len(),
            ))
        }

        BodyForm::Let(LetFormKind::Parallel, letdata) => {
            let renames: Vec<InnerRenameList> = letdata
                .bindings
                .iter()
                .map(|x| make_binding_unique(x.borrow()))
                .collect();
            let new_renamed_bindings: Vec<Rc<Binding>> = renames
                .iter()
                .map(|ir| Rc::new(ir.from_wing.clone()))
                .collect();
            let mut local_namemap = HashMap::new();
            for ir in renames.iter() {
                for (oldname, binding_name) in ir.bindings.iter() {
                    local_namemap.insert(oldname.to_vec(), binding_name.clone());
                }
            }
            let new_bindings = new_renamed_bindings
                .iter()
                .map(|x| {
                    Rc::new(Binding {
                        loc: x.loc.clone(),
                        nl: x.nl.clone(),
                        pattern: x.pattern.clone(),
                        body: Rc::new(rename_args_bodyform(&x.body)),
                    })
                })
                .collect();
            let locally_renamed_body = rename_in_bodyform(&local_namemap, letdata.body.clone());
            BodyForm::Let(
                LetFormKind::Parallel,
                Box::new(LetData {
                    bindings: new_bindings,
                    body: Rc::new(locally_renamed_body),
                    ..*letdata.clone()
                }),
            )
        }

        BodyForm::Quoted(e) => BodyForm::Quoted(e.clone()),
        BodyForm::Value(v) => BodyForm::Value(v.clone()),

        BodyForm::Call(l, vs) => {
            let new_vs = vs
                .iter()
                .map(|a| Rc::new(rename_args_bodyform(a)))
                .collect();
            BodyForm::Call(l.clone(), new_vs)
        }
        BodyForm::Mod(l, program) => BodyForm::Mod(l.clone(), program.clone()),
        BodyForm::Lambda(ldata) => BodyForm::Lambda(ldata.clone()),
    }
}

fn rename_in_helperform(namemap: &HashMap<Vec<u8>, Vec<u8>>, h: &HelperForm) -> HelperForm {
    match h {
        HelperForm::Defconstant(defc) => HelperForm::Defconstant(DefconstData {
            loc: defc.loc.clone(),
            kind: defc.kind.clone(),
            name: defc.name.to_vec(),
            nl: defc.nl.clone(),
            kw: defc.kw.clone(),
            body: Rc::new(rename_in_bodyform(namemap, defc.body.clone())),
        }),
        HelperForm::Defmacro(mac) => HelperForm::Defmacro(DefmacData {
            loc: mac.loc.clone(),
            kw: mac.kw.clone(),
            nl: mac.nl.clone(),
            name: mac.name.to_vec(),
            args: mac.args.clone(),
            program: Rc::new(rename_in_compileform(namemap, mac.program.clone())),
        }),
        HelperForm::Defun(inline, defun) => HelperForm::Defun(
            *inline,
            DefunData {
                loc: defun.loc.clone(),
                kw: defun.kw.clone(),
                nl: defun.nl.clone(),
                name: defun.name.to_vec(),
                orig_args: defun.orig_args.clone(),
                args: defun.args.clone(),
                body: Rc::new(rename_in_bodyform(namemap, defun.body.clone())),
            },
        ),
    }
}

fn rename_args_helperform(h: &HelperForm) -> HelperForm {
    match h {
        HelperForm::Defconstant(defc) => HelperForm::Defconstant(DefconstData {
            loc: defc.loc.clone(),
            kind: defc.kind.clone(),
            nl: defc.nl.clone(),
            kw: defc.kw.clone(),
            name: defc.name.clone(),
            body: Rc::new(rename_args_bodyform(defc.body.borrow())),
        }),
        HelperForm::Defmacro(mac) => {
            let mut new_names: HashMap<Vec<u8>, Vec<u8>> = HashMap::new();
            for x in invent_new_names_sexp(mac.args.clone()).iter() {
                new_names.insert(x.0.clone(), x.1.clone());
            }
            let mut local_namemap = HashMap::new();
            for x in new_names.iter() {
                local_namemap.insert(x.0.to_vec(), x.1.to_vec());
            }
            let local_renamed_arg = rename_in_cons(&local_namemap, mac.args.clone(), true);
            let local_renamed_body = rename_args_compileform(mac.program.borrow());
            HelperForm::Defmacro(DefmacData {
                loc: mac.loc.clone(),
                kw: mac.kw.clone(),
                nl: mac.nl.clone(),
                name: mac.name.clone(),
                args: local_renamed_arg,
                program: Rc::new(rename_in_compileform(
                    &local_namemap,
                    Rc::new(local_renamed_body),
                )),
            })
        }
        HelperForm::Defun(inline, defun) => {
            let new_names = invent_new_names_sexp(defun.args.clone());
            let mut local_namemap = HashMap::new();
            for x in new_names.iter() {
                local_namemap.insert(x.0.clone(), x.1.clone());
            }
            let local_renamed_arg = rename_in_cons(&local_namemap, defun.args.clone(), true);
            let local_renamed_body = rename_args_bodyform(defun.body.borrow());
            let renamed_bodyform = rename_in_bodyform(&local_namemap, Rc::new(local_renamed_body));
            HelperForm::Defun(
                *inline,
                DefunData {
                    loc: defun.loc.clone(),
                    nl: defun.nl.clone(),
                    kw: defun.kw.clone(),
                    name: defun.name.clone(),
                    orig_args: defun.orig_args.clone(),
                    args: local_renamed_arg,
                    body: Rc::new(renamed_bodyform),
                },
            )
        }
    }
}

fn rename_in_compileform(namemap: &HashMap<Vec<u8>, Vec<u8>>, c: Rc<CompileForm>) -> CompileForm {
    CompileForm {
        loc: c.loc.clone(),
        args: c.args.clone(),
        include_forms: c.include_forms.clone(),
        helpers: c
            .helpers
            .iter()
            .map(|x| rename_in_helperform(namemap, x))
            .collect(),
        exp: Rc::new(rename_in_bodyform(namemap, c.exp.clone())),
    }
}

pub fn rename_children_compileform(c: &CompileForm) -> CompileForm {
    let local_renamed_helpers = c.helpers.iter().map(rename_args_helperform).collect();
    let local_renamed_body = rename_args_bodyform(c.exp.borrow());
    CompileForm {
        loc: c.loc.clone(),
        args: c.args.clone(),
        include_forms: c.include_forms.clone(),
        helpers: local_renamed_helpers,
        exp: Rc::new(local_renamed_body),
    }
}

pub fn rename_args_compileform(c: &CompileForm) -> CompileForm {
    let new_names = invent_new_names_sexp(c.args.clone());
    let mut local_namemap = HashMap::new();
    for x in new_names.iter() {
        local_namemap.insert(x.0.clone(), x.1.clone());
    }
    let local_renamed_arg = rename_in_cons(&local_namemap, c.args.clone(), true);
    let local_renamed_helpers: Vec<HelperForm> =
        c.helpers.iter().map(rename_args_helperform).collect();
    let local_renamed_body = rename_args_bodyform(c.exp.borrow());
    CompileForm {
        loc: c.loc(),
        args: local_renamed_arg,
        include_forms: c.include_forms.clone(),
        helpers: local_renamed_helpers
            .iter()
            .map(|x| rename_in_helperform(&local_namemap, x))
            .collect(),
        exp: Rc::new(rename_in_bodyform(
            &local_namemap,
            Rc::new(local_renamed_body),
        )),
    }
}<|MERGE_RESOLUTION|>--- conflicted
+++ resolved
@@ -3,13 +3,8 @@
 use std::rc::Rc;
 
 use crate::compiler::comptypes::{
-<<<<<<< HEAD
-    Binding, BindingPattern, BodyForm, CompileForm, DefconstData, DefmacData, DefunData,
-    HelperForm, LetData, LetFormKind,
-=======
-    Binding, BodyForm, CompileForm, DefconstData, DefmacData, DefunData, HelperForm, LambdaData,
+    Binding, BindingPattern, BodyForm, CompileForm, DefconstData, DefmacData, DefunData, HelperForm, LambdaData,
     LetData, LetFormKind,
->>>>>>> dcfb1702
 };
 use crate::compiler::gensym::gensym;
 use crate::compiler::sexp::SExp;
@@ -213,7 +208,7 @@
         BodyForm::Lambda(ldata) => {
             let renamed_capture_inputs =
                 Rc::new(rename_in_bodyform(namemap, ldata.captures.clone()));
-            let renamed_capture_outputs = rename_in_cons(namemap, ldata.capture_args.clone());
+            let renamed_capture_outputs = rename_in_cons(namemap, ldata.capture_args.clone(), false);
             let renamed_body = rename_in_bodyform(namemap, ldata.body.clone());
             BodyForm::Lambda(LambdaData {
                 captures: renamed_capture_inputs,
