--- conflicted
+++ resolved
@@ -240,13 +240,9 @@
                 },
                 vs,
             )?;
-<<<<<<< HEAD
-            // First element of call is the function, which is not renamed.
-=======
             // Ensure that we haven't renamed the 0th element of a call
             // They exist in a separate (global) namespace of callables
             // and aren't in the variable scope stack.
->>>>>>> da046ca6
             if !vs.is_empty() {
                 new_vs[0] = vs[0].clone();
             }
