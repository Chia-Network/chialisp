use std::borrow::Borrow;
use std::collections::HashMap;
use std::rc::Rc;

use crate::compiler::codegen::toposort_assign_bindings;
use crate::compiler::comptypes::{
    map_m, map_m_reverse, Binding, BindingPattern, BodyForm, CompileErr, CompileForm, DefconstData,
    DefmacData, DefunData, HelperForm, LetData, LetFormKind,
};
use crate::compiler::gensym::gensym;
use crate::compiler::sexp::SExp;
use crate::compiler::srcloc::Srcloc;
use crate::util::TopoSortItem;

/// Rename in a qq form.  This searches for (unquote ...) forms inside and performs
/// rename inside them, leaving the rest of the qq form as is.
fn rename_in_qq(namemap: &HashMap<Vec<u8>, Vec<u8>>, body: Rc<SExp>) -> Rc<SExp> {
    body.proper_list()
        .and_then(|x| {
            if let [SExp::Atom(_, q), body] = &x[..] {
                if q == b"unquote" {
                    return Some(rename_in_cons(namemap, Rc::new(body.clone()), true));
                }
            }

            None
        })
        .unwrap_or_else(|| match body.borrow() {
            SExp::Cons(l, x, y) => {
                let l_renamed = rename_in_qq(namemap, x.clone());
                let r_renamed = rename_in_qq(namemap, y.clone());
                Rc::new(SExp::Cons(l.clone(), l_renamed, r_renamed))
            }
            _ => body,
        })
}

/* Given a cons cell, rename occurrences of oldname to newname */
pub fn rename_in_cons(
    namemap: &HashMap<Vec<u8>, Vec<u8>>,
    body: Rc<SExp>,
    qq_handling: bool,
) -> Rc<SExp> {
    match body.borrow() {
        SExp::Atom(l, name) => match namemap.get(name) {
            Some(v) => Rc::new(SExp::Atom(l.clone(), v.to_vec())),
            None => body,
        },
        SExp::Cons(l, f, r) => {
            if let SExp::Atom(la, q) = f.borrow() {
                if q == b"q" {
                    return Rc::new(SExp::Cons(
                        l.clone(),
                        Rc::new(SExp::Atom(la.clone(), "q".as_bytes().to_vec())),
                        r.clone(),
                    ));
                } else if *q == "quote".as_bytes().to_vec() {
                    return r
                        .proper_list()
                        .map(|x| match &x[..] {
                            [v] => Rc::new(SExp::Cons(
                                l.clone(),
                                Rc::new(SExp::atom_from_string(la.clone(), "quote")),
                                Rc::new(SExp::Cons(
                                    v.loc(),
                                    Rc::new(v.clone()),
                                    Rc::new(SExp::Nil(v.loc())),
                                )),
                            )),
                            _ => body.clone(),
                        })
                        .unwrap_or_else(|| body.clone());
                } else if *q == "qq".as_bytes().to_vec() && qq_handling {
                    return r
                        .proper_list()
                        .map(|x| match &x[..] {
                            [qqexpr] => rename_in_qq(namemap, Rc::new(qqexpr.clone())),
                            _ => body.clone(),
                        })
                        .unwrap_or_else(|| body.clone());
                }
            }

            Rc::new(SExp::Cons(
                l.clone(),
                rename_in_cons(namemap, f.clone(), qq_handling),
                rename_in_cons(namemap, r.clone(), qq_handling),
            ))
        }
        _ => body.clone(),
    }
}

/* Returns a list of pairs containing the old and new atom names */
fn invent_new_names_sexp(body: Rc<SExp>) -> Vec<(Vec<u8>, Vec<u8>)> {
    match body.borrow() {
        SExp::Atom(_, name) => {
            if name != &[b'@'] {
                vec![(name.to_vec(), gensym(name.to_vec()))]
            } else {
                vec![]
            }
        }
        SExp::Cons(_, head, tail) => {
            let mut head_list = invent_new_names_sexp(head.clone());
            let mut tail_list = invent_new_names_sexp(tail.clone());
            head_list.append(&mut tail_list);
            head_list
        }
        _ => {
            vec![]
        }
    }
}

#[derive(Debug, Clone)]
struct InnerRenameList {
    bindings: HashMap<Vec<u8>, Vec<u8>>,
    from_wing: Binding,
}

fn make_binding_unique(b: &Binding) -> InnerRenameList {
    match &b.pattern {
        BindingPattern::Name(name) => {
            let mut single_name_map = HashMap::new();
            let new_name = gensym(name.clone());
            single_name_map.insert(name.to_vec(), new_name.clone());
            InnerRenameList {
                bindings: single_name_map,
                from_wing: Binding {
                    loc: b.loc.clone(),
                    nl: b.nl.clone(),
                    pattern: BindingPattern::Name(new_name),
                    body: b.body.clone(),
                },
            }
        }
        BindingPattern::Complex(pat) => {
            let new_names_vec = invent_new_names_sexp(pat.clone());
            let mut new_names = HashMap::new();

            for (n, v) in new_names_vec.iter() {
                new_names.insert(n.clone(), v.clone());
            }

            let renamed_pattern = rename_in_cons(&new_names, pat.clone(), false);
            InnerRenameList {
                bindings: new_names,
                from_wing: Binding {
                    loc: b.loc.clone(),
                    nl: b.nl.clone(),
                    pattern: BindingPattern::Complex(renamed_pattern),
                    body: b.body.clone(),
                },
            }
        }
    }
}

pub fn rename_assign_bindings(
    l: &Srcloc,
    bindings: &[Rc<Binding>],
    body: Rc<BodyForm>,
) -> Result<(BodyForm, Vec<Rc<Binding>>), CompileErr> {
    // Order the bindings.
    let sorted_bindings = toposort_assign_bindings(l, bindings)?;
    let mut renames = HashMap::new();
    // Process in reverse order so we rename from inner to outer.
    let bindings_to_rename: Vec<TopoSortItem<_>> = sorted_bindings.to_vec();
    let renamed_bindings = map_m_reverse(
        |item: &TopoSortItem<_>| -> Result<Rc<Binding>, CompileErr> {
            let b: &Binding = bindings[item.index].borrow();
            if let BindingPattern::Complex(p) = &b.pattern {
                let new_names = invent_new_names_sexp(p.clone());
                for (name, renamed) in new_names.iter() {
                    renames.insert(name.clone(), renamed.clone());
                }
                Ok(Rc::new(Binding {
                    pattern: BindingPattern::Complex(rename_in_cons(&renames, p.clone(), false)),
                    body: Rc::new(rename_in_bodyform(&renames, b.body.clone())?),
                    ..b.clone()
                }))
            } else {
                Ok(bindings[item.index].clone())
            }
        },
        &bindings_to_rename,
    )?;
    Ok((rename_in_bodyform(&renames, body)?, renamed_bindings))
}

fn rename_in_bodyform(
    namemap: &HashMap<Vec<u8>, Vec<u8>>,
    b: Rc<BodyForm>,
) -> Result<BodyForm, CompileErr> {
    match b.borrow() {
        BodyForm::Let(kind, letdata) => {
            let new_bindings = map_m(
                &|b: &Rc<Binding>| -> Result<Rc<Binding>, CompileErr> {
                    Ok(Rc::new(Binding {
                        loc: b.loc(),
                        nl: b.nl.clone(),
                        pattern: b.pattern.clone(),
                        body: Rc::new(rename_in_bodyform(namemap, b.body.clone())?),
                    }))
                },
                &letdata.bindings,
            )?;
            let new_body = rename_in_bodyform(namemap, letdata.body.clone())?;
            Ok(BodyForm::Let(
                kind.clone(),
                Box::new(LetData {
                    bindings: new_bindings,
                    body: Rc::new(new_body),
                    ..*letdata.clone()
                }),
            ))
        }

        BodyForm::Quoted(atom) => match atom {
            SExp::Atom(l, n) => match namemap.get(n) {
                Some(named) => Ok(BodyForm::Quoted(SExp::Atom(l.clone(), named.to_vec()))),
                None => Ok(BodyForm::Quoted(atom.clone())),
            },
            _ => Ok(BodyForm::Quoted(atom.clone())),
        },

        BodyForm::Value(atom) => match atom {
            SExp::Atom(l, n) => match namemap.get(n) {
                Some(named) => Ok(BodyForm::Value(SExp::Atom(l.clone(), named.to_vec()))),
                None => Ok(BodyForm::Value(atom.clone())),
            },
            _ => Ok(BodyForm::Value(atom.clone())),
        },

        BodyForm::Call(l, vs, tail) => {
<<<<<<< HEAD
            let new_vs = vs
                .iter()
                .enumerate()
                .map(|(i, x)| {
                    if i == 0 {
                        x.clone()
                    } else {
                        Rc::new(rename_in_bodyform(namemap, x.clone()))
                    }
                })
                .collect();
            let new_tail = tail
                .as_ref()
                .map(|t| Rc::new(rename_in_bodyform(namemap, t.clone())));
            BodyForm::Call(l.clone(), new_vs, new_tail)
=======
            let new_vs = map_m(
                &|x: &Rc<BodyForm>| -> Result<Rc<BodyForm>, CompileErr> {
                    Ok(Rc::new(rename_in_bodyform(namemap, x.clone())?))
                },
                vs,
            )?;
            let new_tail = if let Some(t) = tail.as_ref() {
                Some(Rc::new(rename_in_bodyform(namemap, t.clone())?))
            } else {
                None
            };
            Ok(BodyForm::Call(l.clone(), new_vs, new_tail))
>>>>>>> c753bbaf
        }

        BodyForm::Mod(l, prog) => Ok(BodyForm::Mod(l.clone(), prog.clone())),
    }
}

/// Given a set of sequential bindings, create a stack of let forms that have
/// the same meaning.  This is used to propogate renaming.
pub fn desugar_sequential_let_bindings(
    bindings: &[Rc<Binding>],
    body: &BodyForm,
    n: usize, // Zero is for post-termination
) -> BodyForm {
    if n == 0 {
        body.clone()
    } else {
        let want_binding = bindings[n - 1].clone();
        desugar_sequential_let_bindings(
            bindings,
            &BodyForm::Let(
                LetFormKind::Parallel,
                Box::new(LetData {
                    loc: want_binding.loc(),
                    kw: None,
                    bindings: vec![want_binding],
                    inline_hint: None,
                    body: Rc::new(body.clone()),
                }),
            ),
            n - 1,
        )
    }
}

fn rename_args_bodyform(b: &BodyForm) -> Result<BodyForm, CompileErr> {
    match b {
        BodyForm::Let(LetFormKind::Sequential, letdata) => {
            // Renaming a sequential let is exactly as if the bindings were
            // nested in separate parallel lets.
            let res = rename_args_bodyform(&desugar_sequential_let_bindings(
                &letdata.bindings,
                letdata.body.borrow(),
                letdata.bindings.len(),
            ))?;
            Ok(res)
        }

        BodyForm::Let(LetFormKind::Parallel, letdata) => {
            let renames: Vec<InnerRenameList> = letdata
                .bindings
                .iter()
                .map(|x| make_binding_unique(x.borrow()))
                .collect();
            let new_renamed_bindings: Vec<Rc<Binding>> = renames
                .iter()
                .map(|ir| Rc::new(ir.from_wing.clone()))
                .collect();
            let mut local_namemap = HashMap::new();
            for ir in renames.iter() {
                for (oldname, binding_name) in ir.bindings.iter() {
                    local_namemap.insert(oldname.to_vec(), binding_name.clone());
                }
            }
            let new_bindings = map_m(
                &|x: &Rc<Binding>| -> Result<Rc<Binding>, CompileErr> {
                    Ok(Rc::new(Binding {
                        loc: x.loc.clone(),
                        nl: x.nl.clone(),
                        pattern: x.pattern.clone(),
                        body: Rc::new(rename_args_bodyform(&x.body)?),
                    }))
                },
                &new_renamed_bindings,
            )?;
            let args_renamed = rename_args_bodyform(letdata.body.borrow())?;
            let locally_renamed_body = rename_in_bodyform(&local_namemap, Rc::new(args_renamed))?;
            let new_form = BodyForm::Let(
                LetFormKind::Parallel,
                Box::new(LetData {
                    bindings: new_bindings,
                    body: Rc::new(locally_renamed_body),
                    ..*letdata.clone()
                }),
            );
            Ok(new_form)
        }

        BodyForm::Let(LetFormKind::Assign, letdata) => {
            let (new_compiled_body, new_bindings) =
                rename_assign_bindings(&letdata.loc, &letdata.bindings, letdata.body.clone())?;
            Ok(BodyForm::Let(
                LetFormKind::Assign,
                Box::new(LetData {
                    body: Rc::new(new_compiled_body),
                    bindings: new_bindings,
                    ..*letdata.clone()
                }),
            ))
        }

        BodyForm::Quoted(e) => Ok(BodyForm::Quoted(e.clone())),
        BodyForm::Value(v) => Ok(BodyForm::Value(v.clone())),

        BodyForm::Call(l, vs, tail) => {
            let new_vs = map_m(
                &|a: &Rc<BodyForm>| -> Result<Rc<BodyForm>, CompileErr> {
                    Ok(Rc::new(rename_args_bodyform(a)?))
                },
                vs,
            )?;
            let new_tail = if let Some(t) = tail.as_ref() {
                Some(Rc::new(rename_args_bodyform(t.borrow())?))
            } else {
                None
            };
            Ok(BodyForm::Call(l.clone(), new_vs, new_tail))
        }
        BodyForm::Mod(l, program) => Ok(BodyForm::Mod(l.clone(), program.clone())),
    }
}

fn rename_in_helperform(
    namemap: &HashMap<Vec<u8>, Vec<u8>>,
    h: &HelperForm,
) -> Result<HelperForm, CompileErr> {
    match h {
        HelperForm::Defconstant(defc) => Ok(HelperForm::Defconstant(DefconstData {
            loc: defc.loc.clone(),
            kind: defc.kind.clone(),
            name: defc.name.to_vec(),
            nl: defc.nl.clone(),
            kw: defc.kw.clone(),
<<<<<<< HEAD
            body: Rc::new(rename_in_bodyform(namemap, defc.body.clone())),
        }),
        HelperForm::Defmacro(mac) => HelperForm::Defmacro(DefmacData {
            program: Rc::new(rename_in_compileform(namemap, mac.program.clone())),
            ..mac.clone()
        }),
        HelperForm::Defun(inline, defun) => HelperForm::Defun(
=======
            body: Rc::new(rename_in_bodyform(namemap, defc.body.clone())?),
        })),
        HelperForm::Defmacro(mac) => Ok(HelperForm::Defmacro(DefmacData {
            loc: mac.loc.clone(),
            kw: mac.kw.clone(),
            nl: mac.nl.clone(),
            name: mac.name.to_vec(),
            args: mac.args.clone(),
            program: Rc::new(rename_in_compileform(namemap, mac.program.clone())?),
        })),
        HelperForm::Defun(inline, defun) => Ok(HelperForm::Defun(
>>>>>>> c753bbaf
            *inline,
            DefunData {
                loc: defun.loc.clone(),
                kw: defun.kw.clone(),
                nl: defun.nl.clone(),
                name: defun.name.to_vec(),
                orig_args: defun.orig_args.clone(),
                args: defun.args.clone(),
                body: Rc::new(rename_in_bodyform(namemap, defun.body.clone())?),
            },
        )),
    }
}

<<<<<<< HEAD
pub fn rename_args_helperform(h: &HelperForm) -> HelperForm {
=======
fn rename_args_helperform(h: &HelperForm) -> Result<HelperForm, CompileErr> {
>>>>>>> c753bbaf
    match h {
        HelperForm::Defconstant(defc) => Ok(HelperForm::Defconstant(DefconstData {
            loc: defc.loc.clone(),
            kind: defc.kind.clone(),
            nl: defc.nl.clone(),
            kw: defc.kw.clone(),
            name: defc.name.clone(),
            body: Rc::new(rename_args_bodyform(defc.body.borrow())?),
        })),
        HelperForm::Defmacro(mac) => {
            let mut new_names: HashMap<Vec<u8>, Vec<u8>> = HashMap::new();
            for x in invent_new_names_sexp(mac.args.clone()).iter() {
                new_names.insert(x.0.clone(), x.1.clone());
            }
            let mut local_namemap = HashMap::new();
            for x in new_names.iter() {
                local_namemap.insert(x.0.to_vec(), x.1.to_vec());
            }
<<<<<<< HEAD
            let local_renamed_arg = rename_in_cons(&local_namemap, mac.args.clone());
            let local_renamed_body = rename_args_compileform(mac.program.borrow());
            HelperForm::Defmacro(DefmacData {
=======
            let local_renamed_arg = rename_in_cons(&local_namemap, mac.args.clone(), true);
            let local_renamed_body = rename_args_compileform(mac.program.borrow())?;
            Ok(HelperForm::Defmacro(DefmacData {
                loc: mac.loc.clone(),
                kw: mac.kw.clone(),
                nl: mac.nl.clone(),
                name: mac.name.clone(),
>>>>>>> c753bbaf
                args: local_renamed_arg,
                program: Rc::new(rename_in_compileform(
                    &local_namemap,
                    Rc::new(local_renamed_body),
<<<<<<< HEAD
                )),
                ..mac.clone()
            })
=======
                )?),
            }))
>>>>>>> c753bbaf
        }
        HelperForm::Defun(inline, defun) => {
            let new_names = invent_new_names_sexp(defun.args.clone());
            let mut local_namemap = HashMap::new();
            for x in new_names.iter() {
                local_namemap.insert(x.0.clone(), x.1.clone());
            }
            let local_renamed_arg = rename_in_cons(&local_namemap, defun.args.clone(), true);
            let local_renamed_body = rename_args_bodyform(defun.body.borrow())?;
            Ok(HelperForm::Defun(
                *inline,
                DefunData {
                    loc: defun.loc.clone(),
                    nl: defun.nl.clone(),
                    kw: defun.kw.clone(),
                    name: defun.name.clone(),
                    orig_args: defun.orig_args.clone(),
                    args: local_renamed_arg,
                    body: Rc::new(rename_in_bodyform(
                        &local_namemap,
                        Rc::new(local_renamed_body),
                    )?),
                },
            ))
        }
    }
}

fn rename_in_compileform(
    namemap: &HashMap<Vec<u8>, Vec<u8>>,
    c: Rc<CompileForm>,
) -> Result<CompileForm, CompileErr> {
    Ok(CompileForm {
        loc: c.loc.clone(),
        args: c.args.clone(),
        include_forms: c.include_forms.clone(),
        helpers: map_m(|x| rename_in_helperform(namemap, x), &c.helpers)?,
        exp: Rc::new(rename_in_bodyform(namemap, c.exp.clone())?),
    })
}

<<<<<<< HEAD
/// For all the HelperForms in a CompileForm, do renaming in them so that all
/// unique variable bindings in the program have unique names.
pub fn rename_children_compileform(c: &CompileForm) -> CompileForm {
    let local_renamed_helpers = c.helpers.iter().map(rename_args_helperform).collect();
    let local_renamed_body = rename_args_bodyform(c.exp.borrow());
    CompileForm {
=======
pub fn rename_children_compileform(c: &CompileForm) -> Result<CompileForm, CompileErr> {
    let local_renamed_helpers = map_m(&rename_args_helperform, &c.helpers)?;
    let local_renamed_body = rename_args_bodyform(c.exp.borrow())?;
    Ok(CompileForm {
>>>>>>> c753bbaf
        loc: c.loc.clone(),
        args: c.args.clone(),
        include_forms: c.include_forms.clone(),
        helpers: local_renamed_helpers,
        exp: Rc::new(local_renamed_body),
    })
}

<<<<<<< HEAD
/// Given a compileform, perform renaming in descendants so that every variable
/// name that lives in a different scope has a unique name.  This allows
/// compilation to treat identical forms as equivalent and ensures that forms
/// that look the same but refer to different variables are different.  It also
/// ensures that future tricky variable name uses decide on one binding from their
/// lexical scope.
pub fn rename_args_compileform(c: &CompileForm) -> CompileForm {
=======
pub fn rename_args_compileform(c: &CompileForm) -> Result<CompileForm, CompileErr> {
>>>>>>> c753bbaf
    let new_names = invent_new_names_sexp(c.args.clone());
    let mut local_namemap = HashMap::new();
    for x in new_names.iter() {
        local_namemap.insert(x.0.clone(), x.1.clone());
    }
    let local_renamed_arg = rename_in_cons(&local_namemap, c.args.clone(), true);
    let local_renamed_helpers: Vec<HelperForm> = map_m(&rename_args_helperform, &c.helpers)?;
    let local_renamed_body = rename_args_bodyform(c.exp.borrow())?;
    Ok(CompileForm {
        loc: c.loc(),
        args: local_renamed_arg,
        include_forms: c.include_forms.clone(),
        helpers: map_m(
            |x| rename_in_helperform(&local_namemap, x),
            &local_renamed_helpers,
        )?,
        exp: Rc::new(rename_in_bodyform(
            &local_namemap,
            Rc::new(local_renamed_body),
        )?),
    })
}<|MERGE_RESOLUTION|>--- conflicted
+++ resolved
@@ -207,14 +207,16 @@
                 &letdata.bindings,
             )?;
             let new_body = rename_in_bodyform(namemap, letdata.body.clone())?;
-            Ok(BodyForm::Let(
+            let res = BodyForm::Let(
                 kind.clone(),
                 Box::new(LetData {
                     bindings: new_bindings,
                     body: Rc::new(new_body),
                     ..*letdata.clone()
                 }),
-            ))
+            );
+            eprintln!("rename {}", res.to_sexp());
+            Ok(res)
         }
 
         BodyForm::Quoted(atom) => match atom {
@@ -234,36 +236,21 @@
         },
 
         BodyForm::Call(l, vs, tail) => {
-<<<<<<< HEAD
-            let new_vs = vs
-                .iter()
-                .enumerate()
-                .map(|(i, x)| {
-                    if i == 0 {
-                        x.clone()
-                    } else {
-                        Rc::new(rename_in_bodyform(namemap, x.clone()))
-                    }
-                })
-                .collect();
-            let new_tail = tail
-                .as_ref()
-                .map(|t| Rc::new(rename_in_bodyform(namemap, t.clone())));
-            BodyForm::Call(l.clone(), new_vs, new_tail)
-=======
-            let new_vs = map_m(
+            let mut new_vs = map_m(
                 &|x: &Rc<BodyForm>| -> Result<Rc<BodyForm>, CompileErr> {
                     Ok(Rc::new(rename_in_bodyform(namemap, x.clone())?))
                 },
                 vs,
             )?;
+            if !vs.is_empty() {
+                new_vs[0] = vs[0].clone();
+            }
             let new_tail = if let Some(t) = tail.as_ref() {
                 Some(Rc::new(rename_in_bodyform(namemap, t.clone())?))
             } else {
                 None
             };
             Ok(BodyForm::Call(l.clone(), new_vs, new_tail))
->>>>>>> c753bbaf
         }
 
         BodyForm::Mod(l, prog) => Ok(BodyForm::Mod(l.clone(), prog.clone())),
@@ -396,27 +383,13 @@
             name: defc.name.to_vec(),
             nl: defc.nl.clone(),
             kw: defc.kw.clone(),
-<<<<<<< HEAD
-            body: Rc::new(rename_in_bodyform(namemap, defc.body.clone())),
-        }),
-        HelperForm::Defmacro(mac) => HelperForm::Defmacro(DefmacData {
-            program: Rc::new(rename_in_compileform(namemap, mac.program.clone())),
-            ..mac.clone()
-        }),
-        HelperForm::Defun(inline, defun) => HelperForm::Defun(
-=======
             body: Rc::new(rename_in_bodyform(namemap, defc.body.clone())?),
         })),
         HelperForm::Defmacro(mac) => Ok(HelperForm::Defmacro(DefmacData {
-            loc: mac.loc.clone(),
-            kw: mac.kw.clone(),
-            nl: mac.nl.clone(),
-            name: mac.name.to_vec(),
-            args: mac.args.clone(),
             program: Rc::new(rename_in_compileform(namemap, mac.program.clone())?),
+            ..mac.clone()
         })),
         HelperForm::Defun(inline, defun) => Ok(HelperForm::Defun(
->>>>>>> c753bbaf
             *inline,
             DefunData {
                 loc: defun.loc.clone(),
@@ -431,11 +404,7 @@
     }
 }
 
-<<<<<<< HEAD
-pub fn rename_args_helperform(h: &HelperForm) -> HelperForm {
-=======
-fn rename_args_helperform(h: &HelperForm) -> Result<HelperForm, CompileErr> {
->>>>>>> c753bbaf
+pub fn rename_args_helperform(h: &HelperForm) -> Result<HelperForm, CompileErr> {
     match h {
         HelperForm::Defconstant(defc) => Ok(HelperForm::Defconstant(DefconstData {
             loc: defc.loc.clone(),
@@ -454,31 +423,16 @@
             for x in new_names.iter() {
                 local_namemap.insert(x.0.to_vec(), x.1.to_vec());
             }
-<<<<<<< HEAD
-            let local_renamed_arg = rename_in_cons(&local_namemap, mac.args.clone());
-            let local_renamed_body = rename_args_compileform(mac.program.borrow());
-            HelperForm::Defmacro(DefmacData {
-=======
             let local_renamed_arg = rename_in_cons(&local_namemap, mac.args.clone(), true);
             let local_renamed_body = rename_args_compileform(mac.program.borrow())?;
             Ok(HelperForm::Defmacro(DefmacData {
-                loc: mac.loc.clone(),
-                kw: mac.kw.clone(),
-                nl: mac.nl.clone(),
-                name: mac.name.clone(),
->>>>>>> c753bbaf
                 args: local_renamed_arg,
                 program: Rc::new(rename_in_compileform(
                     &local_namemap,
                     Rc::new(local_renamed_body),
-<<<<<<< HEAD
-                )),
+                )?),
                 ..mac.clone()
-            })
-=======
-                )?),
             }))
->>>>>>> c753bbaf
         }
         HelperForm::Defun(inline, defun) => {
             let new_names = invent_new_names_sexp(defun.args.clone());
@@ -520,38 +474,26 @@
     })
 }
 
-<<<<<<< HEAD
 /// For all the HelperForms in a CompileForm, do renaming in them so that all
 /// unique variable bindings in the program have unique names.
-pub fn rename_children_compileform(c: &CompileForm) -> CompileForm {
-    let local_renamed_helpers = c.helpers.iter().map(rename_args_helperform).collect();
-    let local_renamed_body = rename_args_bodyform(c.exp.borrow());
-    CompileForm {
-=======
 pub fn rename_children_compileform(c: &CompileForm) -> Result<CompileForm, CompileErr> {
+    let c_ref: &CompileForm = c;
     let local_renamed_helpers = map_m(&rename_args_helperform, &c.helpers)?;
     let local_renamed_body = rename_args_bodyform(c.exp.borrow())?;
     Ok(CompileForm {
->>>>>>> c753bbaf
-        loc: c.loc.clone(),
-        args: c.args.clone(),
-        include_forms: c.include_forms.clone(),
         helpers: local_renamed_helpers,
         exp: Rc::new(local_renamed_body),
+        ..c_ref.clone()
     })
 }
 
-<<<<<<< HEAD
 /// Given a compileform, perform renaming in descendants so that every variable
 /// name that lives in a different scope has a unique name.  This allows
 /// compilation to treat identical forms as equivalent and ensures that forms
 /// that look the same but refer to different variables are different.  It also
 /// ensures that future tricky variable name uses decide on one binding from their
 /// lexical scope.
-pub fn rename_args_compileform(c: &CompileForm) -> CompileForm {
-=======
 pub fn rename_args_compileform(c: &CompileForm) -> Result<CompileForm, CompileErr> {
->>>>>>> c753bbaf
     let new_names = invent_new_names_sexp(c.args.clone());
     let mut local_namemap = HashMap::new();
     for x in new_names.iter() {
