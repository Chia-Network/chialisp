use std::borrow::Borrow;
use std::collections::HashMap;
use std::rc::Rc;

use crate::compiler::codegen::toposort_assign_bindings;
use crate::compiler::comptypes::{
    map_m, map_m_reverse, Binding, BindingPattern, BodyForm, CompileErr, CompileForm, DefconstData,
    DefmacData, DefunData, HelperForm, LetData, LetFormKind,
};
use crate::compiler::gensym::gensym;
use crate::compiler::sexp::SExp;
use crate::compiler::srcloc::Srcloc;
use crate::util::TopoSortItem;

/// Rename in a qq form.  This searches for (unquote ...) forms inside and performs
/// rename inside them, leaving the rest of the qq form as is.
fn rename_in_qq(namemap: &HashMap<Vec<u8>, Vec<u8>>, body: Rc<SExp>) -> Rc<SExp> {
    body.proper_list()
        .and_then(|x| {
            if let [SExp::Atom(_, q), body] = &x[..] {
                if q == b"unquote" {
                    return Some(rename_in_cons(namemap, Rc::new(body.clone()), true));
                }
            }

            None
        })
        .unwrap_or_else(|| match body.borrow() {
            SExp::Cons(l, x, y) => {
                let l_renamed = rename_in_qq(namemap, x.clone());
                let r_renamed = rename_in_qq(namemap, y.clone());
                Rc::new(SExp::Cons(l.clone(), l_renamed, r_renamed))
            }
            _ => body,
        })
}

/* Given a cons cell, rename occurrences of oldname to newname */
pub fn rename_in_cons(
    namemap: &HashMap<Vec<u8>, Vec<u8>>,
    body: Rc<SExp>,
    qq_handling: bool,
) -> Rc<SExp> {
    match body.borrow() {
        SExp::Atom(l, name) => match namemap.get(name) {
            Some(v) => Rc::new(SExp::Atom(l.clone(), v.to_vec())),
            None => body,
        },
        SExp::Cons(l, f, r) => {
            if let SExp::Atom(la, q) = f.borrow() {
                if q == b"q" {
                    return Rc::new(SExp::Cons(
                        l.clone(),
                        Rc::new(SExp::Atom(la.clone(), "q".as_bytes().to_vec())),
                        r.clone(),
                    ));
                } else if *q == "quote".as_bytes().to_vec() {
                    return r
                        .proper_list()
                        .map(|x| match &x[..] {
                            [v] => Rc::new(SExp::Cons(
                                l.clone(),
                                Rc::new(SExp::atom_from_string(la.clone(), "quote")),
                                Rc::new(SExp::Cons(
                                    v.loc(),
                                    Rc::new(v.clone()),
                                    Rc::new(SExp::Nil(v.loc())),
                                )),
                            )),
                            _ => body.clone(),
                        })
                        .unwrap_or_else(|| body.clone());
                } else if *q == "qq".as_bytes().to_vec() && qq_handling {
                    return r
                        .proper_list()
                        .map(|x| match &x[..] {
                            [qqexpr] => rename_in_qq(namemap, Rc::new(qqexpr.clone())),
                            _ => body.clone(),
                        })
                        .unwrap_or_else(|| body.clone());
                }
            }

            Rc::new(SExp::Cons(
                l.clone(),
                rename_in_cons(namemap, f.clone(), qq_handling),
                rename_in_cons(namemap, r.clone(), qq_handling),
            ))
        }
        _ => body.clone(),
    }
}

/* Returns a list of pairs containing the old and new atom names */
fn invent_new_names_sexp(body: Rc<SExp>) -> Vec<(Vec<u8>, Vec<u8>)> {
    match body.borrow() {
        SExp::Atom(_, name) => {
            if name != &[b'@'] {
                vec![(name.to_vec(), gensym(name.to_vec()))]
            } else {
                vec![]
            }
        }
        SExp::Cons(_, head, tail) => {
            let mut head_list = invent_new_names_sexp(head.clone());
            let mut tail_list = invent_new_names_sexp(tail.clone());
            head_list.append(&mut tail_list);
            head_list
        }
        _ => {
            vec![]
        }
    }
}

#[derive(Debug, Clone)]
struct InnerRenameList {
    bindings: HashMap<Vec<u8>, Vec<u8>>,
    from_wing: Binding,
}

fn make_binding_unique(b: &Binding) -> InnerRenameList {
    match &b.pattern {
        BindingPattern::Name(name) => {
            let mut single_name_map = HashMap::new();
            let new_name = gensym(name.clone());
            single_name_map.insert(name.to_vec(), new_name.clone());
            InnerRenameList {
                bindings: single_name_map,
                from_wing: Binding {
                    loc: b.loc.clone(),
                    nl: b.nl.clone(),
                    pattern: BindingPattern::Name(new_name),
                    body: b.body.clone(),
                },
            }
        }
        BindingPattern::Complex(pat) => {
            let new_names_vec = invent_new_names_sexp(pat.clone());
            let mut new_names = HashMap::new();

            for (n, v) in new_names_vec.iter() {
                new_names.insert(n.clone(), v.clone());
            }

            let renamed_pattern = rename_in_cons(&new_names, pat.clone(), false);
            InnerRenameList {
                bindings: new_names,
                from_wing: Binding {
                    loc: b.loc.clone(),
                    nl: b.nl.clone(),
                    pattern: BindingPattern::Complex(renamed_pattern),
                    body: b.body.clone(),
                },
            }
        }
    }
}

pub fn rename_assign_bindings(
    l: &Srcloc,
    bindings: &[Rc<Binding>],
    body: Rc<BodyForm>,
) -> Result<(BodyForm, Vec<Rc<Binding>>), CompileErr> {
    // Order the bindings.
    let sorted_bindings = toposort_assign_bindings(l, bindings)?;
    let mut renames = HashMap::new();
    // Process in reverse order so we rename from inner to outer.
    let bindings_to_rename: Vec<TopoSortItem<_>> = sorted_bindings.to_vec();
    let renamed_bindings = map_m_reverse(
        |item: &TopoSortItem<_>| -> Result<Rc<Binding>, CompileErr> {
            let b: &Binding = bindings[item.index].borrow();
            if let BindingPattern::Complex(p) = &b.pattern {
                let new_names = invent_new_names_sexp(p.clone());
                for (name, renamed) in new_names.iter() {
                    renames.insert(name.clone(), renamed.clone());
                }
                Ok(Rc::new(Binding {
                    pattern: BindingPattern::Complex(rename_in_cons(&renames, p.clone(), false)),
                    body: Rc::new(rename_in_bodyform(&renames, b.body.clone())?),
                    ..b.clone()
                }))
            } else {
                Ok(bindings[item.index].clone())
            }
        },
        &bindings_to_rename,
    )?;
    Ok((rename_in_bodyform(&renames, body)?, renamed_bindings))
}

fn rename_in_bodyform(
    namemap: &HashMap<Vec<u8>, Vec<u8>>,
    b: Rc<BodyForm>,
) -> Result<BodyForm, CompileErr> {
    match b.borrow() {
        BodyForm::Let(kind, letdata) => {
            let new_bindings = map_m(
                &|b: &Rc<Binding>| -> Result<Rc<Binding>, CompileErr> {
                    Ok(Rc::new(Binding {
                        loc: b.loc(),
                        nl: b.nl.clone(),
                        pattern: b.pattern.clone(),
                        body: Rc::new(rename_in_bodyform(namemap, b.body.clone())?),
                    }))
                },
                &letdata.bindings,
            )?;
            let new_body = rename_in_bodyform(namemap, letdata.body.clone())?;
            let res = BodyForm::Let(
                kind.clone(),
                Box::new(LetData {
                    bindings: new_bindings,
                    body: Rc::new(new_body),
                    ..*letdata.clone()
                }),
            );
            eprintln!("rename {}", res.to_sexp());
            Ok(res)
        }

        BodyForm::Quoted(atom) => match atom {
            SExp::Atom(l, n) => match namemap.get(n) {
                Some(named) => Ok(BodyForm::Quoted(SExp::Atom(l.clone(), named.to_vec()))),
                None => Ok(BodyForm::Quoted(atom.clone())),
            },
            _ => Ok(BodyForm::Quoted(atom.clone())),
        },

        BodyForm::Value(atom) => match atom {
            SExp::Atom(l, n) => match namemap.get(n) {
                Some(named) => Ok(BodyForm::Value(SExp::Atom(l.clone(), named.to_vec()))),
                None => Ok(BodyForm::Value(atom.clone())),
            },
            _ => Ok(BodyForm::Value(atom.clone())),
        },

        BodyForm::Call(l, vs, tail) => {
            let mut new_vs = map_m(
                &|x: &Rc<BodyForm>| -> Result<Rc<BodyForm>, CompileErr> {
                    Ok(Rc::new(rename_in_bodyform(namemap, x.clone())?))
                },
                vs,
            )?;
<<<<<<< HEAD
=======
            // Ensure that we haven't renamed the 0th element of a call
            // They exist in a separate (global) namespace of callables
            // and aren't in the variable scope stack.
>>>>>>> 7a8eec8f
            if !vs.is_empty() {
                new_vs[0] = vs[0].clone();
            }
            let new_tail = if let Some(t) = tail.as_ref() {
                Some(Rc::new(rename_in_bodyform(namemap, t.clone())?))
            } else {
                None
            };
            Ok(BodyForm::Call(l.clone(), new_vs, new_tail))
        }

        BodyForm::Mod(l, prog) => Ok(BodyForm::Mod(l.clone(), prog.clone())),
    }
}

/// Given a set of sequential bindings, create a stack of let forms that have
/// the same meaning.  This is used to propogate renaming.
pub fn desugar_sequential_let_bindings(
    bindings: &[Rc<Binding>],
    body: &BodyForm,
    n: usize, // Zero is for post-termination
) -> BodyForm {
    if n == 0 {
        body.clone()
    } else {
        let want_binding = bindings[n - 1].clone();
        desugar_sequential_let_bindings(
            bindings,
            &BodyForm::Let(
                LetFormKind::Parallel,
                Box::new(LetData {
                    loc: want_binding.loc(),
                    kw: None,
                    bindings: vec![want_binding],
                    inline_hint: None,
                    body: Rc::new(body.clone()),
                }),
            ),
            n - 1,
        )
    }
}

fn rename_args_bodyform(b: &BodyForm) -> Result<BodyForm, CompileErr> {
    match b {
        BodyForm::Let(LetFormKind::Sequential, letdata) => {
            // Renaming a sequential let is exactly as if the bindings were
            // nested in separate parallel lets.
            let res = rename_args_bodyform(&desugar_sequential_let_bindings(
                &letdata.bindings,
                letdata.body.borrow(),
                letdata.bindings.len(),
            ))?;
            Ok(res)
        }

        BodyForm::Let(LetFormKind::Parallel, letdata) => {
            let renames: Vec<InnerRenameList> = letdata
                .bindings
                .iter()
                .map(|x| make_binding_unique(x.borrow()))
                .collect();
            let new_renamed_bindings: Vec<Rc<Binding>> = renames
                .iter()
                .map(|ir| Rc::new(ir.from_wing.clone()))
                .collect();
            let mut local_namemap = HashMap::new();
            for ir in renames.iter() {
                for (oldname, binding_name) in ir.bindings.iter() {
                    local_namemap.insert(oldname.to_vec(), binding_name.clone());
                }
            }
            let new_bindings = map_m(
                &|x: &Rc<Binding>| -> Result<Rc<Binding>, CompileErr> {
                    Ok(Rc::new(Binding {
                        loc: x.loc.clone(),
                        nl: x.nl.clone(),
                        pattern: x.pattern.clone(),
                        body: Rc::new(rename_args_bodyform(&x.body)?),
                    }))
                },
                &new_renamed_bindings,
            )?;
            let args_renamed = rename_args_bodyform(letdata.body.borrow())?;
            let locally_renamed_body = rename_in_bodyform(&local_namemap, Rc::new(args_renamed))?;
            let new_form = BodyForm::Let(
                LetFormKind::Parallel,
                Box::new(LetData {
                    bindings: new_bindings,
                    body: Rc::new(locally_renamed_body),
                    ..*letdata.clone()
                }),
            );
            Ok(new_form)
        }

        BodyForm::Let(LetFormKind::Assign, letdata) => {
            let (new_compiled_body, new_bindings) =
                rename_assign_bindings(&letdata.loc, &letdata.bindings, letdata.body.clone())?;
            Ok(BodyForm::Let(
                LetFormKind::Assign,
                Box::new(LetData {
                    body: Rc::new(new_compiled_body),
                    bindings: new_bindings,
                    ..*letdata.clone()
                }),
            ))
        }

        BodyForm::Quoted(e) => Ok(BodyForm::Quoted(e.clone())),
        BodyForm::Value(v) => Ok(BodyForm::Value(v.clone())),

        BodyForm::Call(l, vs, tail) => {
            let new_vs = map_m(
                &|a: &Rc<BodyForm>| -> Result<Rc<BodyForm>, CompileErr> {
                    Ok(Rc::new(rename_args_bodyform(a)?))
                },
                vs,
            )?;
            let new_tail = if let Some(t) = tail.as_ref() {
                Some(Rc::new(rename_args_bodyform(t.borrow())?))
            } else {
                None
            };
            Ok(BodyForm::Call(l.clone(), new_vs, new_tail))
        }
        BodyForm::Mod(l, program) => Ok(BodyForm::Mod(l.clone(), program.clone())),
    }
}

fn rename_in_helperform(
    namemap: &HashMap<Vec<u8>, Vec<u8>>,
    h: &HelperForm,
) -> Result<HelperForm, CompileErr> {
    match h {
        HelperForm::Defconstant(defc) => Ok(HelperForm::Defconstant(DefconstData {
            loc: defc.loc.clone(),
            kind: defc.kind.clone(),
            name: defc.name.to_vec(),
            nl: defc.nl.clone(),
            kw: defc.kw.clone(),
            body: Rc::new(rename_in_bodyform(namemap, defc.body.clone())?),
        })),
        HelperForm::Defmacro(mac) => Ok(HelperForm::Defmacro(DefmacData {
            program: Rc::new(rename_in_compileform(namemap, mac.program.clone())?),
            ..mac.clone()
        })),
        HelperForm::Defun(inline, defun) => Ok(HelperForm::Defun(
            *inline,
            DefunData {
                loc: defun.loc.clone(),
                kw: defun.kw.clone(),
                nl: defun.nl.clone(),
                name: defun.name.to_vec(),
                orig_args: defun.orig_args.clone(),
                args: defun.args.clone(),
                body: Rc::new(rename_in_bodyform(namemap, defun.body.clone())?),
            },
        )),
    }
}

pub fn rename_args_helperform(h: &HelperForm) -> Result<HelperForm, CompileErr> {
    match h {
        HelperForm::Defconstant(defc) => Ok(HelperForm::Defconstant(DefconstData {
            loc: defc.loc.clone(),
            kind: defc.kind.clone(),
            nl: defc.nl.clone(),
            kw: defc.kw.clone(),
            name: defc.name.clone(),
            body: Rc::new(rename_args_bodyform(defc.body.borrow())?),
        })),
        HelperForm::Defmacro(mac) => {
            let mut new_names: HashMap<Vec<u8>, Vec<u8>> = HashMap::new();
            for x in invent_new_names_sexp(mac.args.clone()).iter() {
                new_names.insert(x.0.clone(), x.1.clone());
            }
            let mut local_namemap = HashMap::new();
            for x in new_names.iter() {
                local_namemap.insert(x.0.to_vec(), x.1.to_vec());
            }
            let local_renamed_arg = rename_in_cons(&local_namemap, mac.args.clone(), true);
            let local_renamed_body = rename_args_compileform(mac.program.borrow())?;
            Ok(HelperForm::Defmacro(DefmacData {
                args: local_renamed_arg,
                program: Rc::new(rename_in_compileform(
                    &local_namemap,
                    Rc::new(local_renamed_body),
                )?),
                ..mac.clone()
            }))
        }
        HelperForm::Defun(inline, defun) => {
            let new_names = invent_new_names_sexp(defun.args.clone());
            let mut local_namemap = HashMap::new();
            for x in new_names.iter() {
                local_namemap.insert(x.0.clone(), x.1.clone());
            }
            let local_renamed_arg = rename_in_cons(&local_namemap, defun.args.clone(), true);
            let local_renamed_body = rename_args_bodyform(defun.body.borrow())?;
            Ok(HelperForm::Defun(
                *inline,
                DefunData {
                    loc: defun.loc.clone(),
                    nl: defun.nl.clone(),
                    kw: defun.kw.clone(),
                    name: defun.name.clone(),
                    orig_args: defun.orig_args.clone(),
                    args: local_renamed_arg,
                    body: Rc::new(rename_in_bodyform(
                        &local_namemap,
                        Rc::new(local_renamed_body),
                    )?),
                },
            ))
        }
    }
}

fn rename_in_compileform(
    namemap: &HashMap<Vec<u8>, Vec<u8>>,
    c: Rc<CompileForm>,
) -> Result<CompileForm, CompileErr> {
    Ok(CompileForm {
        loc: c.loc.clone(),
        args: c.args.clone(),
        include_forms: c.include_forms.clone(),
        helpers: map_m(|x| rename_in_helperform(namemap, x), &c.helpers)?,
        exp: Rc::new(rename_in_bodyform(namemap, c.exp.clone())?),
    })
}

/// For all the HelperForms in a CompileForm, do renaming in them so that all
/// unique variable bindings in the program have unique names.
pub fn rename_children_compileform(c: &CompileForm) -> Result<CompileForm, CompileErr> {
    let c_ref: &CompileForm = c;
    let local_renamed_helpers = map_m(&rename_args_helperform, &c.helpers)?;
    let local_renamed_body = rename_args_bodyform(c.exp.borrow())?;
    Ok(CompileForm {
        helpers: local_renamed_helpers,
        exp: Rc::new(local_renamed_body),
        ..c_ref.clone()
    })
}

/// Given a compileform, perform renaming in descendants so that every variable
/// name that lives in a different scope has a unique name.  This allows
/// compilation to treat identical forms as equivalent and ensures that forms
/// that look the same but refer to different variables are different.  It also
/// ensures that future tricky variable name uses decide on one binding from their
/// lexical scope.
pub fn rename_args_compileform(c: &CompileForm) -> Result<CompileForm, CompileErr> {
    let new_names = invent_new_names_sexp(c.args.clone());
    let mut local_namemap = HashMap::new();
    for x in new_names.iter() {
        local_namemap.insert(x.0.clone(), x.1.clone());
    }
    let local_renamed_arg = rename_in_cons(&local_namemap, c.args.clone(), true);
    let local_renamed_helpers: Vec<HelperForm> = map_m(&rename_args_helperform, &c.helpers)?;
    let local_renamed_body = rename_args_bodyform(c.exp.borrow())?;
    Ok(CompileForm {
        loc: c.loc(),
        args: local_renamed_arg,
        include_forms: c.include_forms.clone(),
        helpers: map_m(
            |x| rename_in_helperform(&local_namemap, x),
            &local_renamed_helpers,
        )?,
        exp: Rc::new(rename_in_bodyform(
            &local_namemap,
            Rc::new(local_renamed_body),
        )?),
    })
}<|MERGE_RESOLUTION|>--- conflicted
+++ resolved
@@ -242,12 +242,9 @@
                 },
                 vs,
             )?;
-<<<<<<< HEAD
-=======
             // Ensure that we haven't renamed the 0th element of a call
             // They exist in a separate (global) namespace of callables
             // and aren't in the variable scope stack.
->>>>>>> 7a8eec8f
             if !vs.is_empty() {
                 new_vs[0] = vs[0].clone();
             }
