--- conflicted
+++ resolved
@@ -166,11 +166,7 @@
     let sorted_bindings = toposort_assign_bindings(l, bindings)?;
     let mut renames = HashMap::new();
     // Process in reverse order so we rename from inner to outer.
-<<<<<<< HEAD
-    let bindings_to_rename: Vec<TopoSortItem<_>> = sorted_bindings.iter().cloned().collect();
-=======
     let bindings_to_rename: Vec<TopoSortItem<_>> = sorted_bindings.to_vec();
->>>>>>> 88dcfdf0
     let renamed_bindings = map_m_reverse(
         |item: &TopoSortItem<_>| -> Result<Rc<Binding>, CompileErr> {
             let b: &Binding = bindings[item.index].borrow();
@@ -350,13 +346,6 @@
         BodyForm::Let(LetFormKind::Assign, letdata) => {
             let (new_compiled_body, new_bindings) =
                 rename_assign_bindings(&letdata.loc, &letdata.bindings, letdata.body.clone())?;
-<<<<<<< HEAD
-            Ok(BodyForm::Let(LetFormKind::Assign, Box::new(LetData {
-                body: Rc::new(new_compiled_body),
-                bindings: new_bindings,
-                ..*letdata.clone()
-            })))
-=======
             Ok(BodyForm::Let(
                 LetFormKind::Assign,
                 Box::new(LetData {
@@ -365,7 +354,6 @@
                     ..*letdata.clone()
                 }),
             ))
->>>>>>> 88dcfdf0
         }
 
         BodyForm::Quoted(e) => Ok(BodyForm::Quoted(e.clone())),
