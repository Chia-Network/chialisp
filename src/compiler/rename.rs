--- conflicted
+++ resolved
@@ -378,15 +378,8 @@
                 *inline,
                 DefunData {
                     args: local_renamed_arg,
-<<<<<<< HEAD
                     body: Rc::new(renamed_bodyform),
-=======
-                    body: Rc::new(rename_in_bodyform(
-                        &local_namemap,
-                        Rc::new(local_renamed_body),
-                    )),
                     .. defun.clone()
->>>>>>> 2e62f288
                 },
             )
         }
