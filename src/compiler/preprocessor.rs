--- conflicted
+++ resolved
@@ -5,15 +5,10 @@
 use clvmr::allocator::Allocator;
 
 use crate::classic::clvm::__type_compatibility__::{Bytes, BytesFromType};
-<<<<<<< HEAD
 use crate::classic::clvm_tools::clvmc::compile_clvm_text_maybe_opt;
 
 use crate::compiler::cldb::hex_to_modern_sexp;
 use crate::compiler::clvm::convert_from_clvm_rs;
-=======
-
-use crate::compiler::cldb::hex_to_modern_sexp;
->>>>>>> fefd7634
 use crate::compiler::compiler::KNOWN_DIALECTS;
 use crate::compiler::comptypes::{CompileErr, CompilerOpts, IncludeDesc, IncludeProcessType};
 use crate::compiler::runtypes::RunFailure;
@@ -107,19 +102,14 @@
             let parsed = parse_sexp(Srcloc::start(&full_name), content.iter().copied())
                 .map_err(|e| CompileErr(e.0, e.1))?;
             if parsed.len() != 1 {
-<<<<<<< HEAD
-                return Err(CompileErr(loc, format!("More than one form in {fname}")));
-=======
                 return Err(CompileErr(
                     loc,
                     format!("More than one form (or empty data) in {fname}"),
                 ));
->>>>>>> fefd7634
             }
 
             parsed[0].clone()
         }
-<<<<<<< HEAD
         IncludeProcessType::Compiled => {
             let decoded_content = decode_string(&content);
             let mut symtab = HashMap::new();
@@ -137,8 +127,6 @@
             convert_from_clvm_rs(&mut allocator, loc.clone(), newly_compiled)
                 .map_err(run_to_compile_err)?
         }
-=======
->>>>>>> fefd7634
     };
 
     Ok(vec![compose_defconst(loc, constant_name, content)])
@@ -167,13 +155,10 @@
             ..desc
         });
 
-<<<<<<< HEAD
         if !matches!(kind, IncludeProcessType::Compiled) {
             return Ok(());
         }
 
-=======
->>>>>>> fefd7634
         let parsed = parse_sexp(Srcloc::start(&full_name), content.iter().copied())
             .map_err(|e| CompileErr(e.0, e.1))?;
         if parsed.is_empty() {
@@ -206,7 +191,6 @@
                     }
                 }
 
-<<<<<<< HEAD
                 [SExp::Atom(kl, compile_file), SExp::Atom(_, name), SExp::Atom(nl, fname)] => {
                     if compile_file == b"compile-file" {
                         return Ok(Some(IncludeType::Processed(
@@ -223,12 +207,10 @@
                     }
                 }
 
-=======
                 // Accepted forms:
                 // (embed-file varname bin file.dat)
                 // (embed-file varname sexp file.clvm)
                 // (embed-file varname hex file.hex)
->>>>>>> fefd7634
                 [SExp::Atom(kl, embed_file), SExp::Atom(_, name), SExp::Atom(_, kind), SExp::Atom(nl, fname)] => {
                     if embed_file == b"embed-file" {
                         if kind == b"hex" {
@@ -296,7 +278,6 @@
 
     match include_type {
         Some(IncludeType::Basic(f)) => {
-<<<<<<< HEAD
             recurse_dependencies(
                 opts.clone(),
                 includes,
@@ -315,18 +296,6 @@
                 &name,
             )
         }
-=======
-            recurse_dependencies(opts.clone(), includes, f.clone())?;
-            process_include(opts, f)
-        }
-        Some(IncludeType::Processed(f, kind, name)) => process_embed(
-            body.loc(),
-            opts,
-            &Bytes::new(Some(BytesFromType::Raw(f.name.to_vec()))).decode(),
-            kind,
-            &name,
-        ),
->>>>>>> fefd7634
         _ => Ok(vec![body]),
     }
 }
