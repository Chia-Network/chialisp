use std::borrow::Borrow;
use std::collections::HashMap;
use std::collections::HashSet;
use std::rc::Rc;

use log::debug;

use num_bigint::ToBigInt;

use crate::classic::clvm::__type_compatibility__::{bi_one, bi_zero};
use crate::compiler::comptypes::{
    list_to_cons, Binding, BodyForm, ChiaType, CompileErr, CompileForm, CompilerOpts, ConstantKind,
    DefconstData, DefmacData, DeftypeData, DefunData, HelperForm, IncludeDesc, LetData,
    LetFormKind, ModAccum, StructDef, StructMember, TypeAnnoKind,
};
use crate::compiler::preprocessor::preprocess;
use crate::compiler::rename::rename_children_compileform;
use crate::compiler::sexp::{decode_string, enlist, SExp};
use crate::compiler::srcloc::{HasLoc, Srcloc};
use crate::compiler::typecheck::{parse_type_sexp, parse_type_var};
use crate::compiler::types::ast::{Polytype, Type, TypeVar};
use crate::util::{u8_from_number, Number};

fn collect_used_names_sexp(body: Rc<SExp>) -> Vec<Vec<u8>> {
    match body.borrow() {
        SExp::Atom(_, name) => vec![name.to_vec()],
        SExp::Cons(_, head, tail) => {
            let mut head_collected = collect_used_names_sexp(head.clone());
            let mut tail_collected = collect_used_names_sexp(tail.clone());
            head_collected.append(&mut tail_collected);
            head_collected
        }
        _ => vec![],
    }
}

fn collect_used_names_binding(body: &Binding) -> Vec<Vec<u8>> {
    collect_used_names_bodyform(body.body.borrow())
}

fn collect_used_names_bodyform(body: &BodyForm) -> Vec<Vec<u8>> {
    match body {
        BodyForm::Let(_, letdata) => {
            let mut result = Vec::new();
            for b in letdata.bindings.iter() {
                let mut new_binding_names = collect_used_names_binding(b);
                result.append(&mut new_binding_names);
            }

            let mut body_names = collect_used_names_bodyform(letdata.body.borrow());
            result.append(&mut body_names);
            result
        }
        BodyForm::Quoted(_) => vec![],
        BodyForm::Value(atom) => match atom.borrow() {
            SExp::Atom(_l, v) => vec![v.to_vec()],
            SExp::Cons(_l, f, r) => {
                let mut first_names = collect_used_names_sexp(f.clone());
                let mut rest_names = collect_used_names_sexp(r.clone());
                first_names.append(&mut rest_names);
                first_names
            }
            _ => Vec::new(),
        },
        BodyForm::Call(_l, vs) => {
            let mut result = Vec::new();
            for a in vs {
                let mut argnames = collect_used_names_bodyform(a);
                result.append(&mut argnames);
            }
            result
        }
        BodyForm::Mod(_, _) => vec![],
    }
}

fn collect_used_names_helperform(body: &HelperForm) -> Vec<Vec<u8>> {
    match body {
        HelperForm::Deftype(_) => Vec::new(),
        HelperForm::Defconstant(defc) => collect_used_names_bodyform(defc.body.borrow()),
        HelperForm::Defmacro(mac) => {
            let mut res = collect_used_names_compileform(mac.program.borrow());
            // Ensure any other names mentioned in qq blocks are included.
            let mut all_token_res = collect_used_names_sexp(mac.program.to_sexp());
            res.append(&mut all_token_res);
            res
        }
        HelperForm::Defun(_, defun) => collect_used_names_bodyform(&defun.body),
    }
}

fn collect_used_names_compileform(body: &CompileForm) -> Vec<Vec<u8>> {
    let mut result = Vec::new();
    for h in body.helpers.iter() {
        let mut helper_list = collect_used_names_helperform(h.borrow());
        result.append(&mut helper_list);
    }

    let mut ex_list = collect_used_names_bodyform(body.exp.borrow());
    result.append(&mut ex_list);
    result
}

fn calculate_live_helpers(
    last_names: &HashSet<Vec<u8>>,
    names: &HashSet<Vec<u8>>,
    helper_map: &HashMap<Vec<u8>, HelperForm>,
) -> HashSet<Vec<u8>> {
    if last_names.len() == names.len() {
        names.clone()
    } else {
        let new_names: HashSet<Vec<u8>> =
            names.difference(last_names).map(|x| x.to_vec()).collect();
        let mut needed_helpers: HashSet<Vec<u8>> = names.clone();

        for name in new_names {
            if let Some(new_helper) = helper_map.get(&name) {
                let even_newer_names: HashSet<Vec<u8>> = collect_used_names_helperform(new_helper)
                    .iter()
                    .map(|x| x.to_vec())
                    .collect();
                needed_helpers = needed_helpers
                    .union(&even_newer_names)
                    .map(|x| x.to_vec())
                    .collect();
            }
        }

        calculate_live_helpers(names, &needed_helpers, helper_map)
    }
}

fn qq_to_expression(opts: Rc<dyn CompilerOpts>, body: Rc<SExp>) -> Result<BodyForm, CompileErr> {
    let body_copy: &SExp = body.borrow();

    match body.borrow() {
        SExp::Cons(l, f, r) => {
            let op = match f.borrow() {
                SExp::Atom(_, o) => o.clone(),
                SExp::QuotedString(_, _, s) => s.clone(),
                SExp::Integer(_, i) => u8_from_number(i.clone()),
                _ => Vec::new(),
            };

            if op.len() == 1 && (op[0] == b'q' || op[0] == 1) {
                return Ok(BodyForm::Quoted(body_copy.clone()));
            } else if let Some(list) = r.proper_list() {
                if op == b"quote" {
                    if list.len() != 1 {
                        return Err(CompileErr(l.clone(), format!("bad form {body}")));
                    }

                    return Ok(BodyForm::Quoted(list[0].clone()));
                } else if op == b"unquote" {
                    if list.len() != 1 {
                        return Err(CompileErr(l.clone(), format!("bad form {body}")));
                    }

                    return compile_bodyform(opts.clone(), Rc::new(list[0].clone()));
                }
            }

            qq_to_expression_list(opts, body.clone())
        }
        _ => Ok(BodyForm::Quoted(body_copy.clone())),
    }
}

fn qq_to_expression_list(
    opts: Rc<dyn CompilerOpts>,
    body: Rc<SExp>,
) -> Result<BodyForm, CompileErr> {
    match body.borrow() {
        SExp::Cons(l, f, r) => {
            m! {
                f_qq <- qq_to_expression(opts.clone(), f.clone());
                r_qq <- qq_to_expression_list(opts, r.clone());
                Ok(BodyForm::Call(l.clone(), vec!(
                    Rc::new(BodyForm::Value(
                        SExp::Atom(l.clone(), "c".as_bytes().to_vec())
                    )),
                    Rc::new(f_qq),
                    Rc::new(r_qq)
                )))
            }
        }
        SExp::Nil(l) => Ok(BodyForm::Quoted(SExp::Nil(l.clone()))),
        _ => Err(CompileErr(
            body.loc(),
            format!("Bad list tail in qq {body}"),
        )),
    }
}

fn args_to_expression_list(
    opts: Rc<dyn CompilerOpts>,
    body: Rc<SExp>,
) -> Result<Vec<Rc<BodyForm>>, CompileErr> {
    if body.nilp() {
        Ok(vec![])
    } else {
        match body.borrow() {
            SExp::Cons(_l, first, rest) => {
                let mut result_list = Vec::new();
                let f_compiled = compile_bodyform(opts.clone(), first.clone())?;
                result_list.push(Rc::new(f_compiled));
                let mut args = args_to_expression_list(opts, rest.clone())?;
                result_list.append(&mut args);
                Ok(result_list)
            }
            _ => Err(CompileErr(
                body.loc(),
                "Bad arg list tail ".to_string() + &body.to_string(),
            )),
        }
    }
}

fn make_let_bindings(
    opts: Rc<dyn CompilerOpts>,
    body: Rc<SExp>,
) -> Result<Vec<Rc<Binding>>, CompileErr> {
    let err = Err(CompileErr(
        body.loc(),
        "Bad binding tail ".to_string() + &body.to_string(),
    ));
    match body.borrow() {
        SExp::Nil(_) => Ok(vec![]),
        SExp::Cons(_, head, tl) => head
            .proper_list()
            .map(|x| match &x[..] {
                [SExp::Atom(l, name), expr] => {
                    let compiled_body = compile_bodyform(opts.clone(), Rc::new(expr.clone()))?;
                    let mut result = Vec::new();
                    let mut rest_bindings = make_let_bindings(opts, tl.clone())?;
                    result.push(Rc::new(Binding {
                        loc: l.clone(),
                        nl: l.clone(),
                        name: name.to_vec(),
                        body: Rc::new(compiled_body),
                    }));
                    result.append(&mut rest_bindings);
                    Ok(result)
                }
                _ => err.clone(),
            })
            .unwrap_or_else(|| err.clone()),
        _ => err,
    }
}

pub fn compile_bodyform(
    opts: Rc<dyn CompilerOpts>,
    body: Rc<SExp>,
) -> Result<BodyForm, CompileErr> {
    match body.borrow() {
        SExp::Cons(l, op, tail) => {
            let application = || {
                args_to_expression_list(opts.clone(), tail.clone()).and_then(|args| {
                    compile_bodyform(opts.clone(), op.clone()).map(|func| {
                        let mut result_call = vec![Rc::new(func)];
                        let mut args_clone = args.to_vec();
                        let ending = if args.is_empty() {
                            l.ending()
                        } else {
                            args[args.len() - 1].loc().ending()
                        };
                        result_call.append(&mut args_clone);
                        BodyForm::Call(l.ext(&ending), result_call)
                    })
                })
            };

            let finish_err = |site| {
                Err(CompileErr(
                    l.clone(),
                    format!("{site}: bad argument list for form {body}"),
                ))
            };

            match op.borrow() {
                SExp::Atom(l, atom_name) => {
                    if *atom_name == "q".as_bytes().to_vec()
                        || (atom_name.len() == 1 && atom_name[0] == 1)
                    {
                        let tail_copy: &SExp = tail.borrow();
                        return Ok(BodyForm::Quoted(tail_copy.clone()));
                    }

                    match tail.proper_list() {
                        Some(v) => {
                            if *atom_name == "let".as_bytes().to_vec()
                                || *atom_name == "let*".as_bytes().to_vec()
                            {
                                if v.len() != 2 {
                                    return finish_err("let");
                                }

                                let kind = if *atom_name == "let".as_bytes().to_vec() {
                                    LetFormKind::Parallel
                                } else {
                                    LetFormKind::Sequential
                                };

                                let bindings = v[0].clone();
                                let body = v[1].clone();

                                let let_bindings =
                                    make_let_bindings(opts.clone(), Rc::new(bindings))?;
                                let compiled_body = compile_bodyform(opts, Rc::new(body))?;
                                Ok(BodyForm::Let(
                                    kind,
                                    LetData {
                                        loc: l.clone(),
                                        kw: Some(l.clone()),
                                        bindings: let_bindings,
                                        body: Rc::new(compiled_body),
                                    },
                                ))
                            } else if *atom_name == "quote".as_bytes().to_vec() {
                                if v.len() != 1 {
                                    return finish_err("quote");
                                }

                                let quote_body = v[0].clone();

                                Ok(BodyForm::Quoted(quote_body))
                            } else if *atom_name == "qq".as_bytes().to_vec() {
                                if v.len() != 1 {
                                    return finish_err("qq");
                                }

                                let quote_body = v[0].clone();

                                qq_to_expression(opts, Rc::new(quote_body))
                            } else if *atom_name == "mod".as_bytes().to_vec() {
                                let subparse = frontend(opts, &[body.clone()])?;
                                Ok(BodyForm::Mod(op.loc(), subparse))
                            } else {
                                application()
                            }
                        }
                        None => finish_err("tail_proper"),
                    }
                }
                SExp::Integer(il, i) => compile_bodyform(
                    opts,
                    Rc::new(SExp::Cons(
                        il.clone(),
                        Rc::new(SExp::Atom(il.clone(), u8_from_number(i.clone()))),
                        tail.clone(),
                    )),
                ),
                SExp::QuotedString(_, _, _) => {
                    let body_copy: &SExp = body.borrow();
                    Ok(BodyForm::Value(body_copy.clone()))
                }
                SExp::Nil(_l) => {
                    let body_copy: &SExp = body.borrow();
                    Ok(BodyForm::Quoted(body_copy.clone()))
                }
                SExp::Cons(_, _, _) => finish_err("bad cons"),
            }
        }
        _ => {
            let body_copy: &SExp = body.borrow();
            Ok(BodyForm::Value(body_copy.clone()))
        }
    }
}

// More modern constant definition that interprets code ala constexpr.
fn compile_defconst(
    opts: Rc<dyn CompilerOpts>,
    l: Srcloc,
    nl: Srcloc,
    kl: Option<Srcloc>,
    name: Vec<u8>,
    body: Rc<SExp>,
) -> Result<HelperForm, CompileErr> {
    let bf = compile_bodyform(opts, body)?;
    Ok(HelperForm::Defconstant(DefconstData {
        kw: kl,
        nl,
        loc: l,
        kind: ConstantKind::Complex,
        name: name.to_vec(),
        body: Rc::new(bf),
        ty: None,
    }))
}

fn compile_defconstant(
    opts: Rc<dyn CompilerOpts>,
    l: Srcloc,
    nl: Srcloc,
    kl: Option<Srcloc>,
    name: Vec<u8>,
    body: Rc<SExp>,
    ty: Option<Polytype>,
) -> Result<HelperForm, CompileErr> {
    let body_borrowed: &SExp = body.borrow();
    if let SExp::Cons(_, _, _) = body_borrowed {
        Ok(HelperForm::Defconstant(DefconstData {
            loc: l,
            nl,
            kw: kl,
            kind: ConstantKind::Simple,
            name: name.to_vec(),
            body: Rc::new(BodyForm::Value(body_borrowed.clone())),
            ty,
        }))
    } else {
        compile_bodyform(opts, body).map(|bf| {
            HelperForm::Defconstant(DefconstData {
                loc: l,
                nl,
                kw: kl,
                kind: ConstantKind::Simple,
                name: name.to_vec(),
                body: Rc::new(bf),
                ty,
            })
        })
    }
}

fn location_span(l_: Srcloc, lst_: Rc<SExp>) -> Srcloc {
    let mut l = l_;
    let mut lst = lst_;
    while let SExp::Cons(_, a, b) = lst.borrow() {
        l = location_span(l.clone(), a.clone()).ext(&b.loc());
        lst = b.clone();
    }
    l
}

pub struct CompileDefun {
    pub l: Srcloc,
    pub nl: Srcloc,
    pub kwl: Option<Srcloc>,
    pub inline: bool,
    pub name: Vec<u8>,
    pub args: Rc<SExp>,
    pub body: Rc<SExp>,
}

fn compile_defun(
    opts: Rc<dyn CompilerOpts>,
    data: CompileDefun,
    ty: Option<Polytype>,
) -> Result<HelperForm, CompileErr> {
    let mut take_form = data.body.clone();

    if let SExp::Cons(_, f, _r) = data.body.borrow() {
        take_form = f.clone();
    }
    compile_bodyform(opts, take_form).map(|bf| {
        HelperForm::Defun(
            data.inline,
            DefunData {
                loc: data.l,
                nl: data.nl,
                kw: data.kwl,
                name: data.name,
                args: data.args.clone(),
                orig_args: data.args,
                body: Rc::new(bf),
                ty,
            },
        )
    })
}

fn compile_defmacro(
    opts: Rc<dyn CompilerOpts>,
    l: Srcloc,
    nl: Srcloc,
    kwl: Option<Srcloc>,
    name: Vec<u8>,
    args: Rc<SExp>,
    body: Rc<SExp>,
) -> Result<HelperForm, CompileErr> {
    let program = SExp::Cons(
        l.clone(),
        Rc::new(SExp::Atom(l.clone(), b"mod".to_vec())),
        Rc::new(SExp::Cons(l.clone(), args.clone(), body)),
    );
    let new_opts = opts.set_stdenv(false);
    frontend(new_opts, &[Rc::new(program)]).map(|p| {
        HelperForm::Defmacro(DefmacData {
            loc: l,
            nl,
            kw: kwl,
            name,
            args: args.clone(),
            program: Rc::new(p),
        })
    })
}

enum TypeKind {
    Arrow,
    Colon,
}

struct OpName4Match {
    opl: Srcloc,
    op_name: Vec<u8>,
    nl: Srcloc,
    name: Vec<u8>,
    args: Rc<SExp>,
    body: Rc<SExp>,
    orig: Vec<SExp>,
    ty: Option<(TypeKind, Rc<SExp>)>,
}

fn match_op_name_4(pl: &[SExp]) -> Option<OpName4Match> {
    if pl.is_empty() {
        return None;
    }

    match &pl[0].atomize() {
        SExp::Atom(l, op_name) => {
            if pl.len() < 3 {
                return Some(OpName4Match {
                    opl: l.clone(),
                    op_name: op_name.clone(),
                    nl: l.clone(),
                    name: Vec::new(),
                    args: Rc::new(SExp::Nil(l.clone())),
                    body: Rc::new(SExp::Nil(l.clone())),
                    orig: pl.to_owned(),
                    ty: None,
                });
            }

            match &pl[1].atomize() {
                SExp::Atom(ll, name) => {
                    let mut tail_idx = 3;
                    let mut tail_list = Vec::new();
                    let mut type_anno = None;
                    if pl.len() > 3 {
                        if let SExp::Atom(_, colon) = &pl[3] {
                            if *colon == vec![b':'] {
                                // Type annotation
                                tail_idx += 2;
                                type_anno = Some((TypeKind::Colon, Rc::new(pl[4].clone())));
                            } else if *colon == vec![b'-', b'>'] {
                                // Type annotation
                                tail_idx += 2;
                                type_anno = Some((TypeKind::Arrow, Rc::new(pl[4].clone())));
                            }
                        }
                    }
                    for elt in pl.iter().skip(tail_idx) {
                        tail_list.push(Rc::new(elt.clone()));
                    }

                    Some(OpName4Match {
                        nl: ll.clone(),
                        op_name: op_name.clone(),
                        opl: l.clone(),
                        name: name.clone(),
                        args: Rc::new(pl[2].clone()),
                        body: Rc::new(enlist(l.clone(), tail_list)),
                        orig: pl.to_owned(),
                        ty: type_anno,
                    })
                }
                _ => Some(OpName4Match {
                    nl: pl[0].loc(),
                    opl: l.clone(),
                    op_name: op_name.clone(),
                    name: Vec::new(),
                    args: Rc::new(SExp::Nil(l.clone())),
                    body: Rc::new(SExp::Nil(l.clone())),
                    orig: pl.to_owned(),
                    ty: None,
                }),
            }
        }
        _ => None,
    }
}

fn extract_type_variables_from_forall_stack(tvars: &mut Vec<TypeVar>, t: &Polytype) -> Polytype {
    if let Type::TForall(v, t1) = t {
        tvars.push(v.clone());
        extract_type_variables_from_forall_stack(tvars, t1.borrow())
    } else {
        t.clone()
    }
}

pub struct ArgTypeResult {
    pub stripped_args: Rc<SExp>,
    pub arg_names: Vec<Vec<u8>>,
    pub individual_types: HashMap<Vec<u8>, Polytype>,
    pub individual_paths: HashMap<Vec<u8>, Number>,
    pub individual_locs: HashMap<Vec<u8>, Srcloc>,
    pub whole_args: Polytype,
}

#[allow(clippy::too_many_arguments)]
fn recover_arg_type_inner(
    arg_names: &mut Vec<Vec<u8>>,
    individual_types: &mut HashMap<Vec<u8>, Polytype>,
    individual_paths: &mut HashMap<Vec<u8>, Number>,
    individual_locs: &mut HashMap<Vec<u8>, Srcloc>,
    depth: Number,
    path: Number,
    args: Rc<SExp>,
    have_anno: bool,
) -> Result<(bool, Rc<SExp>, Polytype), CompileErr> {
    match &args.atomize() {
        SExp::Nil(l) => Ok((have_anno, args.clone(), Type::TUnit(l.clone()))),
        SExp::Atom(l, n) => {
            arg_names.push(n.clone());
            individual_types.insert(n.clone(), Type::TAny(l.clone()));
            individual_paths.insert(n.clone(), depth + path);
            individual_locs.insert(n.clone(), l.clone());
            Ok((false, args.clone(), Type::TAny(l.clone())))
        }
        SExp::Cons(l, a, b) => {
            // There are a few cases:
            // (normal destructuring)
            // (@ name sub)
            // (@ name sub : ty)
            // (X : ty)
            // We want to catch the final case and pass through its unannotated
            // counterpart.
            let next_depth = depth.clone() * 2_u32.to_bigint().unwrap();
            if let Some(lst) = args.proper_list() {
                // Dive in
                if lst.len() == 5 {
                    if let (SExp::Atom(l, n), SExp::Atom(_l2, n2)) =
                        (&lst[0].atomize(), &lst[3].atomize())
                    {
                        if n == &vec![b'@'] && n2 == &vec![b':'] {
                            // At capture with annotation
                            return Err(CompileErr(l.clone(), "An at-capture with a type alias is currently unsupported.  A struct can be used instead.".to_string()));
                        };
                    };
                } else if lst.len() == 3 {
                    if let (SExp::Atom(l0, n0), SExp::Atom(_l1, n1)) =
                        (&lst[0].atomize(), &lst[1].atomize())
                    {
                        if n1 == &vec![b':'] {
                            // Name with annotation
                            let ty = parse_type_sexp(Rc::new(lst[2].clone()))?;
                            arg_names.push(n0.clone());
                            individual_types.insert(n0.clone(), ty.clone());
                            individual_paths.insert(n0.clone(), depth + path);
                            individual_locs.insert(n0.clone(), l0.clone());
                            return Ok((true, Rc::new(lst[0].clone()), ty));
                        };
                    };
                }
            }

            let (got_ty_a, stripped_a, ty_a) = recover_arg_type_inner(
                arg_names,
                individual_types,
                individual_paths,
                individual_locs,
                next_depth.clone(),
                path.clone(),
                a.clone(),
                have_anno,
            )?;
            let (got_ty_b, stripped_b, ty_b) = recover_arg_type_inner(
                arg_names,
                individual_types,
                individual_paths,
                individual_locs,
                next_depth,
                path + depth,
                b.clone(),
                have_anno,
            )?;
            Ok((
                got_ty_a || got_ty_b,
                Rc::new(SExp::Cons(l.clone(), stripped_a, stripped_b)),
                Type::TPair(Rc::new(ty_a), Rc::new(ty_b)),
            ))
        }
        _ => Err(CompileErr(
            args.loc(),
            "unrecognized argument form".to_string(),
        )),
    }
}

pub fn recover_arg_type(args: Rc<SExp>, always: bool) -> Result<Option<ArgTypeResult>, CompileErr> {
    let mut arg_names = Vec::new();
    let mut individual_types = HashMap::new();
    let mut individual_paths = HashMap::new();
    let mut individual_locs = HashMap::new();
    let (got_any, stripped, ty) = recover_arg_type_inner(
        &mut arg_names,
        &mut individual_types,
        &mut individual_paths,
        &mut individual_locs,
        bi_one(),
        bi_zero(),
        args,
        false,
    )?;
    if got_any || always {
        Ok(Some(ArgTypeResult {
            arg_names,
            stripped_args: stripped,
            individual_types,
            individual_paths,
            individual_locs,
            whole_args: ty,
        }))
    } else {
        Ok(None)
    }
}

// Given type recovered argument type and a candidate return type (possibly with
// a forall stack), construct the user's expected function type. If no arg types
// were given, the arg type is Any. If the bottom of the stack is a function
// type, its left hand type is replaced with the given arg type or Any. If it
// isn't a function type, it's promoted to be a function taking the given arg
// type or Any.
fn promote_with_arg_type(argty: &Polytype, funty: &Polytype) -> Polytype {
    match funty {
        Type::TForall(v, t) => {
            Type::TForall(v.clone(), Rc::new(promote_with_arg_type(argty, t.borrow())))
        }
        Type::TFun(_t1, t2) => Type::TFun(Rc::new(argty.clone()), t2.clone()),
        _ => Type::TFun(Rc::new(argty.clone()), Rc::new(funty.clone())),
    }
}

// Returns None if result_ty is None and there are no type signatures recovered
// from the args.
//
// If the function's type signature is given with a TForall, the type variables
// given will be in scope for the arguments.
// If type arguments are given, the function's type signature must not be given
// as a function type (since all functions are arity-1 in chialisp).  The final
// result type will be enriched to include the argument types.
fn augment_fun_type_with_args(
    args: Rc<SExp>,
    result_ty: Option<TypeAnnoKind>,
) -> Result<(Rc<SExp>, Option<Polytype>), CompileErr> {
    if let Some(atr) = recover_arg_type(args.clone(), false)? {
        let mut tvars = Vec::new();

        let actual_result_ty = if let Some(TypeAnnoKind::Arrow(rty)) = result_ty {
            extract_type_variables_from_forall_stack(&mut tvars, &rty)
        } else if let Some(TypeAnnoKind::Colon(rty)) = result_ty {
            let want_rty = extract_type_variables_from_forall_stack(&mut tvars, &rty);
            // If it's a function type, we have to give it as "args"
            if let Type::TFun(t1, t2) = want_rty {
                let t1_borrowed: &Polytype = t1.borrow();
                if t1_borrowed != &Type::TVar(TypeVar("args".to_string(), t1.loc())) {
                    return Err(CompileErr(t1.loc(), "When arguments are annotated, if the full function type is given, it must be given as (args -> ...).  The 'args' type variable will contain the type implied by the individual argument annotations.".to_string()));
                }

                let t2_borrowed: &Polytype = t2.borrow();
                t2_borrowed.clone()
            } else {
                want_rty
            }
        } else {
            Type::TAny(args.loc())
        };

        Ok((
            atr.stripped_args.clone(),
            Some(promote_with_arg_type(&atr.whole_args, &actual_result_ty)),
        ))
    } else {
        // No arg types were given.  If a type was given for the result (non-fun)
        // use Any -> Any
        // else use the whole thing.
        Ok(result_ty
            .map(|rty| match rty {
                TypeAnnoKind::Colon(t) => (args.clone(), Some(t)),
                TypeAnnoKind::Arrow(t) => (
                    args.clone(),
                    Some(Type::TFun(Rc::new(Type::TAny(args.loc())), Rc::new(t))),
                ),
            })
            .unwrap_or_else(|| (args.clone(), None)))
    }
}

fn create_constructor_code(sdef: &StructDef, proto: Rc<SExp>) -> BodyForm {
    match proto.atomize() {
        SExp::Atom(l, n) => BodyForm::Value(SExp::Atom(l, n)),
        SExp::Cons(l, a, b) => BodyForm::Call(
            l.clone(),
            vec![
                Rc::new(BodyForm::Value(SExp::Atom(l, b"c*".to_vec()))),
                Rc::new(create_constructor_code(sdef, a)),
                Rc::new(create_constructor_code(sdef, b)),
            ],
        ),
        _ => BodyForm::Quoted(SExp::Nil(sdef.loc.clone())),
    }
}

fn create_constructor(sdef: &StructDef) -> HelperForm {
    let mut access_name = "new_".as_bytes().to_vec();
    access_name.append(&mut sdef.name.clone());

    // Iterate through the arguments in reverse to build up a linear argument
    // list.
    // Build up the type list in the same way.
    let mut arguments = SExp::Nil(sdef.loc.clone());
    let mut argtype = Type::TUnit(sdef.loc.clone());

    for m in sdef.members.iter().rev() {
        argtype = Type::TPair(Rc::new(m.ty.clone()), Rc::new(argtype));
        arguments = SExp::Cons(
            m.loc.clone(),
            Rc::new(SExp::Atom(m.loc.clone(), m.name.clone())),
            Rc::new(arguments),
        );
    }

    let construction = create_constructor_code(sdef, sdef.proto.clone());
    let mut target_ty = Type::TVar(TypeVar(decode_string(&sdef.name), sdef.loc.clone()));

    for a in sdef.vars.iter().rev() {
        target_ty = Type::TApp(Rc::new(target_ty), Rc::new(Type::TVar(a.clone())));
    }

    let mut funty = Type::TFun(Rc::new(argtype), Rc::new(target_ty));

    for a in sdef.vars.iter().rev() {
        funty = Type::TForall(a.clone(), Rc::new(funty));
    }

    HelperForm::Defun(
        true,
        DefunData {
            kw: None,
            nl: sdef.loc.clone(),
            loc: sdef.loc.clone(),
            name: access_name,
            args: Rc::new(arguments),
            body: Rc::new(construction),
            ty: Some(funty),
        },
    )
}

pub fn generate_type_helpers(ty: &ChiaType) -> Vec<HelperForm> {
    match ty {
        ChiaType::Abstract(_, _) => vec![],
        ChiaType::Struct(sdef) => {
            // Construct ((S : <type>))
            let struct_argument = Rc::new(SExp::Cons(
                sdef.loc.clone(),
                Rc::new(SExp::Atom(sdef.loc.clone(), vec![b'S'])),
                Rc::new(SExp::Nil(sdef.loc.clone())),
            ));
            let mut members: Vec<HelperForm> = sdef
                .members
                .iter()
                .map(|m| {
                    let mut access_name = "get_".as_bytes().to_vec();
                    access_name.append(&mut sdef.name.clone());
                    access_name.push(b'_');
                    access_name.append(&mut m.name.clone());

                    let mut argty = Type::TVar(TypeVar(decode_string(&sdef.name), m.loc.clone()));

                    for a in sdef.vars.iter().rev() {
                        argty = Type::TApp(Rc::new(argty), Rc::new(Type::TVar(a.clone())));
                    }

                    let mut funty = Type::TFun(
                        Rc::new(Type::TPair(
                            Rc::new(argty),
                            Rc::new(Type::TUnit(m.loc.clone())),
                        )),
                        Rc::new(m.ty.clone()),
                    );

                    for a in sdef.vars.iter().rev() {
                        funty = Type::TForall(a.clone(), Rc::new(funty));
                    }

                    HelperForm::Defun(
                        true,
                        DefunData {
                            kw: None,
                            nl: m.loc.clone(),
                            loc: m.loc.clone(),
                            name: access_name,
                            args: struct_argument.clone(),
                            body: Rc::new(BodyForm::Call(
                                m.loc.clone(),
                                vec![
                                    Rc::new(BodyForm::Value(SExp::Atom(
                                        m.loc.clone(),
                                        vec![b'a', b'*'],
                                    ))),
                                    Rc::new(BodyForm::Quoted(SExp::Integer(
                                        m.loc.clone(),
                                        m.path.clone(),
                                    ))),
                                    Rc::new(BodyForm::Value(SExp::Atom(m.loc.clone(), vec![b'S']))),
                                ],
                            )),
                            ty: Some(funty),
                        },
                    )
                })
                .collect();

            let ctor = create_constructor(sdef);
            members.push(ctor);
            members
        }
    }
}

fn parse_chia_type(v: Vec<SExp>) -> Result<ChiaType, CompileErr> {
    // (deftype name args... (def))
    if let SExp::Atom(l, n) = &v[1].atomize() {
        // Name
        if v.len() == 2 {
            // An abstract type
            return Ok(ChiaType::Abstract(v[1].loc(), n.clone()));
        }

        let vars: Vec<SExp> = v.iter().skip(2).take(v.len() - 3).cloned().collect();
        let expr = Rc::new(v[v.len() - 1].clone());

        let mut var_vec = Vec::new();
        for var in vars.iter() {
            var_vec.push(parse_type_var(Rc::new(var.clone()))?);
        }

        let type_of_body = recover_arg_type(expr, true)?.unwrap();
        let mut member_vec = Vec::new();
        for k in type_of_body.arg_names.iter() {
            let arg_path = type_of_body
                .individual_paths
                .get(k)
                .cloned()
                .unwrap_or_else(bi_one);
            let arg_loc = type_of_body
                .individual_locs
                .get(k)
                .cloned()
                .unwrap_or_else(|| l.clone());
            let arg_type = type_of_body
                .individual_types
                .get(k)
                .cloned()
                .unwrap_or_else(|| Type::TAny(arg_loc.clone()));
            member_vec.push(StructMember {
                loc: arg_loc,
                name: k.clone(),
                path: arg_path,
                ty: arg_type,
            });
        }
        return Ok(ChiaType::Struct(StructDef {
            loc: l.clone(),
            name: n.clone(),
            vars: var_vec,
            members: member_vec,
            proto: type_of_body.stripped_args,
            ty: type_of_body.whole_args,
        }));
    }

    Err(CompileErr(
        v[0].loc(),
        "Don't know how to interpret as type definition".to_string(),
    ))
}

pub struct HelperFormResult {
    pub chia_type: Option<ChiaType>,
    pub new_helpers: Vec<HelperForm>,
}

pub fn compile_helperform(
    opts: Rc<dyn CompilerOpts>,
    body: Rc<SExp>,
) -> Result<Option<HelperFormResult>, CompileErr> {
    let l = location_span(body.loc(), body.clone());
    let plist = body.proper_list();

    if let Some(matched) = plist.and_then(|pl| match_op_name_4(&pl)) {
        let inline = matched.op_name == "defun-inline".as_bytes().to_vec();
        if matched.op_name == "defconstant".as_bytes().to_vec() {
            let definition = compile_defconstant(
                opts,
                l,
                matched.nl,
                Some(matched.opl),
                matched.name.to_vec(),
                matched.args,
                None,
            )?;
            Ok(Some(HelperFormResult {
                chia_type: None,
                new_helpers: vec![definition],
            }))
        } else if matched.op_name == b"defconst" {
            let definition = compile_defconst(
                opts,
                l,
                matched.nl,
                Some(matched.opl),
                matched.name.to_vec(),
                matched.args,
            )?;
            Ok(Some(HelperFormResult {
                chia_type: None,
                new_helpers: vec![definition],
            }))
        } else if matched.op_name == "defmacro".as_bytes().to_vec() {
            let definition = compile_defmacro(
                opts,
                l,
                matched.nl,
                Some(matched.opl),
                matched.name.to_vec(),
                matched.args,
                matched.body,
            )?;
            Ok(Some(HelperFormResult {
                chia_type: None,
                new_helpers: vec![definition],
            }))
        } else if matched.op_name == "defun".as_bytes().to_vec() || inline {
            let use_type_anno = if let Some((k, ty)) = matched.ty {
                match k {
                    TypeKind::Arrow => Some(TypeAnnoKind::Arrow(parse_type_sexp(ty)?)),
                    TypeKind::Colon => Some(TypeAnnoKind::Colon(parse_type_sexp(ty)?)),
                }
            } else {
                None
            };

            let (stripped_args, parsed_type) =
                augment_fun_type_with_args(matched.args.clone(), use_type_anno)?;

            let definition = compile_defun(
                opts,
                CompileDefun {
                    l,
                    nl: matched.nl,
                    kwl: Some(matched.opl),
                    inline,
                    name: matched.name.to_vec(),
                    args: stripped_args,
                    body: matched.body,
                },
                parsed_type,
            )?;
            Ok(Some(HelperFormResult {
                chia_type: None,
                new_helpers: vec![definition],
            }))
        } else if matched.op_name == "deftype".as_bytes().to_vec() {
            let parsed_chia = parse_chia_type(matched.orig)?;
            let mut helpers = generate_type_helpers(&parsed_chia);
            debug!("parsed_chia {:?}", parsed_chia);
            let new_form = match &parsed_chia {
                ChiaType::Abstract(l, n) => HelperForm::Deftype(DeftypeData {
                    kw: matched.opl,
                    nl: matched.nl,
                    loc: l.clone(),
                    name: n.clone(),
                    args: vec![],
                    ty: None,
                }),
                ChiaType::Struct(sdef) => {
                    if let SExp::Atom(_, _) = sdef.proto.borrow() {
                        return Err(CompileErr(sdef.loc.clone(), "A struct with a single element acting as an alias is currently a hazard.  This will be fixed in the future.".to_string()));
                    }
                    HelperForm::Deftype(DeftypeData {
                        kw: matched.opl,
                        nl: matched.nl,
                        loc: sdef.loc.clone(),
                        name: sdef.name.clone(),
                        args: sdef.vars.clone(),
                        ty: Some(sdef.ty.clone()),
                    })
                }
            };
            helpers.insert(0, new_form);
            Ok(Some(HelperFormResult {
                chia_type: Some(parsed_chia),
                new_helpers: helpers,
            }))
        } else {
            Err(CompileErr(
                matched.body.loc(),
                "unknown keyword in helper".to_string(),
            ))
        }
    } else {
        Ok(None)
    }
}

trait ModCompileForms {
    fn compile_mod_body(
        &self,
        opts: Rc<dyn CompilerOpts>,
        include_forms: Vec<IncludeDesc>,
        args: Rc<SExp>,
        body: Rc<SExp>,
        ty: Option<Polytype>,
    ) -> Result<ModAccum, CompileErr>;

    fn compile_mod_helper(
        &self,
        opts: Rc<dyn CompilerOpts>,
        args: Rc<SExp>,
        body: Rc<SExp>,
        ty: Option<Polytype>,
    ) -> Result<ModAccum, CompileErr>;
}

impl ModCompileForms for ModAccum {
    fn compile_mod_body(
        &self,
        opts: Rc<dyn CompilerOpts>,
        include_forms: Vec<IncludeDesc>,
        args: Rc<SExp>,
        body: Rc<SExp>,
        ty: Option<Polytype>,
    ) -> Result<ModAccum, CompileErr> {
        Ok(self.set_final(&CompileForm {
            loc: self.loc.clone(),
            args,
            include_forms,
            helpers: self.helpers.clone(),
            exp: Rc::new(compile_bodyform(opts, body)?),
            ty,
        }))
    }

    fn compile_mod_helper(
        &self,
        opts: Rc<dyn CompilerOpts>,
        _args: Rc<SExp>,
        body: Rc<SExp>,
        _ty: Option<Polytype>,
    ) -> Result<ModAccum, CompileErr> {
        let mut mc = self.clone();
        if let Some(helpers) = compile_helperform(opts.clone(), body.clone())? {
            for form in helpers.new_helpers.iter() {
                debug!("process helper {}", decode_string(form.name()));
                mc = mc.add_helper(form.clone());
            }
            Ok(mc)
        } else {
            Err(CompileErr(
                body.loc(),
                "only the last form can be an exprssion in mod".to_string(),
            ))
        }
    }
}

fn frontend_step_finish(
    opts: Rc<dyn CompilerOpts>,
    includes: &mut Vec<IncludeDesc>,
    pre_forms: &[Rc<SExp>],
) -> Result<ModAccum, CompileErr> {
    let loc = pre_forms[0].loc();
    frontend_start(
        opts.clone(),
        includes,
        &[Rc::new(SExp::Cons(
            loc.clone(),
            Rc::new(SExp::Atom(loc.clone(), "mod".as_bytes().to_vec())),
            Rc::new(SExp::Cons(
                loc.clone(),
                Rc::new(SExp::Nil(loc.clone())),
                Rc::new(list_to_cons(loc, pre_forms)),
            )),
        ))],
    )
}

fn frontend_start(
    opts: Rc<dyn CompilerOpts>,
    includes: &mut Vec<IncludeDesc>,
    pre_forms: &[Rc<SExp>],
) -> Result<ModAccum, CompileErr> {
    if pre_forms.is_empty() {
        Err(CompileErr(
            Srcloc::start(&opts.filename()),
            "empty source file not allowed".to_string(),
        ))
    } else {
        let l = pre_forms[0].loc();
        pre_forms[0]
            .proper_list()
            .map(|x| {
                if x.is_empty() {
                    return frontend_step_finish(opts.clone(), includes, pre_forms);
                }

                if let SExp::Atom(_, mod_atom) = &x[0] {
                    if pre_forms.len() > 1 {
                        return Err(CompileErr(
                            pre_forms[0].loc(),
                            "one toplevel mod form allowed".to_string(),
                        ));
                    }

                    if *mod_atom == "mod".as_bytes().to_vec() {
                        let args = Rc::new(x[1].atomize());
                        let mut skip_idx = 2;
                        let mut ty: Option<TypeAnnoKind> = None;

                        if let SExp::Atom(_, colon) = &x[2].atomize() {
                            if *colon == vec![b':'] && x.len() > 3 {
                                let use_ty = parse_type_sexp(Rc::new(x[3].atomize()))?;
                                ty = Some(TypeAnnoKind::Colon(use_ty));
                                skip_idx += 2;
                            } else if *colon == vec![b'-', b'>'] && x.len() > 3 {
                                let use_ty = parse_type_sexp(Rc::new(x[3].atomize()))?;
                                ty = Some(TypeAnnoKind::Arrow(use_ty));
                                skip_idx += 2;
                            }
                        }
                        let (stripped_args, parsed_type) = augment_fun_type_with_args(args, ty)?;

                        let body_vec = x
                            .iter()
                            .skip(skip_idx)
                            .map(|s| Rc::new(s.clone()))
                            .collect();
                        let body = Rc::new(enlist(pre_forms[0].loc(), body_vec));

                        let ls = preprocess(opts.clone(), includes, body)?;
                        let mut ma = ModAccum::new(l.clone());
                        for form in ls.iter().take(ls.len() - 1) {
                            ma = ma.compile_mod_helper(
                                opts.clone(),
                                stripped_args.clone(),
                                form.clone(),
                                parsed_type.clone(),
                            )?;
                        }

                        return ma.compile_mod_body(
                            opts.clone(),
                            includes.clone(),
                            stripped_args,
                            ls[ls.len() - 1].clone(),
                            parsed_type,
                        );
                    }
                }

                frontend_step_finish(opts.clone(), includes, pre_forms)
            })
            .unwrap_or_else(|| frontend_step_finish(opts, includes, pre_forms))
    }
}

/// Entrypoint for compilation.  This yields a CompileForm which represents a full
/// program.
///
/// Given a CompilerOpts specifying the global options for the compilation, return
/// a representation of the parsed program.  Desugaring is not done in this step
/// so this is a close representation of the user's input, containing location
/// references etc.
///
/// pre_forms is a list of forms, because most SExp readers, including parse_sexp
/// parse a list of complete forms from a source text.  It is possible for frontend
/// to use a list of forms, but it is most often used with a single list in
/// chialisp.  Usually pre_forms will contain a slice containing one list or
/// mod form.
pub fn frontend(
    opts: Rc<dyn CompilerOpts>,
    pre_forms: &[Rc<SExp>],
) -> Result<CompileForm, CompileErr> {
    let mut includes = Vec::new();
    let started = frontend_start(opts.clone(), &mut includes, pre_forms)?;

    for i in includes.iter() {
        started.add_include(i.clone());
    }

    let compiled: Result<CompileForm, CompileErr> = match started.exp_form {
        None => Err(CompileErr(
            started.loc,
            "mod must end on an expression".to_string(),
        )),
        Some(v) => {
            let compiled_val: &CompileForm = v.borrow();
            Ok(compiled_val.clone())
        }
    };

    let our_mod = rename_children_compileform(&compiled?);

    let expr_names: HashSet<Vec<u8>> = collect_used_names_bodyform(our_mod.exp.borrow())
        .iter()
        .map(|x| x.to_vec())
        .collect();

    let helper_list = our_mod.helpers.iter().map(|h| (h.name(), h));
    let mut helper_map = HashMap::new();

    for hpair in helper_list {
        helper_map.insert(hpair.0.clone(), hpair.1.clone());
    }

    let helper_names = calculate_live_helpers(&HashSet::new(), &expr_names, &helper_map);

    let mut live_helpers = Vec::new();
    for h in our_mod.helpers {
<<<<<<< HEAD
        if matches!(h, HelperForm::Deftype(_)) || helper_names.contains(h.name()) {
=======
        if !opts.frontend_check_live() || helper_names.contains(h.name()) {
>>>>>>> 19d23a27
            live_helpers.push(h);
        }
    }

    Ok(CompileForm {
        loc: our_mod.loc.clone(),
        include_forms: includes.to_vec(),
        args: our_mod.args.clone(),
        helpers: live_helpers,
        exp: our_mod.exp.clone(),
        ty: our_mod.ty.clone(),
    })
}

fn is_quote_op(sexp: Rc<SExp>) -> bool {
    match sexp.borrow() {
        SExp::Atom(_, name) => name.len() == 1 && name[0] as char == 'q',
        SExp::Integer(_, v) => v == &bi_one(),
        _ => false,
    }
}

fn from_clvm_args(args: Rc<SExp>) -> Rc<SExp> {
    match args.borrow() {
        SExp::Cons(l, arg, rest) => {
            let new_arg = from_clvm(arg.clone());
            let new_rest = from_clvm_args(rest.clone());
            Rc::new(SExp::Cons(l.clone(), new_arg, new_rest))
        }
        _ => {
            // Treat tail of proper application list as expression.
            from_clvm(args.clone())
        }
    }
}

// Form proper frontend code from CLVM.
// The languages are related but not identical:
// - Left env references refer to functions from the env.
// - Right env references refer to user arguments.
// We can introduce defconstant helpers that allow us to keep track of what's
// being called via 'a' and use that information.
// Bare numbers in operator position are only prims.
// Bare numbers in argument position are references, rewrite as (@ ..)
pub fn from_clvm(sexp: Rc<SExp>) -> Rc<SExp> {
    match sexp.borrow() {
        SExp::Atom(l, _name) => {
            // An atom encountered as an expression is treated as a path.
            from_clvm(Rc::new(SExp::Integer(l.clone(), sexp.to_bigint().unwrap())))
        }
        SExp::QuotedString(l, _, _v) => {
            // A string is treated as a number.
            // An atom encountered as an expression is treated as a path.
            from_clvm(Rc::new(SExp::Integer(l.clone(), sexp.to_bigint().unwrap())))
        }
        SExp::Integer(l, _n) => {
            // A number is treated as a reference in expression position.
            // Results in (@ n).
            Rc::new(SExp::Cons(
                l.clone(),
                Rc::new(SExp::atom_from_string(l.clone(), "@")),
                Rc::new(SExp::Cons(
                    l.clone(),
                    sexp.clone(),
                    Rc::new(SExp::Nil(l.clone())),
                )),
            ))
        }
        SExp::Nil(_l) => {
            // Nil represents nil in both systems.
            sexp.clone()
        }
        SExp::Cons(l, op, args) => {
            // This expression represents applying some primitive.
            if is_quote_op(op.clone()) {
                Rc::new(SExp::Cons(
                    l.clone(),
                    Rc::new(SExp::atom_from_string(l.clone(), "q")),
                    args.clone(),
                ))
            } else {
                let new_args = from_clvm_args(args.clone());
                Rc::new(SExp::Cons(l.clone(), op.clone(), new_args))
            }
        }
    }
}<|MERGE_RESOLUTION|>--- conflicted
+++ resolved
@@ -814,16 +814,16 @@
     // Iterate through the arguments in reverse to build up a linear argument
     // list.
     // Build up the type list in the same way.
-    let mut arguments = SExp::Nil(sdef.loc.clone());
+    let mut arguments = Rc::new(SExp::Nil(sdef.loc.clone()));
     let mut argtype = Type::TUnit(sdef.loc.clone());
 
     for m in sdef.members.iter().rev() {
         argtype = Type::TPair(Rc::new(m.ty.clone()), Rc::new(argtype));
-        arguments = SExp::Cons(
+        arguments = Rc::new(SExp::Cons(
             m.loc.clone(),
             Rc::new(SExp::Atom(m.loc.clone(), m.name.clone())),
-            Rc::new(arguments),
-        );
+            arguments,
+        ));
     }
 
     let construction = create_constructor_code(sdef, sdef.proto.clone());
@@ -846,7 +846,8 @@
             nl: sdef.loc.clone(),
             loc: sdef.loc.clone(),
             name: access_name,
-            args: Rc::new(arguments),
+            orig_args: arguments.clone(),
+            args: arguments,
             body: Rc::new(construction),
             ty: Some(funty),
         },
@@ -897,6 +898,7 @@
                             nl: m.loc.clone(),
                             loc: m.loc.clone(),
                             name: access_name,
+                            orig_args: struct_argument.clone(),
                             args: struct_argument.clone(),
                             body: Rc::new(BodyForm::Call(
                                 m.loc.clone(),
@@ -1325,11 +1327,7 @@
 
     let mut live_helpers = Vec::new();
     for h in our_mod.helpers {
-<<<<<<< HEAD
-        if matches!(h, HelperForm::Deftype(_)) || helper_names.contains(h.name()) {
-=======
-        if !opts.frontend_check_live() || helper_names.contains(h.name()) {
->>>>>>> 19d23a27
+        if matches!(h, HelperForm::Deftype(_)) || !opts.frontend_check_live() || helper_names.contains(h.name()) {
             live_helpers.push(h);
         }
     }
