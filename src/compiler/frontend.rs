use std::borrow::Borrow;
use std::collections::HashMap;
use std::collections::HashSet;
use std::rc::Rc;

use crate::classic::clvm::__type_compatibility__::bi_one;
use crate::compiler::comptypes::{
    list_to_cons, ArgsAndTail, Binding, BindingPattern, BodyForm, CompileErr, CompileForm,
    CompilerOpts, ConstantKind, DefconstData, DefmacData, DefunData, HelperForm, IncludeDesc,
    LetData, LetFormInlineHint, LetFormKind, ModAccum,
};
use crate::compiler::lambda::handle_lambda;
use crate::compiler::preprocessor::preprocess;
use crate::compiler::rename::{rename_assign_bindings, rename_children_compileform};
use crate::compiler::sexp::{decode_string, enlist, SExp};
use crate::compiler::srcloc::Srcloc;
use crate::util::u8_from_number;

fn collect_used_names_sexp(body: Rc<SExp>) -> Vec<Vec<u8>> {
    match body.borrow() {
        SExp::Atom(_, name) => vec![name.to_vec()],
        SExp::Cons(_, head, tail) => {
            let mut head_collected = collect_used_names_sexp(head.clone());
            let mut tail_collected = collect_used_names_sexp(tail.clone());
            head_collected.append(&mut tail_collected);
            head_collected
        }
        _ => vec![],
    }
}

fn collect_used_names_binding(body: &Binding) -> Vec<Vec<u8>> {
    collect_used_names_bodyform(body.body.borrow())
}

fn collect_used_names_bodyform(body: &BodyForm) -> Vec<Vec<u8>> {
    match body {
        BodyForm::Let(_, letdata) => {
            let mut result = Vec::new();
            for b in letdata.bindings.iter() {
                let mut new_binding_names = collect_used_names_binding(b);
                result.append(&mut new_binding_names);
            }

            let mut body_names = collect_used_names_bodyform(letdata.body.borrow());
            result.append(&mut body_names);
            result
        }
        BodyForm::Quoted(_) => vec![],
        BodyForm::Value(atom) => match atom {
            SExp::Atom(_l, v) => vec![v.to_vec()],
            SExp::Cons(_l, f, r) => {
                let mut first_names = collect_used_names_sexp(f.clone());
                let mut rest_names = collect_used_names_sexp(r.clone());
                first_names.append(&mut rest_names);
                first_names
            }
            _ => Vec::new(),
        },
        BodyForm::Call(_l, vs, tail) => {
            let mut result = Vec::new();
            for a in vs {
                let mut argnames = collect_used_names_bodyform(a);
                result.append(&mut argnames);
            }
            if let Some(t) = tail {
                let mut tail_names = collect_used_names_bodyform(t);
                result.append(&mut tail_names);
            }
            result
        }
        BodyForm::Mod(_, _) => vec![],
        BodyForm::Lambda(ldata) => {
            let mut capture_names = collect_used_names_bodyform(ldata.captures.borrow());
            capture_names.append(&mut collect_used_names_bodyform(ldata.body.borrow()));
            capture_names
        }
    }
}

fn collect_used_names_helperform(body: &HelperForm) -> Vec<Vec<u8>> {
    match body {
        HelperForm::Defconstant(defc) => collect_used_names_bodyform(defc.body.borrow()),
        HelperForm::Defmacro(mac) => {
            let mut res = collect_used_names_compileform(mac.program.borrow());
            // Ensure any other names mentioned in qq blocks are included.
            let mut all_token_res = collect_used_names_sexp(mac.program.to_sexp());
            res.append(&mut all_token_res);
            res
        }
        HelperForm::Defun(_, defun) => collect_used_names_bodyform(&defun.body),
    }
}

fn collect_used_names_compileform(body: &CompileForm) -> Vec<Vec<u8>> {
    let mut result = Vec::new();
    for h in body.helpers.iter() {
        let mut helper_list = collect_used_names_helperform(h);
        result.append(&mut helper_list);
    }

    let mut ex_list = collect_used_names_bodyform(body.exp.borrow());
    result.append(&mut ex_list);
    result
}

fn calculate_live_helpers(
    last_names: &HashSet<Vec<u8>>,
    names: &HashSet<Vec<u8>>,
    helper_map: &HashMap<Vec<u8>, HelperForm>,
) -> HashSet<Vec<u8>> {
    if last_names.len() == names.len() {
        names.clone()
    } else {
        let new_names: HashSet<Vec<u8>> =
            names.difference(last_names).map(|x| x.to_vec()).collect();
        let mut needed_helpers: HashSet<Vec<u8>> = names.clone();

        for name in new_names {
            if let Some(new_helper) = helper_map.get(&name) {
                let even_newer_names: HashSet<Vec<u8>> = collect_used_names_helperform(new_helper)
                    .iter()
                    .map(|x| x.to_vec())
                    .collect();
                needed_helpers = needed_helpers
                    .union(&even_newer_names)
                    .map(|x| x.to_vec())
                    .collect();
            }
        }

        calculate_live_helpers(names, &needed_helpers, helper_map)
    }
}

fn qq_to_expression(opts: Rc<dyn CompilerOpts>, body: Rc<SExp>) -> Result<BodyForm, CompileErr> {
    let body_copy: &SExp = body.borrow();

    match body.borrow() {
        SExp::Cons(l, f, r) => {
            let op = match f.borrow() {
                SExp::Atom(_, o) => o.clone(),
                SExp::QuotedString(_, _, s) => s.clone(),
                SExp::Integer(_, i) => u8_from_number(i.clone()),
                _ => Vec::new(),
            };

            if op.len() == 1 && (op[0] == b'q' || op[0] == 1) {
                return Ok(BodyForm::Quoted(body_copy.clone()));
            } else if let Some(list) = r.proper_list() {
                if op == b"quote" {
                    if list.len() != 1 {
                        return Err(CompileErr(l.clone(), format!("bad form {body}")));
                    }

                    return Ok(BodyForm::Quoted(list[0].clone()));
                } else if op == b"unquote" {
                    if list.len() != 1 {
                        return Err(CompileErr(l.clone(), format!("bad form {body}")));
                    }

                    return compile_bodyform(opts.clone(), Rc::new(list[0].clone()));
                }
            }

            qq_to_expression_list(opts, body.clone())
        }
        _ => Ok(BodyForm::Quoted(body_copy.clone())),
    }
}

fn qq_to_expression_list(
    opts: Rc<dyn CompilerOpts>,
    body: Rc<SExp>,
) -> Result<BodyForm, CompileErr> {
    match body.borrow() {
        SExp::Cons(l, f, r) => {
            m! {
                f_qq <- qq_to_expression(opts.clone(), f.clone());
                r_qq <- qq_to_expression_list(opts, r.clone());
                Ok(BodyForm::Call(l.clone(), vec!(
                    Rc::new(BodyForm::Value(
                        SExp::Atom(l.clone(), "c".as_bytes().to_vec())
                    )),
                    Rc::new(f_qq),
                    Rc::new(r_qq)
                ), None))
            }
        }
        SExp::Nil(l) => Ok(BodyForm::Quoted(SExp::Nil(l.clone()))),
        _ => Err(CompileErr(
            body.loc(),
            format!("Bad list tail in qq {body}"),
        )),
    }
}

fn args_to_expression_list(
    opts: Rc<dyn CompilerOpts>,
    body: Rc<SExp>,
) -> Result<ArgsAndTail, CompileErr> {
    if body.nilp() {
        Ok(ArgsAndTail::default())
    } else {
        match body.borrow() {
            SExp::Cons(_l, first, rest) => {
                if let SExp::Atom(_fl, fname) = first.borrow() {
                    if fname == b"&rest" {
                        // Rest is a list containing one item that becomes the
                        // tail.
                        //
                        // Downstream, we'll use the tail instead of a nil as the
                        // final element of a call form.  In the inline case, this
                        // means that argument references will be generated into
                        // the runtime tail expression when appropriate.
                        let args_no_tail = args_to_expression_list(opts, rest.clone())?;

                        if args_no_tail.tail.is_some() {
                            return Err(CompileErr(
                                rest.loc(),
                                "only one use of &rest is allowed".to_string(),
                            ));
                        }

                        if args_no_tail.args.len() != 1 {
                            return Err(CompileErr(
                                body.loc(),
                                "&rest specified with bad tail".to_string(),
                            ));
                        }

                        // Return a tail.
                        return Ok(ArgsAndTail {
                            args: vec![],
                            tail: Some(args_no_tail.args[0].clone()),
                        });
                    }
                }
                let mut result_list = Vec::new();
                let f_compiled = compile_bodyform(opts.clone(), first.clone())?;
                result_list.push(Rc::new(f_compiled));
                let mut args_and_tail = args_to_expression_list(opts, rest.clone())?;
                result_list.append(&mut args_and_tail.args);
                Ok(ArgsAndTail {
                    args: result_list,
                    tail: args_and_tail.tail,
                })
            }
            _ => Err(CompileErr(body.loc(), format!("Bad arg list tail {body}"))),
        }
    }
}

fn make_let_bindings(
    opts: Rc<dyn CompilerOpts>,
    body: Rc<SExp>,
) -> Result<Vec<Rc<Binding>>, CompileErr> {
    let err = Err(CompileErr(
        body.loc(),
        "Bad binding tail ".to_string() + &body.to_string(),
    ));
    match body.borrow() {
        SExp::Nil(_) => Ok(vec![]),
        SExp::Cons(_, head, tl) => head
            .proper_list()
            .filter(|x| x.len() == 2)
            .map(|x| match (x[0].atomize(), &x[1]) {
                (SExp::Atom(l, name), expr) => {
                    let compiled_body = compile_bodyform(opts.clone(), Rc::new(expr.clone()))?;
                    let mut result = Vec::new();
                    let mut rest_bindings = make_let_bindings(opts, tl.clone())?;
                    result.push(Rc::new(Binding {
                        loc: l.clone(),
                        nl: l,
                        pattern: BindingPattern::Name(name.to_vec()),
                        body: Rc::new(compiled_body),
                    }));
                    result.append(&mut rest_bindings);
                    Ok(result)
                }
                _ => err.clone(),
            })
            .unwrap_or_else(|| err.clone()),
        _ => err,
    }
}

// Make a set of names in this sexp.
pub fn make_provides_set(provides_set: &mut HashSet<Vec<u8>>, body_sexp: Rc<SExp>) {
    match body_sexp.atomize() {
        SExp::Cons(_, a, b) => {
            make_provides_set(provides_set, a);
            make_provides_set(provides_set, b);
        }
        SExp::Atom(_, name) => {
            provides_set.insert(name);
        }
        _ => {}
    }
}

fn at_or_above_23(opts: Rc<dyn CompilerOpts>) -> bool {
    opts.dialect().stepping.unwrap_or(0) > 22
}

fn handle_assign_form(
    opts: Rc<dyn CompilerOpts>,
    l: Srcloc,
    v: &[SExp],
    inline_hint: Option<LetFormInlineHint>,
) -> Result<BodyForm, CompileErr> {
    if v.len() % 2 == 0 {
        return Err(CompileErr(
            l,
            "assign form should be in pairs of pattern value followed by an expression".to_string(),
        ));
    }

    let mut bindings = Vec::new();
    let mut check_duplicates = HashSet::new();

    for idx in (0..(v.len() - 1) / 2).map(|idx| idx * 2) {
        let destructure_pattern = Rc::new(v[idx].clone());
        let binding_body = compile_bodyform(opts.clone(), Rc::new(v[idx + 1].clone()))?;

        // Ensure bindings aren't duplicated as we won't be able to
        // guarantee their order during toposort.
        let mut this_provides = HashSet::new();
        make_provides_set(&mut this_provides, destructure_pattern.clone());

        for item in this_provides.iter() {
            if check_duplicates.contains(item) {
                return Err(CompileErr(
                    destructure_pattern.loc(),
                    format!("Duplicate binding {}", decode_string(item)),
                ));
            }
            check_duplicates.insert(item.clone());
        }

        bindings.push(Rc::new(Binding {
            loc: v[idx].loc().ext(&v[idx + 1].loc()),
            nl: destructure_pattern.loc(),
            pattern: BindingPattern::Complex(destructure_pattern),
            body: Rc::new(binding_body),
        }));
    }

    let mut compiled_body = compile_bodyform(opts.clone(), Rc::new(v[v.len() - 1].clone()))?;
    // We don't need to do much if there were no bindings.
    if bindings.is_empty() {
        return Ok(compiled_body);
    }

    if at_or_above_23(opts.clone()) {
        let (new_compiled_body, new_bindings) =
            rename_assign_bindings(&l, &bindings, Rc::new(compiled_body))?;
        compiled_body = new_compiled_body;
        bindings = new_bindings;
    };

    // Return a precise representation of this assign while storing up the work
    // we did breaking it down.
    Ok(BodyForm::Let(
        LetFormKind::Assign,
        Box::new(LetData {
            loc: l.clone(),
            kw: Some(l),
            bindings,
            inline_hint,
            body: Rc::new(compiled_body),
        }),
    ))
}

pub fn compile_bodyform(
    opts: Rc<dyn CompilerOpts>,
    body: Rc<SExp>,
) -> Result<BodyForm, CompileErr> {
    match body.borrow() {
        SExp::Cons(l, op, tail) => {
            let application = || {
                args_to_expression_list(opts.clone(), tail.clone()).and_then(|atail| {
                    compile_bodyform(opts.clone(), op.clone()).map(|func| {
                        let mut result_call = vec![Rc::new(func)];
                        let mut args_clone = atail.args.to_vec();
                        // Ensure that the full extent of the call expression
                        // in the source file becomes the Srcloc given to the
                        // call itself.
                        let ending = if atail.args.is_empty() {
                            l.ending()
                        } else {
                            atail.args[atail.args.len() - 1].loc().ending()
                        };
                        result_call.append(&mut args_clone);
                        BodyForm::Call(l.ext(&ending), result_call, atail.tail)
                    })
                })
            };

            let finish_err = |site| {
                Err(CompileErr(
                    l.clone(),
                    format!("{site}: bad argument list for form {body}"),
                ))
            };

            match op.borrow() {
                SExp::Atom(l, atom_name) => {
                    if *atom_name == b"q" || (atom_name.len() == 1 && atom_name[0] == 1) {
                        let tail_copy: &SExp = tail.borrow();
                        return Ok(BodyForm::Quoted(tail_copy.clone()));
                    }

                    let assign_lambda = *atom_name == "assign-lambda".as_bytes().to_vec();
                    let assign_inline = *atom_name == "assign-inline".as_bytes().to_vec();

                    match tail.proper_list() {
                        Some(v) => {
                            if *atom_name == b"let" || *atom_name == b"let*" {
                                if v.len() != 2 {
                                    return finish_err("let");
                                }

                                let kind = if *atom_name == b"let" {
                                    LetFormKind::Parallel
                                } else {
                                    LetFormKind::Sequential
                                };

                                let bindings = v[0].clone();
                                let body = v[1].clone();

                                let let_bindings =
                                    make_let_bindings(opts.clone(), Rc::new(bindings))?;
                                let compiled_body = compile_bodyform(opts, Rc::new(body))?;
                                Ok(BodyForm::Let(
                                    kind,
                                    Box::new(LetData {
                                        loc: l.clone(),
                                        kw: Some(l.clone()),
                                        bindings: let_bindings,
                                        inline_hint: None,
                                        body: Rc::new(compiled_body),
                                    }),
                                ))
<<<<<<< HEAD
                            } else if *atom_name == b"quote" {
=======
                            } else if assign_lambda
                                || assign_inline
                                || *atom_name == "assign".as_bytes().to_vec()
                            {
                                handle_assign_form(
                                    opts.clone(),
                                    l.clone(),
                                    &v,
                                    if assign_lambda {
                                        Some(LetFormInlineHint::NonInline(l.clone()))
                                    } else if assign_inline {
                                        Some(LetFormInlineHint::Inline(l.clone()))
                                    } else {
                                        Some(LetFormInlineHint::NoChoice)
                                    },
                                )
                            } else if *atom_name == "quote".as_bytes().to_vec() {
>>>>>>> 62eaadeb
                                if v.len() != 1 {
                                    return finish_err("quote");
                                }

                                let quote_body = v[0].clone();

                                Ok(BodyForm::Quoted(quote_body))
                            } else if *atom_name == b"qq" {
                                if v.len() != 1 {
                                    return finish_err("qq");
                                }

                                let quote_body = v[0].clone();

                                qq_to_expression(opts, Rc::new(quote_body))
                            } else if *atom_name == b"mod" {
                                let subparse = frontend(opts, &[body.clone()])?;
                                Ok(BodyForm::Mod(op.loc(), subparse))
                            } else if *atom_name == b"lambda" {
                                handle_lambda(opts, Some(l.clone()), &v)
                            } else {
                                application()
                            }
                        }
                        None => finish_err("tail_proper"),
                    }
                }
                SExp::Integer(il, i) => compile_bodyform(
                    opts,
                    Rc::new(SExp::Cons(
                        il.clone(),
                        Rc::new(SExp::Atom(il.clone(), u8_from_number(i.clone()))),
                        tail.clone(),
                    )),
                ),
                SExp::QuotedString(_, _, _) => {
                    let body_copy: &SExp = body.borrow();
                    Ok(BodyForm::Value(body_copy.clone()))
                }
                SExp::Nil(_l) => {
                    let body_copy: &SExp = body.borrow();
                    Ok(BodyForm::Quoted(body_copy.clone()))
                }
                SExp::Cons(_, _, _) => finish_err("bad cons"),
            }
        }
        _ => {
            let body_copy: &SExp = body.borrow();
            Ok(BodyForm::Value(body_copy.clone()))
        }
    }
}

// More modern constant definition that interprets code ala constexpr.
fn compile_defconst(
    opts: Rc<dyn CompilerOpts>,
    l: Srcloc,
    nl: Srcloc,
    kl: Option<Srcloc>,
    name: Vec<u8>,
    body: Rc<SExp>,
) -> Result<HelperForm, CompileErr> {
    let bf = compile_bodyform(opts, body)?;
    Ok(HelperForm::Defconstant(DefconstData {
        kw: kl,
        nl,
        loc: l,
        kind: ConstantKind::Complex,
        name: name.to_vec(),
        body: Rc::new(bf),
    }))
}

fn compile_defconstant(
    opts: Rc<dyn CompilerOpts>,
    l: Srcloc,
    nl: Srcloc,
    kl: Option<Srcloc>,
    name: Vec<u8>,
    body: Rc<SExp>,
) -> Result<HelperForm, CompileErr> {
    let body_borrowed: &SExp = body.borrow();
    if let SExp::Cons(_, _, _) = body_borrowed {
        Ok(HelperForm::Defconstant(DefconstData {
            loc: l,
            nl,
            kw: kl,
            kind: ConstantKind::Simple,
            name: name.to_vec(),
            body: Rc::new(BodyForm::Value(body_borrowed.clone())),
        }))
    } else {
        compile_bodyform(opts, body).map(|bf| {
            HelperForm::Defconstant(DefconstData {
                loc: l,
                nl,
                kw: kl,
                kind: ConstantKind::Simple,
                name: name.to_vec(),
                body: Rc::new(bf),
            })
        })
    }
}

fn location_span(l_: Srcloc, lst_: Rc<SExp>) -> Srcloc {
    let mut l = l_;
    let mut lst = lst_;
    while let SExp::Cons(_, a, b) = lst.borrow() {
        l = location_span(l.clone(), a.clone()).ext(&b.loc());
        lst = b.clone();
    }
    l
}

pub struct CompileDefun {
    pub l: Srcloc,
    pub nl: Srcloc,
    pub kwl: Option<Srcloc>,
    pub inline: bool,
    pub name: Vec<u8>,
    pub args: Rc<SExp>,
    pub body: Rc<SExp>,
}

fn compile_defun(opts: Rc<dyn CompilerOpts>, data: CompileDefun) -> Result<HelperForm, CompileErr> {
    let mut take_form = data.body.clone();

    if let SExp::Cons(_, f, _r) = data.body.borrow() {
        take_form = f.clone();
    }
    compile_bodyform(opts, take_form).map(|bf| {
        HelperForm::Defun(
            data.inline,
            DefunData {
                loc: data.l,
                nl: data.nl,
                kw: data.kwl,
                name: data.name,
                args: data.args.clone(),
                orig_args: data.args,
                body: Rc::new(bf),
            },
        )
    })
}

fn compile_defmacro(
    opts: Rc<dyn CompilerOpts>,
    l: Srcloc,
    nl: Srcloc,
    kwl: Option<Srcloc>,
    name: Vec<u8>,
    args: Rc<SExp>,
    body: Rc<SExp>,
) -> Result<HelperForm, CompileErr> {
    let program = SExp::Cons(
        l.clone(),
        Rc::new(SExp::Atom(l.clone(), b"mod".to_vec())),
        Rc::new(SExp::Cons(l.clone(), args.clone(), body)),
    );
    let new_opts = opts.set_stdenv(false);
    frontend(new_opts, &[Rc::new(program)]).map(|p| {
        HelperForm::Defmacro(DefmacData {
            loc: l,
            nl,
            kw: kwl,
            name,
            args: args.clone(),
            program: Rc::new(p),
        })
    })
}

struct OpName4Match {
    opl: Srcloc,
    op_name: Vec<u8>,
    nl: Srcloc,
    name: Vec<u8>,
    args: Rc<SExp>,
    body: Rc<SExp>,
}

#[allow(clippy::type_complexity)]
fn match_op_name_4(pl: &[SExp]) -> Option<OpName4Match> {
    if pl.is_empty() {
        return None;
    }

    match &pl[0] {
        SExp::Atom(l, op_name) => {
            if pl.len() < 3 {
                return Some(OpName4Match {
                    opl: l.clone(),
                    op_name: op_name.clone(),
                    nl: l.clone(),
                    name: Vec::new(),
                    args: Rc::new(SExp::Nil(l.clone())),
                    body: Rc::new(SExp::Nil(l.clone())),
                });
            }

            match &pl[1] {
                SExp::Atom(ll, name) => {
                    let mut tail_list = Vec::new();
                    for elt in pl.iter().skip(3) {
                        tail_list.push(Rc::new(elt.clone()));
                    }
                    Some(OpName4Match {
                        opl: l.clone(),
                        op_name: op_name.clone(),
                        nl: ll.clone(),
                        name: name.clone(),
                        args: Rc::new(pl[2].clone()),
                        body: Rc::new(enlist(l.clone(), &tail_list)),
                    })
                }
                _ => Some(OpName4Match {
                    opl: l.clone(),
                    op_name: op_name.clone(),
                    nl: pl[1].loc(),
                    name: Vec::new(),
                    args: Rc::new(SExp::Nil(l.clone())),
                    body: Rc::new(SExp::Nil(l.clone())),
                }),
            }
        }
        _ => None,
    }
}

pub fn compile_helperform(
    opts: Rc<dyn CompilerOpts>,
    body: Rc<SExp>,
) -> Result<Option<HelperForm>, CompileErr> {
    let l = location_span(body.loc(), body.clone());

    if let Some(matched) = body.proper_list().and_then(|pl| match_op_name_4(&pl)) {
        if matched.op_name == b"defconstant" {
            compile_defconstant(
                opts,
                l,
                matched.nl,
                Some(matched.opl),
                matched.name.to_vec(),
                matched.args,
            )
            .map(Some)
        } else if matched.op_name == b"defconst" {
            compile_defconst(
                opts,
                l,
                matched.nl,
                Some(matched.opl),
                matched.name.to_vec(),
                matched.args,
            )
            .map(Some)
        } else if matched.op_name == b"defmacro" {
            compile_defmacro(
                opts,
                l,
                matched.nl,
                Some(matched.opl),
                matched.name.to_vec(),
                matched.args,
                matched.body,
            )
            .map(Some)
        } else if matched.op_name == b"defun" {
            compile_defun(
                opts,
                CompileDefun {
                    l,
                    nl: matched.nl,
                    kwl: Some(matched.opl),
                    inline: false,
                    name: matched.name.to_vec(),
                    args: matched.args,
                    body: matched.body,
                },
            )
            .map(Some)
        } else if matched.op_name == b"defun-inline" {
            compile_defun(
                opts,
                CompileDefun {
                    l,
                    nl: matched.nl,
                    kwl: Some(matched.opl),
                    inline: true,
                    name: matched.name.to_vec(),
                    args: matched.args,
                    body: matched.body,
                },
            )
            .map(Some)
        } else {
            Err(CompileErr(
                matched.body.loc(),
                "unknown keyword in helper".to_string(),
            ))
        }
    } else {
        Err(CompileErr(
            body.loc(),
            "Helper wasn't in the proper form".to_string(),
        ))
    }
}

fn compile_mod_(
    mc: &ModAccum,
    opts: Rc<dyn CompilerOpts>,
    args: Rc<SExp>,
    content: Rc<SExp>,
) -> Result<ModAccum, CompileErr> {
    match content.borrow() {
        SExp::Nil(l) => Err(CompileErr(
            l.clone(),
            "no expression at end of mod".to_string(),
        )),
        SExp::Cons(l, body, tail) => match tail.borrow() {
            SExp::Nil(_) => match mc.exp_form {
                Some(_) => Err(CompileErr(l.clone(), "too many expressions".to_string())),
                _ => Ok(mc.set_final(&CompileForm {
                    loc: mc.loc.clone(),
                    include_forms: mc.includes.clone(),
                    args,
                    helpers: mc.helpers.clone(),
                    exp: Rc::new(compile_bodyform(opts.clone(), body.clone())?),
                })),
            },
            _ => {
                let helper = compile_helperform(opts.clone(), body.clone())?;
                match helper {
                    None => Err(CompileErr(
                        l.clone(),
                        "only the last form can be an exprssion in mod".to_string(),
                    )),
                    Some(form) => match mc.exp_form {
                        None => compile_mod_(&mc.add_helper(form), opts, args, tail.clone()),
                        Some(_) => Err(CompileErr(l.clone(), "too many expressions".to_string())),
                    },
                }
            }
        },
        _ => Err(CompileErr(
            content.loc(),
            format!("inappropriate sexp {content}"),
        )),
    }
}

fn frontend_step_finish(
    opts: Rc<dyn CompilerOpts>,
    includes: &mut Vec<IncludeDesc>,
    pre_forms: &[Rc<SExp>],
) -> Result<ModAccum, CompileErr> {
    let loc = pre_forms[0].loc();
    frontend_start(
        opts.clone(),
        includes,
        &[Rc::new(SExp::Cons(
            loc.clone(),
            Rc::new(SExp::Atom(loc.clone(), "mod".as_bytes().to_vec())),
            Rc::new(SExp::Cons(
                loc.clone(),
                Rc::new(SExp::Nil(loc.clone())),
                Rc::new(list_to_cons(loc, pre_forms)),
            )),
        ))],
    )
}

fn frontend_start(
    opts: Rc<dyn CompilerOpts>,
    includes: &mut Vec<IncludeDesc>,
    pre_forms: &[Rc<SExp>],
) -> Result<ModAccum, CompileErr> {
    if pre_forms.is_empty() {
        Err(CompileErr(
            Srcloc::start(&opts.filename()),
            "empty source file not allowed".to_string(),
        ))
    } else {
        let l = pre_forms[0].loc();
        pre_forms[0]
            .proper_list()
            .map(|x| {
                if x.is_empty() {
                    return frontend_step_finish(opts.clone(), includes, pre_forms);
                }

                if let SExp::Atom(_, mod_atom) = &x[0] {
                    if pre_forms.len() > 1 {
                        return Err(CompileErr(
                            pre_forms[0].loc(),
                            "one toplevel mod form allowed".to_string(),
                        ));
                    }

                    let is_capture_mod = *mod_atom == b"mod+";
                    if is_capture_mod || *mod_atom == b"mod" {
                        let args = Rc::new(x[1].clone());
                        let body_vec: Vec<Rc<SExp>> =
                            x.iter().skip(2).map(|s| Rc::new(s.clone())).collect();
                        let body = Rc::new(enlist(pre_forms[0].loc(), &body_vec));

                        let ls = preprocess(opts.clone(), includes, body)?;
                        return compile_mod_(
                            &ModAccum::new(l.clone(), is_capture_mod),
                            opts.clone(),
                            args,
                            Rc::new(list_to_cons(l, &ls)),
                        );
                    }
                }

                frontend_step_finish(opts.clone(), includes, pre_forms)
            })
            .unwrap_or_else(|| frontend_step_finish(opts, includes, pre_forms))
    }
}

/// Entrypoint for compilation.  This yields a CompileForm which represents a full
/// program.
///
/// Given a CompilerOpts specifying the global options for the compilation, return
/// a representation of the parsed program.  Desugaring is not done in this step
/// so this is a close representation of the user's input, containing location
/// references etc.
///
/// pre_forms is a list of forms, because most SExp readers, including parse_sexp
/// parse a list of complete forms from a source text.  It is possible for frontend
/// to use a list of forms, but it is most often used with a single list in
/// chialisp.  Usually pre_forms will contain a slice containing one list or
/// mod form.
pub fn frontend(
    opts: Rc<dyn CompilerOpts>,
    pre_forms: &[Rc<SExp>],
) -> Result<CompileForm, CompileErr> {
    let mut includes = Vec::new();
    let started = frontend_start(opts.clone(), &mut includes, pre_forms)?;

    for i in includes.iter() {
        started.add_include(i.clone());
    }

    let compiled: Result<CompileForm, CompileErr> = match started.exp_form {
        None => Err(CompileErr(
            started.loc,
            "mod must end on an expression".to_string(),
        )),
        Some(v) => {
            let compiled_val: &CompileForm = &v;
            Ok(compiled_val.clone())
        }
    };

    let our_mod = rename_children_compileform(&compiled?);
    let expr_names: HashSet<Vec<u8>> = collect_used_names_bodyform(our_mod.exp.borrow())
        .iter()
        .map(|x| x.to_vec())
        .collect();

    let helper_list = our_mod.helpers.iter().map(|h| (h.name(), h));
    let mut helper_map = HashMap::new();

    for hpair in helper_list {
        helper_map.insert(hpair.0.clone(), hpair.1.clone());
    }

    let helper_names = calculate_live_helpers(&HashSet::new(), &expr_names, &helper_map);

    let mut live_helpers = Vec::new();
    for h in our_mod.helpers {
        if !opts.frontend_check_live() || helper_names.contains(h.name()) {
            live_helpers.push(h);
        }
    }

    Ok(CompileForm {
        loc: our_mod.loc.clone(),
        include_forms: includes.to_vec(),
        args: our_mod.args.clone(),
        helpers: live_helpers,
        exp: our_mod.exp.clone(),
    })
}

fn is_quote_op(sexp: Rc<SExp>) -> bool {
    match sexp.borrow() {
        SExp::Atom(_, name) => name.len() == 1 && name[0] as char == 'q',
        SExp::Integer(_, v) => v == &bi_one(),
        _ => false,
    }
}

fn from_clvm_args(args: Rc<SExp>) -> Rc<SExp> {
    match args.borrow() {
        SExp::Cons(l, arg, rest) => {
            let new_arg = from_clvm(arg.clone());
            let new_rest = from_clvm_args(rest.clone());
            Rc::new(SExp::Cons(l.clone(), new_arg, new_rest))
        }
        _ => {
            // Treat tail of proper application list as expression.
            from_clvm(args.clone())
        }
    }
}

// Form proper frontend code from CLVM.
// The languages are related but not identical:
// - Left env references refer to functions from the env.
// - Right env references refer to user arguments.
// We can introduce defconstant helpers that allow us to keep track of what's
// being called via 'a' and use that information.
// Bare numbers in operator position are only prims.
// Bare numbers in argument position are references, rewrite as (@ ..)
pub fn from_clvm(sexp: Rc<SExp>) -> Rc<SExp> {
    match sexp.borrow() {
        SExp::Atom(l, _name) => {
            // An atom encountered as an expression is treated as a path.
            from_clvm(Rc::new(SExp::Integer(l.clone(), sexp.to_bigint().unwrap())))
        }
        SExp::QuotedString(l, _, _v) => {
            // A string is treated as a number.
            // An atom encountered as an expression is treated as a path.
            from_clvm(Rc::new(SExp::Integer(l.clone(), sexp.to_bigint().unwrap())))
        }
        SExp::Integer(l, _n) => {
            // A number is treated as a reference in expression position.
            // Results in (@ n).
            Rc::new(SExp::Cons(
                l.clone(),
                Rc::new(SExp::atom_from_string(l.clone(), "@")),
                Rc::new(SExp::Cons(
                    l.clone(),
                    sexp.clone(),
                    Rc::new(SExp::Nil(l.clone())),
                )),
            ))
        }
        SExp::Nil(_l) => {
            // Nil represents nil in both systems.
            sexp.clone()
        }
        SExp::Cons(l, op, args) => {
            // This expression represents applying some primitive.
            if is_quote_op(op.clone()) {
                Rc::new(SExp::Cons(
                    l.clone(),
                    Rc::new(SExp::atom_from_string(l.clone(), "q")),
                    args.clone(),
                ))
            } else {
                let new_args = from_clvm_args(args.clone());
                Rc::new(SExp::Cons(l.clone(), op.clone(), new_args))
            }
        }
    }
}<|MERGE_RESOLUTION|>--- conflicted
+++ resolved
@@ -444,9 +444,6 @@
                                         body: Rc::new(compiled_body),
                                     }),
                                 ))
-<<<<<<< HEAD
-                            } else if *atom_name == b"quote" {
-=======
                             } else if assign_lambda
                                 || assign_inline
                                 || *atom_name == "assign".as_bytes().to_vec()
@@ -464,7 +461,6 @@
                                     },
                                 )
                             } else if *atom_name == "quote".as_bytes().to_vec() {
->>>>>>> 62eaadeb
                                 if v.len() != 1 {
                                     return finish_err("quote");
                                 }
