use std::borrow::Borrow;
use std::collections::HashMap;
use std::collections::HashSet;
use std::rc::Rc;

use log::debug;

use num_bigint::ToBigInt;

use crate::classic::clvm::__type_compatibility__::{bi_one, bi_zero};
use crate::compiler::comptypes::{
    list_to_cons, ArgsAndTail, Binding, BodyForm, ChiaType, CompileErr, CompileForm, CompilerOpts,
    ConstantKind, DefconstData, DefmacData, DeftypeData, DefunData, HelperForm, IncludeDesc,
    LetData, LetFormKind, ModAccum, StructDef, StructMember, TypeAnnoKind,
};
use crate::compiler::preprocessor::preprocess;
use crate::compiler::rename::rename_children_compileform;
use crate::compiler::sexp::{decode_string, enlist, SExp};
use crate::compiler::srcloc::{HasLoc, Srcloc};
use crate::compiler::typecheck::{parse_type_sexp, parse_type_var};
use crate::compiler::types::ast::{Polytype, Type, TypeVar};
use crate::util::{u8_from_number, Number};

fn collect_used_names_sexp(body: Rc<SExp>) -> Vec<Vec<u8>> {
    match body.borrow() {
        SExp::Atom(_, name) => vec![name.to_vec()],
        SExp::Cons(_, head, tail) => {
            let mut head_collected = collect_used_names_sexp(head.clone());
            let mut tail_collected = collect_used_names_sexp(tail.clone());
            head_collected.append(&mut tail_collected);
            head_collected
        }
        _ => vec![],
    }
}

fn collect_used_names_binding(body: &Binding) -> Vec<Vec<u8>> {
    collect_used_names_bodyform(body.body.borrow())
}

fn collect_used_names_bodyform(body: &BodyForm) -> Vec<Vec<u8>> {
    match body {
        BodyForm::Let(_, letdata) => {
            let mut result = Vec::new();
            for b in letdata.bindings.iter() {
                let mut new_binding_names = collect_used_names_binding(b);
                result.append(&mut new_binding_names);
            }

            let mut body_names = collect_used_names_bodyform(letdata.body.borrow());
            result.append(&mut body_names);
            result
        }
        BodyForm::Quoted(_) => vec![],
        BodyForm::Value(atom) => match atom.borrow() {
            SExp::Atom(_l, v) => vec![v.to_vec()],
            SExp::Cons(_l, f, r) => {
                let mut first_names = collect_used_names_sexp(f.clone());
                let mut rest_names = collect_used_names_sexp(r.clone());
                first_names.append(&mut rest_names);
                first_names
            }
            _ => Vec::new(),
        },
        BodyForm::Call(_l, vs, tail) => {
            let mut result = Vec::new();
            for a in vs {
                let mut argnames = collect_used_names_bodyform(a);
                result.append(&mut argnames);
            }
            if let Some(t) = tail {
                let mut tail_names = collect_used_names_bodyform(t);
                result.append(&mut tail_names);
            }
            result
        }
        BodyForm::Mod(_, _) => vec![],
    }
}

fn collect_used_names_helperform(body: &HelperForm) -> Vec<Vec<u8>> {
    match body {
        HelperForm::Deftype(_) => Vec::new(),
        HelperForm::Defconstant(defc) => collect_used_names_bodyform(defc.body.borrow()),
        HelperForm::Defmacro(mac) => {
            let mut res = collect_used_names_compileform(mac.program.borrow());
            // Ensure any other names mentioned in qq blocks are included.
            let mut all_token_res = collect_used_names_sexp(mac.program.to_sexp());
            res.append(&mut all_token_res);
            res
        }
        HelperForm::Defun(_, defun) => collect_used_names_bodyform(&defun.body),
    }
}

fn collect_used_names_compileform(body: &CompileForm) -> Vec<Vec<u8>> {
    let mut result = Vec::new();
    for h in body.helpers.iter() {
        let mut helper_list = collect_used_names_helperform(h.borrow());
        result.append(&mut helper_list);
    }

    let mut ex_list = collect_used_names_bodyform(body.exp.borrow());
    result.append(&mut ex_list);
    result
}

fn calculate_live_helpers(
    last_names: &HashSet<Vec<u8>>,
    names: &HashSet<Vec<u8>>,
    helper_map: &HashMap<Vec<u8>, HelperForm>,
) -> HashSet<Vec<u8>> {
    if last_names.len() == names.len() {
        names.clone()
    } else {
        let new_names: HashSet<Vec<u8>> =
            names.difference(last_names).map(|x| x.to_vec()).collect();
        let mut needed_helpers: HashSet<Vec<u8>> = names.clone();

        for name in new_names {
            if let Some(new_helper) = helper_map.get(&name) {
                let even_newer_names: HashSet<Vec<u8>> = collect_used_names_helperform(new_helper)
                    .iter()
                    .map(|x| x.to_vec())
                    .collect();
                needed_helpers = needed_helpers
                    .union(&even_newer_names)
                    .map(|x| x.to_vec())
                    .collect();
            }
        }

        calculate_live_helpers(names, &needed_helpers, helper_map)
    }
}

fn qq_to_expression(opts: Rc<dyn CompilerOpts>, body: Rc<SExp>) -> Result<BodyForm, CompileErr> {
    let body_copy: &SExp = body.borrow();

    match body.borrow() {
        SExp::Cons(l, f, r) => {
            let op = match f.borrow() {
                SExp::Atom(_, o) => o.clone(),
                SExp::QuotedString(_, _, s) => s.clone(),
                SExp::Integer(_, i) => u8_from_number(i.clone()),
                _ => Vec::new(),
            };

            if op.len() == 1 && (op[0] == b'q' || op[0] == 1) {
                return Ok(BodyForm::Quoted(body_copy.clone()));
            } else if let Some(list) = r.proper_list() {
                if op == b"quote" {
                    if list.len() != 1 {
                        return Err(CompileErr(l.clone(), format!("bad form {body}")));
                    }

                    return Ok(BodyForm::Quoted(list[0].clone()));
                } else if op == b"unquote" {
                    if list.len() != 1 {
                        return Err(CompileErr(l.clone(), format!("bad form {body}")));
                    }

                    return compile_bodyform(opts.clone(), Rc::new(list[0].clone()));
                }
            }

            qq_to_expression_list(opts, body.clone())
        }
        _ => Ok(BodyForm::Quoted(body_copy.clone())),
    }
}

fn qq_to_expression_list(
    opts: Rc<dyn CompilerOpts>,
    body: Rc<SExp>,
) -> Result<BodyForm, CompileErr> {
    match body.borrow() {
        SExp::Cons(l, f, r) => {
            m! {
                f_qq <- qq_to_expression(opts.clone(), f.clone());
                r_qq <- qq_to_expression_list(opts, r.clone());
                Ok(BodyForm::Call(l.clone(), vec!(
                    Rc::new(BodyForm::Value(
                        SExp::Atom(l.clone(), "c".as_bytes().to_vec())
                    )),
                    Rc::new(f_qq),
                    Rc::new(r_qq)
                ), None))
            }
        }
        SExp::Nil(l) => Ok(BodyForm::Quoted(SExp::Nil(l.clone()))),
        _ => Err(CompileErr(
            body.loc(),
            format!("Bad list tail in qq {body}"),
        )),
    }
}

fn args_to_expression_list(
    opts: Rc<dyn CompilerOpts>,
    body: Rc<SExp>,
) -> Result<ArgsAndTail, CompileErr> {
    if body.nilp() {
        Ok(ArgsAndTail::default())
    } else {
        match body.borrow() {
            SExp::Cons(_l, first, rest) => {
                if let SExp::Atom(_fl, fname) = first.borrow() {
                    if fname == b"&rest" {
                        // Rest is a list containing one item that becomes the
                        // tail.
                        //
                        // Downstream, we'll use the tail instead of a nil as the
                        // final element of a call form.  In the inline case, this
                        // means that argument references will be generated into
                        // the runtime tail expression when appropriate.
                        let args_no_tail = args_to_expression_list(opts, rest.clone())?;

                        if args_no_tail.tail.is_some() {
                            return Err(CompileErr(
                                rest.loc(),
                                "only one use of &rest is allowed".to_string(),
                            ));
                        }

                        if args_no_tail.args.len() != 1 {
                            return Err(CompileErr(
                                body.loc(),
                                "&rest specified with bad tail".to_string(),
                            ));
                        }

                        // Return a tail.
                        return Ok(ArgsAndTail {
                            args: vec![],
                            tail: Some(args_no_tail.args[0].clone()),
                        });
                    }
                }
                let mut result_list = Vec::new();
                let f_compiled = compile_bodyform(opts.clone(), first.clone())?;
                result_list.push(Rc::new(f_compiled));
                let mut args_and_tail = args_to_expression_list(opts, rest.clone())?;
                result_list.append(&mut args_and_tail.args);
                Ok(ArgsAndTail {
                    args: result_list,
                    tail: args_and_tail.tail,
                })
            }
            _ => Err(CompileErr(body.loc(), format!("Bad arg list tail {body}"))),
        }
    }
}

fn make_let_bindings(
    opts: Rc<dyn CompilerOpts>,
    body: Rc<SExp>,
) -> Result<Vec<Rc<Binding>>, CompileErr> {
    let err = Err(CompileErr(
        body.loc(),
        "Bad binding tail ".to_string() + &body.to_string(),
    ));
    match body.borrow() {
        SExp::Nil(_) => Ok(vec![]),
        SExp::Cons(_, head, tl) => head
            .proper_list()
            .map(|x| match &x[..] {
                [SExp::Atom(l, name), expr] => {
                    let compiled_body = compile_bodyform(opts.clone(), Rc::new(expr.clone()))?;
                    let mut result = Vec::new();
                    let mut rest_bindings = make_let_bindings(opts, tl.clone())?;
                    result.push(Rc::new(Binding {
                        loc: l.clone(),
                        nl: l.clone(),
                        name: name.to_vec(),
                        body: Rc::new(compiled_body),
                    }));
                    result.append(&mut rest_bindings);
                    Ok(result)
                }
                _ => err.clone(),
            })
            .unwrap_or_else(|| err.clone()),
        _ => err,
    }
}

pub fn compile_bodyform(
    opts: Rc<dyn CompilerOpts>,
    body: Rc<SExp>,
) -> Result<BodyForm, CompileErr> {
    match body.borrow() {
        SExp::Cons(l, op, tail) => {
            let application = || {
                args_to_expression_list(opts.clone(), tail.clone()).and_then(|atail| {
                    compile_bodyform(opts.clone(), op.clone()).map(|func| {
                        let mut result_call = vec![Rc::new(func)];
                        let mut args_clone = atail.args.to_vec();
                        // Ensure that the full extent of the call expression
                        // in the source file becomes the Srcloc given to the
                        // call itself.
                        let ending = if atail.args.is_empty() {
                            l.ending()
                        } else {
                            atail.args[atail.args.len() - 1].loc().ending()
                        };
                        result_call.append(&mut args_clone);
                        BodyForm::Call(l.ext(&ending), result_call, atail.tail)
                    })
                })
            };

            let finish_err = |site| {
                Err(CompileErr(
                    l.clone(),
                    format!("{site}: bad argument list for form {body}"),
                ))
            };

            match op.borrow() {
                SExp::Atom(l, atom_name) => {
                    if *atom_name == "q".as_bytes().to_vec()
                        || (atom_name.len() == 1 && atom_name[0] == 1)
                    {
                        let tail_copy: &SExp = tail.borrow();
                        return Ok(BodyForm::Quoted(tail_copy.clone()));
                    }

                    match tail.proper_list() {
                        Some(v) => {
                            if *atom_name == "let".as_bytes().to_vec()
                                || *atom_name == "let*".as_bytes().to_vec()
                            {
                                if v.len() != 2 {
                                    return finish_err("let");
                                }

                                let kind = if *atom_name == "let".as_bytes().to_vec() {
                                    LetFormKind::Parallel
                                } else {
                                    LetFormKind::Sequential
                                };

                                let bindings = v[0].clone();
                                let body = v[1].clone();

                                let let_bindings =
                                    make_let_bindings(opts.clone(), Rc::new(bindings))?;
                                let compiled_body = compile_bodyform(opts, Rc::new(body))?;
                                Ok(BodyForm::Let(
                                    kind,
                                    LetData {
                                        loc: l.clone(),
                                        kw: Some(l.clone()),
                                        bindings: let_bindings,
                                        body: Rc::new(compiled_body),
                                    },
                                ))
                            } else if *atom_name == "quote".as_bytes().to_vec() {
                                if v.len() != 1 {
                                    return finish_err("quote");
                                }

                                let quote_body = v[0].clone();

                                Ok(BodyForm::Quoted(quote_body))
                            } else if *atom_name == "qq".as_bytes().to_vec() {
                                if v.len() != 1 {
                                    return finish_err("qq");
                                }

                                let quote_body = v[0].clone();

                                qq_to_expression(opts, Rc::new(quote_body))
                            } else if *atom_name == "mod".as_bytes().to_vec() {
                                let subparse = frontend(opts, &[body.clone()])?;
                                Ok(BodyForm::Mod(op.loc(), subparse))
                            } else {
                                application()
                            }
                        }
                        None => finish_err("tail_proper"),
                    }
                }
                SExp::Integer(il, i) => compile_bodyform(
                    opts,
                    Rc::new(SExp::Cons(
                        il.clone(),
                        Rc::new(SExp::Atom(il.clone(), u8_from_number(i.clone()))),
                        tail.clone(),
                    )),
                ),
                SExp::QuotedString(_, _, _) => {
                    let body_copy: &SExp = body.borrow();
                    Ok(BodyForm::Value(body_copy.clone()))
                }
                SExp::Nil(_l) => {
                    let body_copy: &SExp = body.borrow();
                    Ok(BodyForm::Quoted(body_copy.clone()))
                }
                SExp::Cons(_, _, _) => finish_err("bad cons"),
            }
        }
        _ => {
            let body_copy: &SExp = body.borrow();
            Ok(BodyForm::Value(body_copy.clone()))
        }
    }
}

// More modern constant definition that interprets code ala constexpr.
fn compile_defconst(
    opts: Rc<dyn CompilerOpts>,
    l: Srcloc,
    nl: Srcloc,
    kl: Option<Srcloc>,
    name: Vec<u8>,
    body: Rc<SExp>,
) -> Result<HelperForm, CompileErr> {
    let bf = compile_bodyform(opts, body)?;
    Ok(HelperForm::Defconstant(DefconstData {
        kw: kl,
        nl,
        loc: l,
        kind: ConstantKind::Complex,
        name: name.to_vec(),
        body: Rc::new(bf),
        ty: None,
    }))
}

fn compile_defconstant(
    opts: Rc<dyn CompilerOpts>,
    l: Srcloc,
    nl: Srcloc,
    kl: Option<Srcloc>,
    name: Vec<u8>,
    body: Rc<SExp>,
    ty: Option<Polytype>,
) -> Result<HelperForm, CompileErr> {
    let body_borrowed: &SExp = body.borrow();
    if let SExp::Cons(_, _, _) = body_borrowed {
        Ok(HelperForm::Defconstant(DefconstData {
            loc: l,
            nl,
            kw: kl,
            kind: ConstantKind::Simple,
            name: name.to_vec(),
            body: Rc::new(BodyForm::Value(body_borrowed.clone())),
            ty,
        }))
    } else {
        compile_bodyform(opts, body).map(|bf| {
            HelperForm::Defconstant(DefconstData {
                loc: l,
                nl,
                kw: kl,
                kind: ConstantKind::Simple,
                name: name.to_vec(),
                body: Rc::new(bf),
                ty,
            })
        })
    }
}

fn location_span(l_: Srcloc, lst_: Rc<SExp>) -> Srcloc {
    let mut l = l_;
    let mut lst = lst_;
    while let SExp::Cons(_, a, b) = lst.borrow() {
        l = location_span(l.clone(), a.clone()).ext(&b.loc());
        lst = b.clone();
    }
    l
}

pub struct CompileDefun {
    pub l: Srcloc,
    pub nl: Srcloc,
    pub kwl: Option<Srcloc>,
    pub inline: bool,
    pub name: Vec<u8>,
    pub args: Rc<SExp>,
    pub body: Rc<SExp>,
}

fn compile_defun(
    opts: Rc<dyn CompilerOpts>,
    data: CompileDefun,
    ty: Option<Polytype>,
) -> Result<HelperForm, CompileErr> {
    let mut take_form = data.body.clone();

    if let SExp::Cons(_, f, _r) = data.body.borrow() {
        take_form = f.clone();
    }
    compile_bodyform(opts, take_form).map(|bf| {
        HelperForm::Defun(
            data.inline,
            DefunData {
                loc: data.l,
                nl: data.nl,
                kw: data.kwl,
                name: data.name,
                args: data.args.clone(),
                orig_args: data.args,
                body: Rc::new(bf),
                ty,
            },
        )
    })
}

fn compile_defmacro(
    opts: Rc<dyn CompilerOpts>,
    l: Srcloc,
    nl: Srcloc,
    kwl: Option<Srcloc>,
    name: Vec<u8>,
    args: Rc<SExp>,
    body: Rc<SExp>,
) -> Result<HelperForm, CompileErr> {
    let program = SExp::Cons(
        l.clone(),
        Rc::new(SExp::Atom(l.clone(), b"mod".to_vec())),
        Rc::new(SExp::Cons(l.clone(), args.clone(), body)),
    );
    let new_opts = opts.set_stdenv(false);
    frontend(new_opts, &[Rc::new(program)]).map(|p| {
        HelperForm::Defmacro(DefmacData {
            loc: l,
            nl,
            kw: kwl,
            name,
            args: args.clone(),
            program: Rc::new(p),
        })
    })
}

enum TypeKind {
    Arrow,
    Colon,
}

struct OpName4Match {
    opl: Srcloc,
    op_name: Vec<u8>,
    nl: Srcloc,
    name: Vec<u8>,
    args: Rc<SExp>,
    body: Rc<SExp>,
    orig: Vec<SExp>,
    ty: Option<(TypeKind, Rc<SExp>)>,
}

fn match_op_name_4(pl: &[SExp]) -> Option<OpName4Match> {
    if pl.is_empty() {
        return None;
    }

    match &pl[0].atomize() {
        SExp::Atom(l, op_name) => {
            if pl.len() < 3 {
                return Some(OpName4Match {
                    opl: l.clone(),
                    op_name: op_name.clone(),
                    nl: l.clone(),
                    name: Vec::new(),
                    args: Rc::new(SExp::Nil(l.clone())),
                    body: Rc::new(SExp::Nil(l.clone())),
                    orig: pl.to_owned(),
                    ty: None,
                });
            }

            match &pl[1].atomize() {
                SExp::Atom(ll, name) => {
                    let mut tail_idx = 3;
                    let mut tail_list = Vec::new();
                    let mut type_anno = None;
                    if pl.len() > 3 {
                        if let SExp::Atom(_, colon) = &pl[3] {
                            if *colon == vec![b':'] {
                                // Type annotation
                                tail_idx += 2;
                                type_anno = Some((TypeKind::Colon, Rc::new(pl[4].clone())));
                            } else if *colon == vec![b'-', b'>'] {
                                // Type annotation
                                tail_idx += 2;
                                type_anno = Some((TypeKind::Arrow, Rc::new(pl[4].clone())));
                            }
                        }
                    }
                    for elt in pl.iter().skip(tail_idx) {
                        tail_list.push(Rc::new(elt.clone()));
                    }

                    Some(OpName4Match {
                        nl: ll.clone(),
                        op_name: op_name.clone(),
                        opl: l.clone(),
                        name: name.clone(),
                        args: Rc::new(pl[2].clone()),
<<<<<<< HEAD
                        body: Rc::new(enlist(l.clone(), tail_list)),
                        orig: pl.to_owned(),
                        ty: type_anno,
=======
                        body: Rc::new(enlist(l.clone(), &tail_list)),
>>>>>>> fefd7634
                    })
                }
                _ => Some(OpName4Match {
                    nl: pl[0].loc(),
                    opl: l.clone(),
                    op_name: op_name.clone(),
                    name: Vec::new(),
                    args: Rc::new(SExp::Nil(l.clone())),
                    body: Rc::new(SExp::Nil(l.clone())),
                    orig: pl.to_owned(),
                    ty: None,
                }),
            }
        }
        _ => None,
    }
}

fn extract_type_variables_from_forall_stack(tvars: &mut Vec<TypeVar>, t: &Polytype) -> Polytype {
    if let Type::TForall(v, t1) = t {
        tvars.push(v.clone());
        extract_type_variables_from_forall_stack(tvars, t1.borrow())
    } else {
        t.clone()
    }
}

pub struct ArgTypeResult {
    pub stripped_args: Rc<SExp>,
    pub arg_names: Vec<Vec<u8>>,
    pub individual_types: HashMap<Vec<u8>, Polytype>,
    pub individual_paths: HashMap<Vec<u8>, Number>,
    pub individual_locs: HashMap<Vec<u8>, Srcloc>,
    pub whole_args: Polytype,
}

#[allow(clippy::too_many_arguments)]
fn recover_arg_type_inner(
    arg_names: &mut Vec<Vec<u8>>,
    individual_types: &mut HashMap<Vec<u8>, Polytype>,
    individual_paths: &mut HashMap<Vec<u8>, Number>,
    individual_locs: &mut HashMap<Vec<u8>, Srcloc>,
    depth: Number,
    path: Number,
    args: Rc<SExp>,
    have_anno: bool,
) -> Result<(bool, Rc<SExp>, Polytype), CompileErr> {
    match &args.atomize() {
        SExp::Nil(l) => Ok((have_anno, args.clone(), Type::TUnit(l.clone()))),
        SExp::Atom(l, n) => {
            arg_names.push(n.clone());
            individual_types.insert(n.clone(), Type::TAny(l.clone()));
            individual_paths.insert(n.clone(), depth + path);
            individual_locs.insert(n.clone(), l.clone());
            Ok((false, args.clone(), Type::TAny(l.clone())))
        }
        SExp::Cons(l, a, b) => {
            // There are a few cases:
            // (normal destructuring)
            // (@ name sub)
            // (@ name sub : ty)
            // (X : ty)
            // We want to catch the final case and pass through its unannotated
            // counterpart.
            let next_depth = depth.clone() * 2_u32.to_bigint().unwrap();
            if let Some(lst) = args.proper_list() {
                // Dive in
                if lst.len() == 5 {
                    if let (SExp::Atom(l, n), SExp::Atom(_l2, n2)) =
                        (&lst[0].atomize(), &lst[3].atomize())
                    {
                        if n == &vec![b'@'] && n2 == &vec![b':'] {
                            // At capture with annotation
                            return Err(CompileErr(l.clone(), "An at-capture with a type alias is currently unsupported.  A struct can be used instead.".to_string()));
                        };
                    };
                } else if lst.len() == 3 {
                    if let (SExp::Atom(l0, n0), SExp::Atom(_l1, n1)) =
                        (&lst[0].atomize(), &lst[1].atomize())
                    {
                        if n1 == &vec![b':'] {
                            // Name with annotation
                            let ty = parse_type_sexp(Rc::new(lst[2].clone()))?;
                            arg_names.push(n0.clone());
                            individual_types.insert(n0.clone(), ty.clone());
                            individual_paths.insert(n0.clone(), depth + path);
                            individual_locs.insert(n0.clone(), l0.clone());
                            return Ok((true, Rc::new(lst[0].clone()), ty));
                        };
                    };
                }
            }

            let (got_ty_a, stripped_a, ty_a) = recover_arg_type_inner(
                arg_names,
                individual_types,
                individual_paths,
                individual_locs,
                next_depth.clone(),
                path.clone(),
                a.clone(),
                have_anno,
            )?;
            let (got_ty_b, stripped_b, ty_b) = recover_arg_type_inner(
                arg_names,
                individual_types,
                individual_paths,
                individual_locs,
                next_depth,
                path + depth,
                b.clone(),
                have_anno,
            )?;
            Ok((
                got_ty_a || got_ty_b,
                Rc::new(SExp::Cons(l.clone(), stripped_a, stripped_b)),
                Type::TPair(Rc::new(ty_a), Rc::new(ty_b)),
            ))
        }
        _ => Err(CompileErr(
            args.loc(),
            "unrecognized argument form".to_string(),
        )),
    }
}

pub fn recover_arg_type(args: Rc<SExp>, always: bool) -> Result<Option<ArgTypeResult>, CompileErr> {
    let mut arg_names = Vec::new();
    let mut individual_types = HashMap::new();
    let mut individual_paths = HashMap::new();
    let mut individual_locs = HashMap::new();
    let (got_any, stripped, ty) = recover_arg_type_inner(
        &mut arg_names,
        &mut individual_types,
        &mut individual_paths,
        &mut individual_locs,
        bi_one(),
        bi_zero(),
        args,
        false,
    )?;
    if got_any || always {
        Ok(Some(ArgTypeResult {
            arg_names,
            stripped_args: stripped,
            individual_types,
            individual_paths,
            individual_locs,
            whole_args: ty,
        }))
    } else {
        Ok(None)
    }
}

// Given type recovered argument type and a candidate return type (possibly with
// a forall stack), construct the user's expected function type. If no arg types
// were given, the arg type is Any. If the bottom of the stack is a function
// type, its left hand type is replaced with the given arg type or Any. If it
// isn't a function type, it's promoted to be a function taking the given arg
// type or Any.
fn promote_with_arg_type(argty: &Polytype, funty: &Polytype) -> Polytype {
    match funty {
        Type::TForall(v, t) => {
            Type::TForall(v.clone(), Rc::new(promote_with_arg_type(argty, t.borrow())))
        }
        Type::TFun(_t1, t2) => Type::TFun(Rc::new(argty.clone()), t2.clone()),
        _ => Type::TFun(Rc::new(argty.clone()), Rc::new(funty.clone())),
    }
}

// Returns None if result_ty is None and there are no type signatures recovered
// from the args.
//
// If the function's type signature is given with a TForall, the type variables
// given will be in scope for the arguments.
// If type arguments are given, the function's type signature must not be given
// as a function type (since all functions are arity-1 in chialisp).  The final
// result type will be enriched to include the argument types.
fn augment_fun_type_with_args(
    args: Rc<SExp>,
    result_ty: Option<TypeAnnoKind>,
) -> Result<(Rc<SExp>, Option<Polytype>), CompileErr> {
    if let Some(atr) = recover_arg_type(args.clone(), false)? {
        let mut tvars = Vec::new();

        let actual_result_ty = if let Some(TypeAnnoKind::Arrow(rty)) = result_ty {
            extract_type_variables_from_forall_stack(&mut tvars, &rty)
        } else if let Some(TypeAnnoKind::Colon(rty)) = result_ty {
            let want_rty = extract_type_variables_from_forall_stack(&mut tvars, &rty);
            // If it's a function type, we have to give it as "args"
            if let Type::TFun(t1, t2) = want_rty {
                let t1_borrowed: &Polytype = t1.borrow();
                if t1_borrowed != &Type::TVar(TypeVar("args".to_string(), t1.loc())) {
                    return Err(CompileErr(t1.loc(), "When arguments are annotated, if the full function type is given, it must be given as (args -> ...).  The 'args' type variable will contain the type implied by the individual argument annotations.".to_string()));
                }

                let t2_borrowed: &Polytype = t2.borrow();
                t2_borrowed.clone()
            } else {
                want_rty
            }
        } else {
            Type::TAny(args.loc())
        };

        Ok((
            atr.stripped_args.clone(),
            Some(promote_with_arg_type(&atr.whole_args, &actual_result_ty)),
        ))
    } else {
        // No arg types were given.  If a type was given for the result (non-fun)
        // use Any -> Any
        // else use the whole thing.
        Ok(result_ty
            .map(|rty| match rty {
                TypeAnnoKind::Colon(t) => (args.clone(), Some(t)),
                TypeAnnoKind::Arrow(t) => (
                    args.clone(),
                    Some(Type::TFun(Rc::new(Type::TAny(args.loc())), Rc::new(t))),
                ),
            })
            .unwrap_or_else(|| (args.clone(), None)))
    }
}

fn create_constructor_code(sdef: &StructDef, proto: Rc<SExp>) -> BodyForm {
    match proto.atomize() {
        SExp::Atom(l, n) => BodyForm::Value(SExp::Atom(l, n)),
        SExp::Cons(l, a, b) => BodyForm::Call(
            l.clone(),
            vec![
                Rc::new(BodyForm::Value(SExp::Atom(l, b"c*".to_vec()))),
                Rc::new(create_constructor_code(sdef, a)),
                Rc::new(create_constructor_code(sdef, b)),
            ],
            None,
        ),
        _ => BodyForm::Quoted(SExp::Nil(sdef.loc.clone())),
    }
}

fn create_constructor(sdef: &StructDef) -> HelperForm {
    let mut access_name = "new_".as_bytes().to_vec();
    access_name.append(&mut sdef.name.clone());

    // Iterate through the arguments in reverse to build up a linear argument
    // list.
    // Build up the type list in the same way.
    let mut arguments = Rc::new(SExp::Nil(sdef.loc.clone()));
    let mut argtype = Type::TUnit(sdef.loc.clone());

    for m in sdef.members.iter().rev() {
        argtype = Type::TPair(Rc::new(m.ty.clone()), Rc::new(argtype));
        arguments = Rc::new(SExp::Cons(
            m.loc.clone(),
            Rc::new(SExp::Atom(m.loc.clone(), m.name.clone())),
            arguments,
        ));
    }

    let construction = create_constructor_code(sdef, sdef.proto.clone());
    let mut target_ty = Type::TVar(TypeVar(decode_string(&sdef.name), sdef.loc.clone()));

    for a in sdef.vars.iter().rev() {
        target_ty = Type::TApp(Rc::new(target_ty), Rc::new(Type::TVar(a.clone())));
    }

    let mut funty = Type::TFun(Rc::new(argtype), Rc::new(target_ty));

    for a in sdef.vars.iter().rev() {
        funty = Type::TForall(a.clone(), Rc::new(funty));
    }

    HelperForm::Defun(
        true,
        DefunData {
            kw: None,
            nl: sdef.loc.clone(),
            loc: sdef.loc.clone(),
            name: access_name,
            orig_args: arguments.clone(),
            args: arguments,
            body: Rc::new(construction),
            ty: Some(funty),
        },
    )
}

pub fn generate_type_helpers(ty: &ChiaType) -> Vec<HelperForm> {
    match ty {
        ChiaType::Abstract(_, _) => vec![],
        ChiaType::Struct(sdef) => {
            // Construct ((S : <type>))
            let struct_argument = Rc::new(SExp::Cons(
                sdef.loc.clone(),
                Rc::new(SExp::Atom(sdef.loc.clone(), vec![b'S'])),
                Rc::new(SExp::Nil(sdef.loc.clone())),
            ));
            let mut members: Vec<HelperForm> = sdef
                .members
                .iter()
                .map(|m| {
                    let mut access_name = "get_".as_bytes().to_vec();
                    access_name.append(&mut sdef.name.clone());
                    access_name.push(b'_');
                    access_name.append(&mut m.name.clone());

                    let mut argty = Type::TVar(TypeVar(decode_string(&sdef.name), m.loc.clone()));

                    for a in sdef.vars.iter().rev() {
                        argty = Type::TApp(Rc::new(argty), Rc::new(Type::TVar(a.clone())));
                    }

                    let mut funty = Type::TFun(
                        Rc::new(Type::TPair(
                            Rc::new(argty),
                            Rc::new(Type::TUnit(m.loc.clone())),
                        )),
                        Rc::new(m.ty.clone()),
                    );

                    for a in sdef.vars.iter().rev() {
                        funty = Type::TForall(a.clone(), Rc::new(funty));
                    }

                    HelperForm::Defun(
                        true,
                        DefunData {
                            kw: None,
                            nl: m.loc.clone(),
                            loc: m.loc.clone(),
                            name: access_name,
                            orig_args: struct_argument.clone(),
                            args: struct_argument.clone(),
                            body: Rc::new(BodyForm::Call(
                                m.loc.clone(),
                                vec![
                                    Rc::new(BodyForm::Value(SExp::Atom(
                                        m.loc.clone(),
                                        vec![b'a', b'*'],
                                    ))),
                                    Rc::new(BodyForm::Quoted(SExp::Integer(
                                        m.loc.clone(),
                                        m.path.clone(),
                                    ))),
                                    Rc::new(BodyForm::Value(SExp::Atom(m.loc.clone(), vec![b'S']))),
                                ],
                                None,
                            )),
                            ty: Some(funty),
                        },
                    )
                })
                .collect();

            let ctor = create_constructor(sdef);
            members.push(ctor);
            members
        }
    }
}

fn parse_chia_type(v: Vec<SExp>) -> Result<ChiaType, CompileErr> {
    // (deftype name args... (def))
    if let SExp::Atom(l, n) = &v[1].atomize() {
        // Name
        if v.len() == 2 {
            // An abstract type
            return Ok(ChiaType::Abstract(v[1].loc(), n.clone()));
        }

        let vars: Vec<SExp> = v.iter().skip(2).take(v.len() - 3).cloned().collect();
        let expr = Rc::new(v[v.len() - 1].clone());

        let mut var_vec = Vec::new();
        for var in vars.iter() {
            var_vec.push(parse_type_var(Rc::new(var.clone()))?);
        }

        let type_of_body = recover_arg_type(expr, true)?.unwrap();
        let mut member_vec = Vec::new();
        for k in type_of_body.arg_names.iter() {
            let arg_path = type_of_body
                .individual_paths
                .get(k)
                .cloned()
                .unwrap_or_else(bi_one);
            let arg_loc = type_of_body
                .individual_locs
                .get(k)
                .cloned()
                .unwrap_or_else(|| l.clone());
            let arg_type = type_of_body
                .individual_types
                .get(k)
                .cloned()
                .unwrap_or_else(|| Type::TAny(arg_loc.clone()));
            member_vec.push(StructMember {
                loc: arg_loc,
                name: k.clone(),
                path: arg_path,
                ty: arg_type,
            });
        }
        return Ok(ChiaType::Struct(StructDef {
            loc: l.clone(),
            name: n.clone(),
            vars: var_vec,
            members: member_vec,
            proto: type_of_body.stripped_args,
            ty: type_of_body.whole_args,
        }));
    }

    Err(CompileErr(
        v[0].loc(),
        "Don't know how to interpret as type definition".to_string(),
    ))
}

pub struct HelperFormResult {
    pub chia_type: Option<ChiaType>,
    pub new_helpers: Vec<HelperForm>,
}

pub fn compile_helperform(
    opts: Rc<dyn CompilerOpts>,
    body: Rc<SExp>,
) -> Result<Option<HelperFormResult>, CompileErr> {
    let l = location_span(body.loc(), body.clone());
    let plist = body.proper_list();

    if let Some(matched) = plist.and_then(|pl| match_op_name_4(&pl)) {
        let inline = matched.op_name == "defun-inline".as_bytes().to_vec();
        if matched.op_name == "defconstant".as_bytes().to_vec() {
            let definition = compile_defconstant(
                opts,
                l,
                matched.nl,
                Some(matched.opl),
                matched.name.to_vec(),
                matched.args,
                None,
            )?;
            Ok(Some(HelperFormResult {
                chia_type: None,
                new_helpers: vec![definition],
            }))
        } else if matched.op_name == b"defconst" {
            let definition = compile_defconst(
                opts,
                l,
                matched.nl,
                Some(matched.opl),
                matched.name.to_vec(),
                matched.args,
            )?;
            Ok(Some(HelperFormResult {
                chia_type: None,
                new_helpers: vec![definition],
            }))
        } else if matched.op_name == "defmacro".as_bytes().to_vec() {
            let definition = compile_defmacro(
                opts,
                l,
                matched.nl,
                Some(matched.opl),
                matched.name.to_vec(),
                matched.args,
                matched.body,
            )?;
            Ok(Some(HelperFormResult {
                chia_type: None,
                new_helpers: vec![definition],
            }))
        } else if matched.op_name == "defun".as_bytes().to_vec() || inline {
            let use_type_anno = if let Some((k, ty)) = matched.ty {
                match k {
                    TypeKind::Arrow => Some(TypeAnnoKind::Arrow(parse_type_sexp(ty)?)),
                    TypeKind::Colon => Some(TypeAnnoKind::Colon(parse_type_sexp(ty)?)),
                }
            } else {
                None
            };

            let (stripped_args, parsed_type) =
                augment_fun_type_with_args(matched.args.clone(), use_type_anno)?;

            let definition = compile_defun(
                opts,
                CompileDefun {
                    l,
                    nl: matched.nl,
                    kwl: Some(matched.opl),
                    inline,
                    name: matched.name.to_vec(),
                    args: stripped_args,
                    body: matched.body,
                },
                parsed_type,
            )?;
            Ok(Some(HelperFormResult {
                chia_type: None,
                new_helpers: vec![definition],
            }))
        } else if matched.op_name == "deftype".as_bytes().to_vec() {
            let parsed_chia = parse_chia_type(matched.orig)?;
            let mut helpers = generate_type_helpers(&parsed_chia);
            debug!("parsed_chia {:?}", parsed_chia);
            let new_form = match &parsed_chia {
                ChiaType::Abstract(l, n) => HelperForm::Deftype(DeftypeData {
                    kw: matched.opl,
                    nl: matched.nl,
                    loc: l.clone(),
                    name: n.clone(),
                    args: vec![],
                    ty: None,
                }),
                ChiaType::Struct(sdef) => {
                    if let SExp::Atom(_, _) = sdef.proto.borrow() {
                        return Err(CompileErr(sdef.loc.clone(), "A struct with a single element acting as an alias is currently a hazard.  This will be fixed in the future.".to_string()));
                    }
                    HelperForm::Deftype(DeftypeData {
                        kw: matched.opl,
                        nl: matched.nl,
                        loc: sdef.loc.clone(),
                        name: sdef.name.clone(),
                        args: sdef.vars.clone(),
                        ty: Some(sdef.ty.clone()),
                    })
                }
            };
            helpers.insert(0, new_form);
            Ok(Some(HelperFormResult {
                chia_type: Some(parsed_chia),
                new_helpers: helpers,
            }))
        } else {
            Err(CompileErr(
                matched.body.loc(),
                "unknown keyword in helper".to_string(),
            ))
        }
    } else {
        Ok(None)
    }
}

trait ModCompileForms {
    fn compile_mod_body(
        &self,
        opts: Rc<dyn CompilerOpts>,
        include_forms: Vec<IncludeDesc>,
        args: Rc<SExp>,
        body: Rc<SExp>,
        ty: Option<Polytype>,
    ) -> Result<ModAccum, CompileErr>;

    fn compile_mod_helper(
        &self,
        opts: Rc<dyn CompilerOpts>,
        args: Rc<SExp>,
        body: Rc<SExp>,
        ty: Option<Polytype>,
    ) -> Result<ModAccum, CompileErr>;
}

impl ModCompileForms for ModAccum {
    fn compile_mod_body(
        &self,
        opts: Rc<dyn CompilerOpts>,
        include_forms: Vec<IncludeDesc>,
        args: Rc<SExp>,
        body: Rc<SExp>,
        ty: Option<Polytype>,
    ) -> Result<ModAccum, CompileErr> {
        Ok(self.set_final(&CompileForm {
            loc: self.loc.clone(),
            args,
            include_forms,
            helpers: self.helpers.clone(),
            exp: Rc::new(compile_bodyform(opts, body)?),
            ty,
        }))
    }

    fn compile_mod_helper(
        &self,
        opts: Rc<dyn CompilerOpts>,
        _args: Rc<SExp>,
        body: Rc<SExp>,
        _ty: Option<Polytype>,
    ) -> Result<ModAccum, CompileErr> {
        let mut mc = self.clone();
        if let Some(helpers) = compile_helperform(opts.clone(), body.clone())? {
            for form in helpers.new_helpers.iter() {
                debug!("process helper {}", decode_string(form.name()));
                mc = mc.add_helper(form.clone());
            }
            Ok(mc)
        } else {
            Err(CompileErr(
                body.loc(),
                "only the last form can be an exprssion in mod".to_string(),
            ))
        }
    }
}

fn frontend_step_finish(
    opts: Rc<dyn CompilerOpts>,
    includes: &mut Vec<IncludeDesc>,
    pre_forms: &[Rc<SExp>],
) -> Result<ModAccum, CompileErr> {
    let loc = pre_forms[0].loc();
    frontend_start(
        opts.clone(),
        includes,
        &[Rc::new(SExp::Cons(
            loc.clone(),
            Rc::new(SExp::Atom(loc.clone(), "mod".as_bytes().to_vec())),
            Rc::new(SExp::Cons(
                loc.clone(),
                Rc::new(SExp::Nil(loc.clone())),
                Rc::new(list_to_cons(loc, pre_forms)),
            )),
        ))],
    )
}

fn frontend_start(
    opts: Rc<dyn CompilerOpts>,
    includes: &mut Vec<IncludeDesc>,
    pre_forms: &[Rc<SExp>],
) -> Result<ModAccum, CompileErr> {
    if pre_forms.is_empty() {
        Err(CompileErr(
            Srcloc::start(&opts.filename()),
            "empty source file not allowed".to_string(),
        ))
    } else {
        let l = pre_forms[0].loc();
        pre_forms[0]
            .proper_list()
            .map(|x| {
                if x.is_empty() {
                    return frontend_step_finish(opts.clone(), includes, pre_forms);
                }

                if let SExp::Atom(_, mod_atom) = &x[0] {
                    if pre_forms.len() > 1 {
                        return Err(CompileErr(
                            pre_forms[0].loc(),
                            "one toplevel mod form allowed".to_string(),
                        ));
                    }

                    if *mod_atom == "mod".as_bytes().to_vec() {
<<<<<<< HEAD
                        let args = Rc::new(x[1].atomize());
                        let mut skip_idx = 2;
                        let mut ty: Option<TypeAnnoKind> = None;

                        if let SExp::Atom(_, colon) = &x[2].atomize() {
                            if *colon == vec![b':'] && x.len() > 3 {
                                let use_ty = parse_type_sexp(Rc::new(x[3].atomize()))?;
                                ty = Some(TypeAnnoKind::Colon(use_ty));
                                skip_idx += 2;
                            } else if *colon == vec![b'-', b'>'] && x.len() > 3 {
                                let use_ty = parse_type_sexp(Rc::new(x[3].atomize()))?;
                                ty = Some(TypeAnnoKind::Arrow(use_ty));
                                skip_idx += 2;
                            }
                        }
                        let (stripped_args, parsed_type) = augment_fun_type_with_args(args, ty)?;

                        let body_vec = x
                            .iter()
                            .skip(skip_idx)
                            .map(|s| Rc::new(s.clone()))
                            .collect();
                        let body = Rc::new(enlist(pre_forms[0].loc(), body_vec));
=======
                        let args = Rc::new(x[1].clone());
                        let body_vec: Vec<Rc<SExp>> =
                            x.iter().skip(2).map(|s| Rc::new(s.clone())).collect();
                        let body = Rc::new(enlist(pre_forms[0].loc(), &body_vec));
>>>>>>> fefd7634

                        let ls = preprocess(opts.clone(), includes, body)?;
                        let mut ma = ModAccum::new(l.clone());
                        for form in ls.iter().take(ls.len() - 1) {
                            ma = ma.compile_mod_helper(
                                opts.clone(),
                                stripped_args.clone(),
                                form.clone(),
                                parsed_type.clone(),
                            )?;
                        }

                        return ma.compile_mod_body(
                            opts.clone(),
                            includes.clone(),
                            stripped_args,
                            ls[ls.len() - 1].clone(),
                            parsed_type,
                        );
                    }
                }

                frontend_step_finish(opts.clone(), includes, pre_forms)
            })
            .unwrap_or_else(|| frontend_step_finish(opts, includes, pre_forms))
    }
}

/// Entrypoint for compilation.  This yields a CompileForm which represents a full
/// program.
///
/// Given a CompilerOpts specifying the global options for the compilation, return
/// a representation of the parsed program.  Desugaring is not done in this step
/// so this is a close representation of the user's input, containing location
/// references etc.
///
/// pre_forms is a list of forms, because most SExp readers, including parse_sexp
/// parse a list of complete forms from a source text.  It is possible for frontend
/// to use a list of forms, but it is most often used with a single list in
/// chialisp.  Usually pre_forms will contain a slice containing one list or
/// mod form.
pub fn frontend(
    opts: Rc<dyn CompilerOpts>,
    pre_forms: &[Rc<SExp>],
) -> Result<CompileForm, CompileErr> {
    let mut includes = Vec::new();
    let started = frontend_start(opts.clone(), &mut includes, pre_forms)?;

    for i in includes.iter() {
        started.add_include(i.clone());
    }

    let compiled: Result<CompileForm, CompileErr> = match started.exp_form {
        None => Err(CompileErr(
            started.loc,
            "mod must end on an expression".to_string(),
        )),
        Some(v) => {
            let compiled_val: &CompileForm = &v;
            Ok(compiled_val.clone())
        }
    };

    let our_mod = rename_children_compileform(&compiled?);

    let expr_names: HashSet<Vec<u8>> = collect_used_names_bodyform(our_mod.exp.borrow())
        .iter()
        .map(|x| x.to_vec())
        .collect();

    let helper_list = our_mod.helpers.iter().map(|h| (h.name(), h));
    let mut helper_map = HashMap::new();

    for hpair in helper_list {
        helper_map.insert(hpair.0.clone(), hpair.1.clone());
    }

    let helper_names = calculate_live_helpers(&HashSet::new(), &expr_names, &helper_map);

    let mut live_helpers = Vec::new();
    for h in our_mod.helpers {
        if matches!(h, HelperForm::Deftype(_))
            || !opts.frontend_check_live()
            || helper_names.contains(h.name())
        {
            live_helpers.push(h);
        }
    }

    Ok(CompileForm {
        loc: our_mod.loc.clone(),
        include_forms: includes.to_vec(),
        args: our_mod.args.clone(),
        helpers: live_helpers,
        exp: our_mod.exp.clone(),
        ty: our_mod.ty.clone(),
    })
}

fn is_quote_op(sexp: Rc<SExp>) -> bool {
    match sexp.borrow() {
        SExp::Atom(_, name) => name.len() == 1 && name[0] as char == 'q',
        SExp::Integer(_, v) => v == &bi_one(),
        _ => false,
    }
}

fn from_clvm_args(args: Rc<SExp>) -> Rc<SExp> {
    match args.borrow() {
        SExp::Cons(l, arg, rest) => {
            let new_arg = from_clvm(arg.clone());
            let new_rest = from_clvm_args(rest.clone());
            Rc::new(SExp::Cons(l.clone(), new_arg, new_rest))
        }
        _ => {
            // Treat tail of proper application list as expression.
            from_clvm(args.clone())
        }
    }
}

// Form proper frontend code from CLVM.
// The languages are related but not identical:
// - Left env references refer to functions from the env.
// - Right env references refer to user arguments.
// We can introduce defconstant helpers that allow us to keep track of what's
// being called via 'a' and use that information.
// Bare numbers in operator position are only prims.
// Bare numbers in argument position are references, rewrite as (@ ..)
pub fn from_clvm(sexp: Rc<SExp>) -> Rc<SExp> {
    match sexp.borrow() {
        SExp::Atom(l, _name) => {
            // An atom encountered as an expression is treated as a path.
            from_clvm(Rc::new(SExp::Integer(l.clone(), sexp.to_bigint().unwrap())))
        }
        SExp::QuotedString(l, _, _v) => {
            // A string is treated as a number.
            // An atom encountered as an expression is treated as a path.
            from_clvm(Rc::new(SExp::Integer(l.clone(), sexp.to_bigint().unwrap())))
        }
        SExp::Integer(l, _n) => {
            // A number is treated as a reference in expression position.
            // Results in (@ n).
            Rc::new(SExp::Cons(
                l.clone(),
                Rc::new(SExp::atom_from_string(l.clone(), "@")),
                Rc::new(SExp::Cons(
                    l.clone(),
                    sexp.clone(),
                    Rc::new(SExp::Nil(l.clone())),
                )),
            ))
        }
        SExp::Nil(_l) => {
            // Nil represents nil in both systems.
            sexp.clone()
        }
        SExp::Cons(l, op, args) => {
            // This expression represents applying some primitive.
            if is_quote_op(op.clone()) {
                Rc::new(SExp::Cons(
                    l.clone(),
                    Rc::new(SExp::atom_from_string(l.clone(), "q")),
                    args.clone(),
                ))
            } else {
                let new_args = from_clvm_args(args.clone());
                Rc::new(SExp::Cons(l.clone(), op.clone(), new_args))
            }
        }
    }
}<|MERGE_RESOLUTION|>--- conflicted
+++ resolved
@@ -602,13 +602,9 @@
                         opl: l.clone(),
                         name: name.clone(),
                         args: Rc::new(pl[2].clone()),
-<<<<<<< HEAD
-                        body: Rc::new(enlist(l.clone(), tail_list)),
+                        body: Rc::new(enlist(l.clone(), &tail_list)),
                         orig: pl.to_owned(),
                         ty: type_anno,
-=======
-                        body: Rc::new(enlist(l.clone(), &tail_list)),
->>>>>>> fefd7634
                     })
                 }
                 _ => Some(OpName4Match {
@@ -1268,7 +1264,6 @@
                     }
 
                     if *mod_atom == "mod".as_bytes().to_vec() {
-<<<<<<< HEAD
                         let args = Rc::new(x[1].atomize());
                         let mut skip_idx = 2;
                         let mut ty: Option<TypeAnnoKind> = None;
@@ -1286,18 +1281,12 @@
                         }
                         let (stripped_args, parsed_type) = augment_fun_type_with_args(args, ty)?;
 
-                        let body_vec = x
+                        let body_vec: Vec<Rc<SExp>> = x
                             .iter()
                             .skip(skip_idx)
                             .map(|s| Rc::new(s.clone()))
                             .collect();
-                        let body = Rc::new(enlist(pre_forms[0].loc(), body_vec));
-=======
-                        let args = Rc::new(x[1].clone());
-                        let body_vec: Vec<Rc<SExp>> =
-                            x.iter().skip(2).map(|s| Rc::new(s.clone())).collect();
                         let body = Rc::new(enlist(pre_forms[0].loc(), &body_vec));
->>>>>>> fefd7634
 
                         let ls = preprocess(opts.clone(), includes, body)?;
                         let mut ma = ModAccum::new(l.clone());
