use std::borrow::Borrow;
use std::collections::HashMap;
use std::collections::HashSet;
use std::rc::Rc;

use log::debug;
use num_bigint::ToBigInt;

use crate::classic::clvm::__type_compatibility__::{bi_one, bi_zero};
use crate::compiler::comptypes::{
    list_to_cons, Binding, BindingPattern, BodyForm, ChiaType, CompileErr, CompileForm,
    CompilerOpts, ConstantKind, DefconstData, DefmacData, DeftypeData, DefunData, HelperForm,
    IncludeDesc, LetData, LetFormInlineHint, LetFormKind, ModAccum, StructDef, StructMember,
    SyntheticType, TypeAnnoKind,
};
use crate::compiler::lambda::handle_lambda;
use crate::compiler::preprocessor::preprocess;
use crate::compiler::rename::rename_children_compileform;
use crate::compiler::sexp::{decode_string, enlist, SExp};
use crate::compiler::srcloc::{HasLoc, Srcloc};
use crate::compiler::typecheck::{parse_type_sexp, parse_type_var};
use crate::compiler::types::ast::{Polytype, Type, TypeVar};
use crate::util::{u8_from_number, Number};

fn collect_used_names_sexp(body: Rc<SExp>) -> Vec<Vec<u8>> {
    match body.borrow() {
        SExp::Atom(_, name) => vec![name.to_vec()],
        SExp::Cons(_, head, tail) => {
            let mut head_collected = collect_used_names_sexp(head.clone());
            let mut tail_collected = collect_used_names_sexp(tail.clone());
            head_collected.append(&mut tail_collected);
            head_collected
        }
        _ => vec![],
    }
}

fn collect_used_names_binding(body: &Binding) -> Vec<Vec<u8>> {
    collect_used_names_bodyform(body.body.borrow())
}

fn collect_used_names_bodyform(body: &BodyForm) -> Vec<Vec<u8>> {
    match body {
        BodyForm::Let(_, letdata) => {
            let mut result = Vec::new();
            for b in letdata.bindings.iter() {
                let mut new_binding_names = collect_used_names_binding(b);
                result.append(&mut new_binding_names);
            }

            let mut body_names = collect_used_names_bodyform(letdata.body.borrow());
            result.append(&mut body_names);
            result
        }
        BodyForm::Quoted(_) => vec![],
        BodyForm::Value(atom) => match atom.borrow() {
            SExp::Atom(_l, v) => vec![v.to_vec()],
            SExp::Cons(_l, f, r) => {
                let mut first_names = collect_used_names_sexp(f.clone());
                let mut rest_names = collect_used_names_sexp(r.clone());
                first_names.append(&mut rest_names);
                first_names
            }
            _ => Vec::new(),
        },
        BodyForm::Call(_l, vs) => {
            let mut result = Vec::new();
            for a in vs {
                let mut argnames = collect_used_names_bodyform(a);
                result.append(&mut argnames);
            }
            result
        }
        BodyForm::Mod(_, _) => vec![],
        BodyForm::Lambda(ldata) => {
            let mut capture_names = collect_used_names_bodyform(ldata.captures.borrow());
            capture_names.append(&mut collect_used_names_bodyform(ldata.body.borrow()));
            capture_names
        }
    }
}

fn collect_used_names_helperform(body: &HelperForm) -> Vec<Vec<u8>> {
    match body {
        HelperForm::Deftype(_) => Vec::new(),
        HelperForm::Defconstant(defc) => collect_used_names_bodyform(defc.body.borrow()),
        HelperForm::Defmacro(mac) => {
            let mut res = collect_used_names_compileform(mac.program.borrow());
            // Ensure any other names mentioned in qq blocks are included.
            let mut all_token_res = collect_used_names_sexp(mac.program.to_sexp());
            res.append(&mut all_token_res);
            res
        }
        HelperForm::Defun(_, defun) => collect_used_names_bodyform(&defun.body),
    }
}

fn collect_used_names_compileform(body: &CompileForm) -> Vec<Vec<u8>> {
    let mut result = Vec::new();
    for h in body.helpers.iter() {
        let mut helper_list = collect_used_names_helperform(h.borrow());
        result.append(&mut helper_list);
    }

    let mut ex_list = collect_used_names_bodyform(body.exp.borrow());
    result.append(&mut ex_list);
    result
}

fn calculate_live_helpers(
    last_names: &HashSet<Vec<u8>>,
    names: &HashSet<Vec<u8>>,
    helper_map: &HashMap<Vec<u8>, HelperForm>,
) -> HashSet<Vec<u8>> {
    if last_names.len() == names.len() {
        names.clone()
    } else {
        let new_names: HashSet<Vec<u8>> =
            names.difference(last_names).map(|x| x.to_vec()).collect();
        let mut needed_helpers: HashSet<Vec<u8>> = names.clone();

        for name in new_names {
            if let Some(new_helper) = helper_map.get(&name) {
                let even_newer_names: HashSet<Vec<u8>> = collect_used_names_helperform(new_helper)
                    .iter()
                    .map(|x| x.to_vec())
                    .collect();
                needed_helpers = needed_helpers
                    .union(&even_newer_names)
                    .map(|x| x.to_vec())
                    .collect();
            }
        }

        calculate_live_helpers(names, &needed_helpers, helper_map)
    }
}

fn qq_to_expression(opts: Rc<dyn CompilerOpts>, body: Rc<SExp>) -> Result<BodyForm, CompileErr> {
    let body_copy: &SExp = body.borrow();

    match body.borrow() {
        SExp::Cons(l, f, r) => {
            let op = match f.borrow() {
                SExp::Atom(_, o) => o.clone(),
                SExp::QuotedString(_, _, s) => s.clone(),
                SExp::Integer(_, i) => u8_from_number(i.clone()),
                _ => Vec::new(),
            };

            if op.len() == 1 && (op[0] == b'q' || op[0] == 1) {
                return Ok(BodyForm::Quoted(body_copy.clone()));
            } else if let Some(list) = r.proper_list() {
                if op == b"quote" {
                    if list.len() != 1 {
                        return Err(CompileErr(l.clone(), format!("bad form {body}")));
                    }

                    return Ok(BodyForm::Quoted(list[0].clone()));
                } else if op == b"unquote" {
                    if list.len() != 1 {
                        return Err(CompileErr(l.clone(), format!("bad form {body}")));
                    }

                    return compile_bodyform(opts.clone(), Rc::new(list[0].clone()));
                }
            }

            qq_to_expression_list(opts, body.clone())
        }
        _ => Ok(BodyForm::Quoted(body_copy.clone())),
    }
}

fn qq_to_expression_list(
    opts: Rc<dyn CompilerOpts>,
    body: Rc<SExp>,
) -> Result<BodyForm, CompileErr> {
    match body.borrow() {
        SExp::Cons(l, f, r) => {
            m! {
                f_qq <- qq_to_expression(opts.clone(), f.clone());
                r_qq <- qq_to_expression_list(opts, r.clone());
                Ok(BodyForm::Call(l.clone(), vec!(
                    Rc::new(BodyForm::Value(
                        SExp::Atom(l.clone(), "c".as_bytes().to_vec())
                    )),
                    Rc::new(f_qq),
                    Rc::new(r_qq)
                )))
            }
        }
        SExp::Nil(l) => Ok(BodyForm::Quoted(SExp::Nil(l.clone()))),
        _ => Err(CompileErr(
            body.loc(),
            format!("Bad list tail in qq {body}"),
        )),
    }
}

fn args_to_expression_list(
    opts: Rc<dyn CompilerOpts>,
    body: Rc<SExp>,
) -> Result<Vec<Rc<BodyForm>>, CompileErr> {
    if body.nilp() {
        Ok(vec![])
    } else {
        match body.borrow() {
            SExp::Cons(_l, first, rest) => {
                let mut result_list = Vec::new();
                let f_compiled = compile_bodyform(opts.clone(), first.clone())?;
                result_list.push(Rc::new(f_compiled));
                let mut args = args_to_expression_list(opts, rest.clone())?;
                result_list.append(&mut args);
                Ok(result_list)
            }
            _ => Err(CompileErr(
                body.loc(),
                "Bad arg list tail ".to_string() + &body.to_string(),
            )),
        }
    }
}

fn make_let_bindings(
    opts: Rc<dyn CompilerOpts>,
    body: Rc<SExp>,
) -> Result<Vec<Rc<Binding>>, CompileErr> {
    let err = Err(CompileErr(
        body.loc(),
        "Bad binding tail ".to_string() + &body.to_string(),
    ));
    match body.borrow() {
        SExp::Nil(_) => Ok(vec![]),
        SExp::Cons(_, head, tl) => head
            .proper_list()
            .filter(|x| x.len() == 2)
            .map(|x| match (x[0].clone(), &x[1]) {
                (SExp::Atom(l, name), expr) => {
                    let compiled_body = compile_bodyform(opts.clone(), Rc::new(expr.clone()))?;
                    let mut result = Vec::new();
                    let mut rest_bindings = make_let_bindings(opts, tl.clone())?;
                    result.push(Rc::new(Binding {
                        loc: l.clone(),
                        nl: l,
                        pattern: BindingPattern::Name(name.to_vec()),
                        body: Rc::new(compiled_body),
                    }));
                    result.append(&mut rest_bindings);
                    Ok(result)
                }
                _ => err.clone(),
            })
            .unwrap_or_else(|| err.clone()),
        _ => err,
    }
}

// Make a set of names in this sexp.
pub fn make_provides_set(provides_set: &mut HashSet<Vec<u8>>, body_sexp: Rc<SExp>) {
    match body_sexp.atomize() {
        SExp::Cons(_, a, b) => {
            make_provides_set(provides_set, a);
            make_provides_set(provides_set, b);
        }
        SExp::Atom(_, name) => {
            provides_set.insert(name);
        }
        _ => {}
    }
}

fn handle_assign_form(
    opts: Rc<dyn CompilerOpts>,
    l: Srcloc,
    v: &[SExp],
    inline_hint: Option<LetFormInlineHint>,
) -> Result<BodyForm, CompileErr> {
    if v.len() % 2 == 0 {
        return Err(CompileErr(
            l,
            "assign form should be in pairs of pattern value followed by an expression".to_string(),
        ));
    }

    let mut bindings = Vec::new();
    let mut check_duplicates = HashSet::new();

    for idx in (0..(v.len() - 1) / 2).map(|idx| idx * 2) {
        let destructure_pattern = Rc::new(v[idx].clone());
        let binding_body = compile_bodyform(opts.clone(), Rc::new(v[idx + 1].clone()))?;

        // Ensure bindings aren't duplicated as we won't be able to
        // guarantee their order during toposort.
        let mut this_provides = HashSet::new();
        make_provides_set(&mut this_provides, destructure_pattern.clone());

        for item in this_provides.iter() {
            if check_duplicates.contains(item) {
                return Err(CompileErr(
                    destructure_pattern.loc(),
                    format!("Duplicate binding {}", decode_string(item)),
                ));
            }
            check_duplicates.insert(item.clone());
        }

        bindings.push(Rc::new(Binding {
            loc: v[idx].loc().ext(&v[idx + 1].loc()),
            nl: destructure_pattern.loc(),
            pattern: BindingPattern::Complex(destructure_pattern),
            body: Rc::new(binding_body),
        }));
    }

    let compiled_body = compile_bodyform(opts, Rc::new(v[v.len() - 1].clone()))?;
    // We don't need to do much if there were no bindings.
    if bindings.is_empty() {
        return Ok(compiled_body);
    }

    // Return a precise representation of this assign while storing up the work
    // we did breaking it down.
    Ok(BodyForm::Let(
        LetFormKind::Assign,
        Box::new(LetData {
            loc: l.clone(),
            kw: Some(l),
            bindings,
            inline_hint,
            body: Rc::new(compiled_body),
        }),
    ))
}

pub fn compile_bodyform(
    opts: Rc<dyn CompilerOpts>,
    body: Rc<SExp>,
) -> Result<BodyForm, CompileErr> {
    match body.borrow() {
        SExp::Cons(l, op, tail) => {
            let application = || {
                args_to_expression_list(opts.clone(), tail.clone()).and_then(|args| {
                    compile_bodyform(opts.clone(), op.clone()).map(|func| {
                        let mut result_call = vec![Rc::new(func)];
                        let mut args_clone = args.to_vec();
                        let ending = if args.is_empty() {
                            l.ending()
                        } else {
                            args[args.len() - 1].loc().ending()
                        };
                        result_call.append(&mut args_clone);
                        BodyForm::Call(l.ext(&ending), result_call)
                    })
                })
            };

            let finish_err = |site| {
                Err(CompileErr(
                    l.clone(),
                    format!("{site}: bad argument list for form {body}"),
                ))
            };

            match op.borrow() {
                SExp::Atom(l, atom_name) => {
                    if *atom_name == b"q" || (atom_name.len() == 1 && atom_name[0] == 1) {
                        let tail_copy: &SExp = tail.borrow();
                        return Ok(BodyForm::Quoted(tail_copy.clone()));
                    }

                    let assign_lambda = *atom_name == "assign-lambda".as_bytes().to_vec();
                    let assign_inline = *atom_name == "assign-inline".as_bytes().to_vec();

                    match tail.proper_list() {
                        Some(v) => {
                            if *atom_name == b"let" || *atom_name == b"let*" {
                                if v.len() != 2 {
                                    return finish_err("let");
                                }

                                let kind = if *atom_name == b"let" {
                                    LetFormKind::Parallel
                                } else {
                                    LetFormKind::Sequential
                                };

                                let bindings = v[0].clone();
                                let body = v[1].clone();

                                let let_bindings =
                                    make_let_bindings(opts.clone(), Rc::new(bindings))?;
                                let compiled_body = compile_bodyform(opts, Rc::new(body))?;
                                Ok(BodyForm::Let(
                                    kind,
                                    Box::new(LetData {
                                        loc: l.clone(),
                                        kw: Some(l.clone()),
                                        bindings: let_bindings,
                                        inline_hint: None,
                                        body: Rc::new(compiled_body),
                                    }),
                                ))
                            } else if assign_lambda
                                || assign_inline
                                || *atom_name == "assign".as_bytes().to_vec()
                            {
                                handle_assign_form(
                                    opts.clone(),
                                    l.clone(),
                                    &v,
                                    if assign_lambda {
                                        Some(LetFormInlineHint::NonInline(l.clone()))
                                    } else if assign_inline {
                                        Some(LetFormInlineHint::Inline(l.clone()))
                                    } else {
                                        Some(LetFormInlineHint::NoChoice)
                                    },
                                )
                            } else if *atom_name == b"quote" {
                                if v.len() != 1 {
                                    return finish_err("quote");
                                }

                                let quote_body = v[0].clone();

                                Ok(BodyForm::Quoted(quote_body))
                            } else if *atom_name == b"qq" {
                                if v.len() != 1 {
                                    return finish_err("qq");
                                }

                                let quote_body = v[0].clone();

                                qq_to_expression(opts, Rc::new(quote_body))
                            } else if *atom_name == b"mod" {
                                let subparse = frontend(opts, &[body.clone()])?;
                                Ok(BodyForm::Mod(op.loc(), subparse))
                            } else if *atom_name == b"lambda" {
                                handle_lambda(opts, Some(l.clone()), &v)
                            } else {
                                application()
                            }
                        }
                        None => finish_err("tail_proper"),
                    }
                }
                SExp::Integer(il, i) => compile_bodyform(
                    opts,
                    Rc::new(SExp::Cons(
                        il.clone(),
                        Rc::new(SExp::Atom(il.clone(), u8_from_number(i.clone()))),
                        tail.clone(),
                    )),
                ),
                SExp::QuotedString(_, _, _) => {
                    let body_copy: &SExp = body.borrow();
                    Ok(BodyForm::Value(body_copy.clone()))
                }
                SExp::Nil(_l) => {
                    let body_copy: &SExp = body.borrow();
                    Ok(BodyForm::Quoted(body_copy.clone()))
                }
                SExp::Cons(_, _, _) => finish_err("bad cons"),
            }
        }
        _ => {
            let body_copy: &SExp = body.borrow();
            Ok(BodyForm::Value(body_copy.clone()))
        }
    }
}

// More modern constant definition that interprets code ala constexpr.
fn compile_defconst(
    opts: Rc<dyn CompilerOpts>,
    l: Srcloc,
    nl: Srcloc,
    kl: Option<Srcloc>,
    name: Vec<u8>,
    body: Rc<SExp>,
) -> Result<HelperForm, CompileErr> {
    let bf = compile_bodyform(opts.clone(), body)?;
    Ok(HelperForm::Defconstant(DefconstData {
        kw: kl,
        nl,
        loc: l,
        kind: ConstantKind::Complex,
        name: name.to_vec(),
        body: Rc::new(bf),
        tabled: opts.frontend_opt(),
        ty: None,
    }))
}

fn compile_defconstant(
    opts: Rc<dyn CompilerOpts>,
    l: Srcloc,
    nl: Srcloc,
    kl: Option<Srcloc>,
    name: Vec<u8>,
    body: Rc<SExp>,
    ty: Option<Polytype>,
) -> Result<HelperForm, CompileErr> {
    let body_borrowed: &SExp = body.borrow();
    if let SExp::Cons(_, _, _) = body_borrowed {
        Ok(HelperForm::Defconstant(DefconstData {
            loc: l,
            nl,
            kw: kl,
            kind: ConstantKind::Simple,
            name: name.to_vec(),
            body: Rc::new(BodyForm::Value(body_borrowed.clone())),
            tabled: false,
            ty,
        }))
    } else {
        compile_bodyform(opts, body).map(|bf| {
            HelperForm::Defconstant(DefconstData {
                loc: l,
                nl,
                kw: kl,
                kind: ConstantKind::Simple,
                name: name.to_vec(),
                body: Rc::new(bf),
                tabled: false,
                ty,
            })
        })
    }
}

fn location_span(l_: Srcloc, lst_: Rc<SExp>) -> Srcloc {
    let mut l = l_;
    let mut lst = lst_;
    while let SExp::Cons(_, a, b) = lst.borrow() {
        l = location_span(l.clone(), a.clone()).ext(&b.loc());
        lst = b.clone();
    }
    l
}

pub struct CompileDefun {
    pub l: Srcloc,
    pub nl: Srcloc,
    pub kwl: Option<Srcloc>,
    pub inline: bool,
    pub name: Vec<u8>,
    pub args: Rc<SExp>,
    pub body: Rc<SExp>,
}

fn compile_defun(
    opts: Rc<dyn CompilerOpts>,
    data: CompileDefun,
    ty: Option<Polytype>,
) -> Result<HelperForm, CompileErr> {
    let mut take_form = data.body.clone();

    if let SExp::Cons(_, f, _r) = data.body.borrow() {
        take_form = f.clone();
    }
    compile_bodyform(opts, take_form).map(|bf| {
        HelperForm::Defun(
            data.inline,
            DefunData {
                loc: data.l,
                nl: data.nl,
                kw: data.kwl,
                name: data.name,
                args: data.args.clone(),
                orig_args: data.args,
                body: Rc::new(bf),
                synthetic: None,
                ty,
            },
        )
    })
}

fn compile_defmacro(
    opts: Rc<dyn CompilerOpts>,
    l: Srcloc,
    nl: Srcloc,
    kwl: Option<Srcloc>,
    name: Vec<u8>,
    args: Rc<SExp>,
    body: Rc<SExp>,
) -> Result<HelperForm, CompileErr> {
    let program = SExp::Cons(
        l.clone(),
        Rc::new(SExp::Atom(l.clone(), b"mod".to_vec())),
        Rc::new(SExp::Cons(l.clone(), args.clone(), body)),
    );
    let new_opts = opts.set_stdenv(false);
    frontend(new_opts, &[Rc::new(program)]).map(|p| {
        HelperForm::Defmacro(DefmacData {
            loc: l,
            nl,
            kw: kwl,
            name,
            args: args.clone(),
            program: Rc::new(p),
            advanced: false,
        })
    })
}

enum TypeKind {
    Arrow,
    Colon,
}

struct OpName4Match {
    opl: Srcloc,
    op_name: Vec<u8>,
    nl: Srcloc,
    name: Vec<u8>,
    args: Rc<SExp>,
    body: Rc<SExp>,
    orig: Vec<SExp>,
    ty: Option<(TypeKind, Rc<SExp>)>,
}

fn match_op_name_4(pl: &[SExp]) -> Option<OpName4Match> {
    if pl.is_empty() {
        return None;
    }

    match &pl[0].atomize() {
        SExp::Atom(l, op_name) => {
            if pl.len() < 3 {
                return Some(OpName4Match {
                    opl: l.clone(),
                    op_name: op_name.clone(),
                    nl: l.clone(),
                    name: Vec::new(),
                    args: Rc::new(SExp::Nil(l.clone())),
                    body: Rc::new(SExp::Nil(l.clone())),
                    orig: pl.to_owned(),
                    ty: None,
                });
            }

            match &pl[1] {
                SExp::Atom(ll, name) => {
                    let mut tail_idx = 3;
                    let mut tail_list = Vec::new();
                    let mut type_anno = None;
                    if pl.len() > 3 {
                        if let SExp::Atom(_, colon) = &pl[3] {
                            if *colon == vec![b':'] {
                                // Type annotation
                                tail_idx += 2;
                                type_anno = Some((TypeKind::Colon, Rc::new(pl[4].clone())));
                            } else if *colon == vec![b'-', b'>'] {
                                // Type annotation
                                tail_idx += 2;
                                type_anno = Some((TypeKind::Arrow, Rc::new(pl[4].clone())));
                            }
                        }
                    }
                    for elt in pl.iter().skip(tail_idx) {
                        tail_list.push(Rc::new(elt.clone()));
                    }
                    Some(OpName4Match {
                        opl: l.clone(),
                        op_name: op_name.clone(),
                        nl: ll.clone(),
                        name: name.clone(),
                        args: Rc::new(pl[2].clone()),
                        body: Rc::new(enlist(l.clone(), &tail_list)),
                        orig: pl.to_owned(),
                        ty: type_anno,
                    })
                }
                _ => Some(OpName4Match {
                    opl: l.clone(),
                    op_name: op_name.clone(),
                    nl: pl[1].loc(),
                    name: Vec::new(),
                    args: Rc::new(SExp::Nil(l.clone())),
                    body: Rc::new(SExp::Nil(l.clone())),
                    orig: pl.to_owned(),
                    ty: None,
                }),
            }
        }
        _ => None,
    }
}

fn extract_type_variables_from_forall_stack(tvars: &mut Vec<TypeVar>, t: &Polytype) -> Polytype {
    if let Type::TForall(v, t1) = t {
        tvars.push(v.clone());
        extract_type_variables_from_forall_stack(tvars, t1.borrow())
    } else {
        t.clone()
    }
}

pub struct ArgTypeResult {
    pub stripped_args: Rc<SExp>,
    pub arg_names: Vec<Vec<u8>>,
    pub individual_types: HashMap<Vec<u8>, Polytype>,
    pub individual_paths: HashMap<Vec<u8>, Number>,
    pub individual_locs: HashMap<Vec<u8>, Srcloc>,
    pub whole_args: Polytype,
}

#[allow(clippy::too_many_arguments)]
fn recover_arg_type_inner(
    arg_names: &mut Vec<Vec<u8>>,
    individual_types: &mut HashMap<Vec<u8>, Polytype>,
    individual_paths: &mut HashMap<Vec<u8>, Number>,
    individual_locs: &mut HashMap<Vec<u8>, Srcloc>,
    depth: Number,
    path: Number,
    args: Rc<SExp>,
    have_anno: bool,
) -> Result<(bool, Rc<SExp>, Polytype), CompileErr> {
    match &args.atomize() {
        SExp::Nil(l) => Ok((have_anno, args.clone(), Type::TUnit(l.clone()))),
        SExp::Atom(l, n) => {
            arg_names.push(n.clone());
            individual_types.insert(n.clone(), Type::TAny(l.clone()));
            individual_paths.insert(n.clone(), depth + path);
            individual_locs.insert(n.clone(), l.clone());
            Ok((false, args.clone(), Type::TAny(l.clone())))
        }
        SExp::Cons(l, a, b) => {
            // There are a few cases:
            // (normal destructuring)
            // (@ name sub)
            // (@ name sub : ty)
            // (X : ty)
            // We want to catch the final case and pass through its unannotated
            // counterpart.
            let next_depth = depth.clone() * 2_u32.to_bigint().unwrap();
            if let Some(lst) = args.proper_list() {
                // Dive in
                if lst.len() == 5 {
                    if let (SExp::Atom(l, n), SExp::Atom(_l2, n2)) =
                        (&lst[0].atomize(), &lst[3].atomize())
                    {
                        if n == &vec![b'@'] && n2 == &vec![b':'] {
                            // At capture with annotation
                            return Err(CompileErr(l.clone(), "An at-capture with a type alias is currently unsupported.  A struct can be used instead.".to_string()));
                        };
                    };
                } else if lst.len() == 3 {
                    if let (SExp::Atom(l0, n0), SExp::Atom(_l1, n1)) =
                        (&lst[0].atomize(), &lst[1].atomize())
                    {
                        if n1 == &vec![b':'] {
                            // Name with annotation
                            let ty = parse_type_sexp(Rc::new(lst[2].clone()))?;
                            arg_names.push(n0.clone());
                            individual_types.insert(n0.clone(), ty.clone());
                            individual_paths.insert(n0.clone(), depth + path);
                            individual_locs.insert(n0.clone(), l0.clone());
                            return Ok((true, Rc::new(lst[0].clone()), ty));
                        };
                    };
                }
            }

            let (got_ty_a, stripped_a, ty_a) = recover_arg_type_inner(
                arg_names,
                individual_types,
                individual_paths,
                individual_locs,
                next_depth.clone(),
                path.clone(),
                a.clone(),
                have_anno,
            )?;
            let (got_ty_b, stripped_b, ty_b) = recover_arg_type_inner(
                arg_names,
                individual_types,
                individual_paths,
                individual_locs,
                next_depth,
                path + depth,
                b.clone(),
                have_anno,
            )?;
            Ok((
                got_ty_a || got_ty_b,
                Rc::new(SExp::Cons(l.clone(), stripped_a, stripped_b)),
                Type::TPair(Rc::new(ty_a), Rc::new(ty_b)),
            ))
        }
        _ => Err(CompileErr(
            args.loc(),
            "unrecognized argument form".to_string(),
        )),
    }
}

pub fn recover_arg_type(args: Rc<SExp>, always: bool) -> Result<Option<ArgTypeResult>, CompileErr> {
    let mut arg_names = Vec::new();
    let mut individual_types = HashMap::new();
    let mut individual_paths = HashMap::new();
    let mut individual_locs = HashMap::new();
    let (got_any, stripped, ty) = recover_arg_type_inner(
        &mut arg_names,
        &mut individual_types,
        &mut individual_paths,
        &mut individual_locs,
        bi_one(),
        bi_zero(),
        args,
        false,
    )?;
    if got_any || always {
        Ok(Some(ArgTypeResult {
            arg_names,
            stripped_args: stripped,
            individual_types,
            individual_paths,
            individual_locs,
            whole_args: ty,
        }))
    } else {
        Ok(None)
    }
}

// Given type recovered argument type and a candidate return type (possibly with
// a forall stack), construct the user's expected function type. If no arg types
// were given, the arg type is Any. If the bottom of the stack is a function
// type, its left hand type is replaced with the given arg type or Any. If it
// isn't a function type, it's promoted to be a function taking the given arg
// type or Any.
fn promote_with_arg_type(argty: &Polytype, funty: &Polytype) -> Polytype {
    match funty {
        Type::TForall(v, t) => {
            Type::TForall(v.clone(), Rc::new(promote_with_arg_type(argty, t.borrow())))
        }
        Type::TFun(_t1, t2) => Type::TFun(Rc::new(argty.clone()), t2.clone()),
        _ => Type::TFun(Rc::new(argty.clone()), Rc::new(funty.clone())),
    }
}

// Returns None if result_ty is None and there are no type signatures recovered
// from the args.
//
// If the function's type signature is given with a TForall, the type variables
// given will be in scope for the arguments.
// If type arguments are given, the function's type signature must not be given
// as a function type (since all functions are arity-1 in chialisp).  The final
// result type will be enriched to include the argument types.
fn augment_fun_type_with_args(
    args: Rc<SExp>,
    result_ty: Option<TypeAnnoKind>,
) -> Result<(Rc<SExp>, Option<Polytype>), CompileErr> {
    if let Some(atr) = recover_arg_type(args.clone(), false)? {
        let mut tvars = Vec::new();

        let actual_result_ty = if let Some(TypeAnnoKind::Arrow(rty)) = result_ty {
            extract_type_variables_from_forall_stack(&mut tvars, &rty)
        } else if let Some(TypeAnnoKind::Colon(rty)) = result_ty {
            let want_rty = extract_type_variables_from_forall_stack(&mut tvars, &rty);
            // If it's a function type, we have to give it as "args"
            if let Type::TFun(t1, t2) = want_rty {
                let t1_borrowed: &Polytype = t1.borrow();
                if t1_borrowed != &Type::TVar(TypeVar("args".to_string(), t1.loc())) {
                    return Err(CompileErr(t1.loc(), "When arguments are annotated, if the full function type is given, it must be given as (args -> ...).  The 'args' type variable will contain the type implied by the individual argument annotations.".to_string()));
                }

                let t2_borrowed: &Polytype = t2.borrow();
                t2_borrowed.clone()
            } else {
                want_rty
            }
        } else {
            Type::TAny(args.loc())
        };

        Ok((
            atr.stripped_args.clone(),
            Some(promote_with_arg_type(&atr.whole_args, &actual_result_ty)),
        ))
    } else {
        // No arg types were given.  If a type was given for the result (non-fun)
        // use Any -> Any
        // else use the whole thing.
        Ok(result_ty
            .map(|rty| match rty {
                TypeAnnoKind::Colon(t) => (args.clone(), Some(t)),
                TypeAnnoKind::Arrow(t) => (
                    args.clone(),
                    Some(Type::TFun(Rc::new(Type::TAny(args.loc())), Rc::new(t))),
                ),
            })
            .unwrap_or_else(|| (args.clone(), None)))
    }
}

fn create_constructor_code(sdef: &StructDef, proto: Rc<SExp>) -> BodyForm {
    match proto.atomize() {
        SExp::Atom(l, n) => BodyForm::Value(SExp::Atom(l, n)),
        SExp::Cons(l, a, b) => BodyForm::Call(
            l.clone(),
            vec![
                Rc::new(BodyForm::Value(SExp::Atom(l, b"c*".to_vec()))),
                Rc::new(create_constructor_code(sdef, a)),
                Rc::new(create_constructor_code(sdef, b)),
            ],
        ),
        _ => BodyForm::Quoted(SExp::Nil(sdef.loc.clone())),
    }
}

fn create_constructor(sdef: &StructDef) -> HelperForm {
    let mut access_name = "new_".as_bytes().to_vec();
    access_name.append(&mut sdef.name.clone());

    // Iterate through the arguments in reverse to build up a linear argument
    // list.
    // Build up the type list in the same way.
    let mut arguments = Rc::new(SExp::Nil(sdef.loc.clone()));
    let mut argtype = Type::TUnit(sdef.loc.clone());

    for m in sdef.members.iter().rev() {
        argtype = Type::TPair(Rc::new(m.ty.clone()), Rc::new(argtype));
        arguments = Rc::new(SExp::Cons(
            m.loc.clone(),
            Rc::new(SExp::Atom(m.loc.clone(), m.name.clone())),
            arguments,
        ));
    }

    let construction = create_constructor_code(sdef, sdef.proto.clone());
    let mut target_ty = Type::TVar(TypeVar(decode_string(&sdef.name), sdef.loc.clone()));

    for a in sdef.vars.iter().rev() {
        target_ty = Type::TApp(Rc::new(target_ty), Rc::new(Type::TVar(a.clone())));
    }

    let mut funty = Type::TFun(Rc::new(argtype), Rc::new(target_ty));

    for a in sdef.vars.iter().rev() {
        funty = Type::TForall(a.clone(), Rc::new(funty));
    }

    HelperForm::Defun(
        true,
        DefunData {
            kw: None,
            nl: sdef.loc.clone(),
            loc: sdef.loc.clone(),
            name: access_name,
            orig_args: arguments.clone(),
            args: arguments,
            body: Rc::new(construction),
            synthetic: Some(SyntheticType::NoInlinePreference),
            ty: Some(funty),
        },
    )
}

pub fn generate_type_helpers(ty: &ChiaType) -> Vec<HelperForm> {
    match ty {
        ChiaType::Abstract(_, _) => vec![],
        ChiaType::Struct(sdef) => {
            // Construct ((S : <type>))
            let struct_argument = Rc::new(SExp::Cons(
                sdef.loc.clone(),
                Rc::new(SExp::Atom(sdef.loc.clone(), vec![b'S'])),
                Rc::new(SExp::Nil(sdef.loc.clone())),
            ));
            let mut members: Vec<HelperForm> = sdef
                .members
                .iter()
                .map(|m| {
                    let mut access_name = "get_".as_bytes().to_vec();
                    access_name.append(&mut sdef.name.clone());
                    access_name.push(b'_');
                    access_name.append(&mut m.name.clone());

                    let mut argty = Type::TVar(TypeVar(decode_string(&sdef.name), m.loc.clone()));

                    for a in sdef.vars.iter().rev() {
                        argty = Type::TApp(Rc::new(argty), Rc::new(Type::TVar(a.clone())));
                    }

                    let mut funty = Type::TFun(
                        Rc::new(Type::TPair(
                            Rc::new(argty),
                            Rc::new(Type::TUnit(m.loc.clone())),
                        )),
                        Rc::new(m.ty.clone()),
                    );

                    for a in sdef.vars.iter().rev() {
                        funty = Type::TForall(a.clone(), Rc::new(funty));
                    }

                    HelperForm::Defun(
                        true,
                        DefunData {
                            kw: None,
                            nl: m.loc.clone(),
                            loc: m.loc.clone(),
                            name: access_name,
                            orig_args: struct_argument.clone(),
                            args: struct_argument.clone(),
                            body: Rc::new(BodyForm::Call(
                                m.loc.clone(),
                                vec![
                                    Rc::new(BodyForm::Value(SExp::Atom(
                                        m.loc.clone(),
                                        vec![b'a', b'*'],
                                    ))),
                                    Rc::new(BodyForm::Quoted(SExp::Integer(
                                        m.loc.clone(),
                                        m.path.clone(),
                                    ))),
                                    Rc::new(BodyForm::Value(SExp::Atom(m.loc.clone(), vec![b'S']))),
                                ],
                            )),
                            synthetic: Some(SyntheticType::NoInlinePreference),
                            ty: Some(funty),
                        },
                    )
                })
                .collect();

            let ctor = create_constructor(sdef);
            members.push(ctor);
            members
        }
    }
}

fn parse_chia_type(v: Vec<SExp>) -> Result<ChiaType, CompileErr> {
    // (deftype name args... (def))
    if let SExp::Atom(l, n) = &v[1].atomize() {
        // Name
        if v.len() == 2 {
            // An abstract type
            return Ok(ChiaType::Abstract(v[1].loc(), n.clone()));
        }

        let vars: Vec<SExp> = v.iter().skip(2).take(v.len() - 3).cloned().collect();
        let expr = Rc::new(v[v.len() - 1].clone());

        let mut var_vec = Vec::new();
        for var in vars.iter() {
            var_vec.push(parse_type_var(Rc::new(var.clone()))?);
        }

        let type_of_body = recover_arg_type(expr, true)?.unwrap();
        let mut member_vec = Vec::new();
        for k in type_of_body.arg_names.iter() {
            let arg_path = type_of_body
                .individual_paths
                .get(k)
                .cloned()
                .unwrap_or_else(bi_one);
            let arg_loc = type_of_body
                .individual_locs
                .get(k)
                .cloned()
                .unwrap_or_else(|| l.clone());
            let arg_type = type_of_body
                .individual_types
                .get(k)
                .cloned()
                .unwrap_or_else(|| Type::TAny(arg_loc.clone()));
            member_vec.push(StructMember {
                loc: arg_loc,
                name: k.clone(),
                path: arg_path,
                ty: arg_type,
            });
        }
        return Ok(ChiaType::Struct(StructDef {
            loc: l.clone(),
            name: n.clone(),
            vars: var_vec,
            members: member_vec,
            proto: type_of_body.stripped_args,
            ty: type_of_body.whole_args,
        }));
    }

    Err(CompileErr(
        v[0].loc(),
        "Don't know how to interpret as type definition".to_string(),
    ))
}

pub struct HelperFormResult {
    pub chia_type: Option<ChiaType>,
    pub new_helpers: Vec<HelperForm>,
}

pub fn compile_helperform(
    opts: Rc<dyn CompilerOpts>,
    body: Rc<SExp>,
) -> Result<Option<HelperFormResult>, CompileErr> {
    let l = location_span(body.loc(), body.clone());
    let plist = body.proper_list();

    if let Some(matched) = plist.and_then(|pl| match_op_name_4(&pl)) {
        let inline = matched.op_name == "defun-inline".as_bytes().to_vec();
        if matched.op_name == "defconstant".as_bytes().to_vec() {
            let definition = compile_defconstant(
                opts,
                l,
                matched.nl,
                Some(matched.opl),
                matched.name.to_vec(),
                matched.args,
                None,
            )?;
            Ok(Some(HelperFormResult {
                chia_type: None,
                new_helpers: vec![definition],
            }))
        } else if matched.op_name == b"defconst" {
            let definition = compile_defconst(
                opts,
                l,
                matched.nl,
                Some(matched.opl),
                matched.name.to_vec(),
                matched.args,
<<<<<<< HEAD
            )?;
            Ok(Some(HelperFormResult {
                chia_type: None,
                new_helpers: vec![definition],
            }))
        } else if matched.op_name == b"defmacro" || matched.op_name == b"defmac" {
            let definition = compile_defmacro(
=======
            )
            .map(Some)
        } else if matched.op_name == b"defmacro" || matched.op_name == b"defmac" {
            compile_defmacro(
>>>>>>> 62cfdb96
                opts,
                l,
                matched.nl,
                Some(matched.opl),
                matched.name.to_vec(),
                matched.args,
                matched.body,
            )?;
            Ok(Some(HelperFormResult {
                chia_type: None,
                new_helpers: vec![definition],
            }))
        } else if matched.op_name == "defun".as_bytes().to_vec() || inline {
            let use_type_anno = if let Some((k, ty)) = matched.ty {
                match k {
                    TypeKind::Arrow => Some(TypeAnnoKind::Arrow(parse_type_sexp(ty)?)),
                    TypeKind::Colon => Some(TypeAnnoKind::Colon(parse_type_sexp(ty)?)),
                }
            } else {
                None
            };

            let (stripped_args, parsed_type) =
                augment_fun_type_with_args(matched.args.clone(), use_type_anno)?;

            let definition = compile_defun(
                opts,
                CompileDefun {
                    l,
                    nl: matched.nl,
                    kwl: Some(matched.opl),
                    inline,
                    name: matched.name.to_vec(),
                    args: stripped_args,
                    body: matched.body,
                },
                parsed_type,
            )?;
            Ok(Some(HelperFormResult {
                chia_type: None,
                new_helpers: vec![definition],
            }))
        } else if matched.op_name == "deftype".as_bytes().to_vec() {
            let parsed_chia = parse_chia_type(matched.orig)?;
            let mut helpers = generate_type_helpers(&parsed_chia);
            debug!("parsed_chia {:?}", parsed_chia);
            let new_form = match &parsed_chia {
                ChiaType::Abstract(l, n) => HelperForm::Deftype(DeftypeData {
                    kw: matched.opl,
                    nl: matched.nl,
                    loc: l.clone(),
                    name: n.clone(),
                    args: vec![],
                    ty: None,
                }),
                ChiaType::Struct(sdef) => {
                    if let SExp::Atom(_, _) = sdef.proto.borrow() {
                        return Err(CompileErr(sdef.loc.clone(), "A struct with a single element acting as an alias is currently a hazard.  This will be fixed in the future.".to_string()));
                    }
                    HelperForm::Deftype(DeftypeData {
                        kw: matched.opl,
                        nl: matched.nl,
                        loc: sdef.loc.clone(),
                        name: sdef.name.clone(),
                        args: sdef.vars.clone(),
                        ty: Some(sdef.ty.clone()),
                    })
                }
            };
            helpers.insert(0, new_form);
            Ok(Some(HelperFormResult {
                chia_type: Some(parsed_chia),
                new_helpers: helpers,
            }))
        } else {
            Err(CompileErr(
                matched.body.loc(),
                "unknown keyword in helper".to_string(),
            ))
        }
    } else {
        Ok(None)
    }
}

trait ModCompileForms {
    fn compile_mod_body(
        &self,
        opts: Rc<dyn CompilerOpts>,
        include_forms: Vec<IncludeDesc>,
        args: Rc<SExp>,
        body: Rc<SExp>,
        ty: Option<Polytype>,
    ) -> Result<ModAccum, CompileErr>;

    fn compile_mod_helper(
        &self,
        opts: Rc<dyn CompilerOpts>,
        args: Rc<SExp>,
        body: Rc<SExp>,
        ty: Option<Polytype>,
    ) -> Result<ModAccum, CompileErr>;
}

impl ModCompileForms for ModAccum {
    fn compile_mod_body(
        &self,
        opts: Rc<dyn CompilerOpts>,
        include_forms: Vec<IncludeDesc>,
        args: Rc<SExp>,
        body: Rc<SExp>,
        ty: Option<Polytype>,
    ) -> Result<ModAccum, CompileErr> {
        Ok(self.set_final(&CompileForm {
            loc: self.loc.clone(),
            args,
            include_forms,
            helpers: self.helpers.clone(),
            exp: Rc::new(compile_bodyform(opts, body)?),
            ty,
        }))
    }

    fn compile_mod_helper(
        &self,
        opts: Rc<dyn CompilerOpts>,
        _args: Rc<SExp>,
        body: Rc<SExp>,
        _ty: Option<Polytype>,
    ) -> Result<ModAccum, CompileErr> {
        let mut mc = self.clone();
        if let Some(helpers) = compile_helperform(opts.clone(), body.clone())? {
            for form in helpers.new_helpers.iter() {
                debug!("process helper {}", decode_string(form.name()));
                mc = mc.add_helper(form.clone());
            }
            Ok(mc)
        } else {
            Err(CompileErr(
                body.loc(),
                "only the last form can be an exprssion in mod".to_string(),
            ))
        }
    }
}

fn frontend_step_finish(
    opts: Rc<dyn CompilerOpts>,
    includes: &mut Vec<IncludeDesc>,
    pre_forms: &[Rc<SExp>],
) -> Result<ModAccum, CompileErr> {
    let loc = pre_forms[0].loc();
    frontend_start(
        opts.clone(),
        includes,
        &[Rc::new(SExp::Cons(
            loc.clone(),
            Rc::new(SExp::Atom(loc.clone(), "mod".as_bytes().to_vec())),
            Rc::new(SExp::Cons(
                loc.clone(),
                Rc::new(SExp::Nil(loc.clone())),
                Rc::new(list_to_cons(loc, pre_forms)),
            )),
        ))],
    )
}

fn frontend_start(
    opts: Rc<dyn CompilerOpts>,
    includes: &mut Vec<IncludeDesc>,
    pre_forms: &[Rc<SExp>],
) -> Result<ModAccum, CompileErr> {
    if pre_forms.is_empty() {
        Err(CompileErr(
            Srcloc::start(&opts.filename()),
            "empty source file not allowed".to_string(),
        ))
    } else {
        let l = pre_forms[0].loc();
        pre_forms[0]
            .proper_list()
            .map(|x| {
                if x.is_empty() {
                    return frontend_step_finish(opts.clone(), includes, pre_forms);
                }

                if let SExp::Atom(_, mod_atom) = &x[0] {
                    if pre_forms.len() > 1 {
                        return Err(CompileErr(
                            pre_forms[0].loc(),
                            "one toplevel mod form allowed".to_string(),
                        ));
                    }

                    if *mod_atom == b"mod" {
                        let args = Rc::new(x[1].atomize());
                        let mut skip_idx = 2;
                        let mut ty: Option<TypeAnnoKind> = None;

                        if let SExp::Atom(_, colon) = &x[2].atomize() {
                            if *colon == vec![b':'] && x.len() > 3 {
                                let use_ty = parse_type_sexp(Rc::new(x[3].atomize()))?;
                                ty = Some(TypeAnnoKind::Colon(use_ty));
                                skip_idx += 2;
                            } else if *colon == vec![b'-', b'>'] && x.len() > 3 {
                                let use_ty = parse_type_sexp(Rc::new(x[3].atomize()))?;
                                ty = Some(TypeAnnoKind::Arrow(use_ty));
                                skip_idx += 2;
                            }
                        }
                        let (stripped_args, parsed_type) = augment_fun_type_with_args(args, ty)?;

                        let body_vec: Vec<Rc<SExp>> = x
                            .iter()
                            .skip(skip_idx)
                            .map(|s| Rc::new(s.clone()))
                            .collect();
                        let body = Rc::new(enlist(pre_forms[0].loc(), &body_vec));

                        let ls = preprocess(opts.clone(), includes, body)?;
                        let mut ma = ModAccum::new(l.clone(), false);
                        for form in ls.iter().take(ls.len() - 1) {
                            ma = ma.compile_mod_helper(
                                opts.clone(),
                                stripped_args.clone(),
                                form.clone(),
                                parsed_type.clone(),
                            )?;
                        }

                        return ma.compile_mod_body(
                            opts.clone(),
                            includes.clone(),
                            stripped_args,
                            ls[ls.len() - 1].clone(),
                            parsed_type,
                        );
                    }
                }

                frontend_step_finish(opts.clone(), includes, pre_forms)
            })
            .unwrap_or_else(|| frontend_step_finish(opts, includes, pre_forms))
    }
}

/// Entrypoint for compilation.  This yields a CompileForm which represents a full
/// program.
///
/// Given a CompilerOpts specifying the global options for the compilation, return
/// a representation of the parsed program.  Desugaring is not done in this step
/// so this is a close representation of the user's input, containing location
/// references etc.
///
/// pre_forms is a list of forms, because most SExp readers, including parse_sexp
/// parse a list of complete forms from a source text.  It is possible for frontend
/// to use a list of forms, but it is most often used with a single list in
/// chialisp.  Usually pre_forms will contain a slice containing one list or
/// mod form.
pub fn frontend(
    opts: Rc<dyn CompilerOpts>,
    pre_forms: &[Rc<SExp>],
) -> Result<CompileForm, CompileErr> {
    let mut includes = Vec::new();
    let started = frontend_start(opts.clone(), &mut includes, pre_forms)?;

    for i in includes.iter() {
        started.add_include(i.clone());
    }

    let compiled: Result<CompileForm, CompileErr> = match started.exp_form {
        None => Err(CompileErr(
            started.loc,
            "mod must end on an expression".to_string(),
        )),
        Some(v) => {
            let compiled_val: &CompileForm = v.borrow();
            Ok(compiled_val.clone())
        }
    };

    let our_mod = rename_children_compileform(&compiled?);
    let expr_names: HashSet<Vec<u8>> = collect_used_names_bodyform(our_mod.exp.borrow())
        .iter()
        .map(|x| x.to_vec())
        .collect();

    let helper_list = our_mod.helpers.iter().map(|h| (h.name(), h));
    let mut helper_map = HashMap::new();

    for hpair in helper_list {
        helper_map.insert(hpair.0.clone(), hpair.1.clone());
    }

    let helper_names = calculate_live_helpers(&HashSet::new(), &expr_names, &helper_map);

    let mut live_helpers = Vec::new();
    for h in our_mod.helpers {
        if matches!(h, HelperForm::Deftype(_))
            || !opts.frontend_check_live()
            || helper_names.contains(h.name())
        {
            live_helpers.push(h);
        }
    }

    Ok(CompileForm {
        loc: our_mod.loc.clone(),
        include_forms: includes.to_vec(),
        args: our_mod.args.clone(),
        helpers: live_helpers,
        exp: our_mod.exp.clone(),
        ty: our_mod.ty.clone(),
    })
}

fn is_quote_op(sexp: Rc<SExp>) -> bool {
    match sexp.borrow() {
        SExp::Atom(_, name) => name.len() == 1 && name[0] as char == 'q',
        SExp::Integer(_, v) => v == &bi_one(),
        _ => false,
    }
}

fn from_clvm_args(args: Rc<SExp>) -> Rc<SExp> {
    match args.borrow() {
        SExp::Cons(l, arg, rest) => {
            let new_arg = from_clvm(arg.clone());
            let new_rest = from_clvm_args(rest.clone());
            Rc::new(SExp::Cons(l.clone(), new_arg, new_rest))
        }
        _ => {
            // Treat tail of proper application list as expression.
            from_clvm(args.clone())
        }
    }
}

// Form proper frontend code from CLVM.
// The languages are related but not identical:
// - Left env references refer to functions from the env.
// - Right env references refer to user arguments.
// We can introduce defconstant helpers that allow us to keep track of what's
// being called via 'a' and use that information.
// Bare numbers in operator position are only prims.
// Bare numbers in argument position are references, rewrite as (@ ..)
pub fn from_clvm(sexp: Rc<SExp>) -> Rc<SExp> {
    match sexp.borrow() {
        SExp::Atom(l, _name) => {
            // An atom encountered as an expression is treated as a path.
            from_clvm(Rc::new(SExp::Integer(l.clone(), sexp.to_bigint().unwrap())))
        }
        SExp::QuotedString(l, _, _v) => {
            // A string is treated as a number.
            // An atom encountered as an expression is treated as a path.
            from_clvm(Rc::new(SExp::Integer(l.clone(), sexp.to_bigint().unwrap())))
        }
        SExp::Integer(l, _n) => {
            // A number is treated as a reference in expression position.
            // Results in (@ n).
            Rc::new(SExp::Cons(
                l.clone(),
                Rc::new(SExp::atom_from_string(l.clone(), "@")),
                Rc::new(SExp::Cons(
                    l.clone(),
                    sexp.clone(),
                    Rc::new(SExp::Nil(l.clone())),
                )),
            ))
        }
        SExp::Nil(_l) => {
            // Nil represents nil in both systems.
            sexp.clone()
        }
        SExp::Cons(l, op, args) => {
            // This expression represents applying some primitive.
            if is_quote_op(op.clone()) {
                Rc::new(SExp::Cons(
                    l.clone(),
                    Rc::new(SExp::atom_from_string(l.clone(), "q")),
                    args.clone(),
                ))
            } else {
                let new_args = from_clvm_args(args.clone());
                Rc::new(SExp::Cons(l.clone(), op.clone(), new_args))
            }
        }
    }
}<|MERGE_RESOLUTION|>--- conflicted
+++ resolved
@@ -1129,7 +1129,6 @@
                 Some(matched.opl),
                 matched.name.to_vec(),
                 matched.args,
-<<<<<<< HEAD
             )?;
             Ok(Some(HelperFormResult {
                 chia_type: None,
@@ -1137,12 +1136,6 @@
             }))
         } else if matched.op_name == b"defmacro" || matched.op_name == b"defmac" {
             let definition = compile_defmacro(
-=======
-            )
-            .map(Some)
-        } else if matched.op_name == b"defmacro" || matched.op_name == b"defmac" {
-            compile_defmacro(
->>>>>>> 62cfdb96
                 opts,
                 l,
                 matched.nl,
