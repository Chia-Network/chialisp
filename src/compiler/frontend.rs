use std::borrow::Borrow;
use std::collections::HashMap;
use std::collections::HashSet;
use std::rc::Rc;

<<<<<<< HEAD
use log::debug;

use num_bigint::ToBigInt;

use crate::classic::clvm::__type_compatibility__::{bi_one, bi_zero};

use crate::compiler::comptypes::{
    list_to_cons, Binding, BodyForm, ChiaType, CompileErr, CompileForm, CompilerOpts, HelperForm,
    LetFormKind, ModAccum, StructDef, StructMember, TypeAnnoKind,
=======
use crate::classic::clvm::__type_compatibility__::bi_one;
use crate::compiler::comptypes::{
    list_to_cons, Binding, BodyForm, CompileErr, CompileForm, CompilerOpts, DefconstData,
    DefmacData, DefunData, HelperForm, LetData, LetFormKind, ModAccum,
>>>>>>> 1356aded
};
use crate::compiler::preprocessor::preprocess;
use crate::compiler::rename::rename_children_compileform;
use crate::compiler::sexp::{decode_string, enlist, SExp};
use crate::compiler::srcloc::{HasLoc, Srcloc};
use crate::compiler::typecheck::{parse_type_sexp, parse_type_var};
use crate::compiler::types::ast::{Polytype, Type, TypeVar};
use crate::util::{u8_from_number, Number};

fn collect_used_names_sexp(body: Rc<SExp>) -> Vec<Vec<u8>> {
    match body.borrow() {
        SExp::Atom(_, name) => vec![name.to_vec()],
        SExp::Cons(_, head, tail) => {
            let mut head_collected = collect_used_names_sexp(head.clone());
            let mut tail_collected = collect_used_names_sexp(tail.clone());
            head_collected.append(&mut tail_collected);
            head_collected
        }
        _ => vec![],
    }
}

fn collect_used_names_binding(body: &Binding) -> Vec<Vec<u8>> {
    collect_used_names_bodyform(body.body.borrow())
}

fn collect_used_names_bodyform(body: &BodyForm) -> Vec<Vec<u8>> {
    match body {
        BodyForm::Let(_, letdata) => {
            let mut result = Vec::new();
            for b in letdata.bindings.iter() {
                let mut new_binding_names = collect_used_names_binding(b);
                result.append(&mut new_binding_names);
            }

            let mut body_names = collect_used_names_bodyform(letdata.body.borrow());
            result.append(&mut body_names);
            result
        }
        BodyForm::Quoted(_) => vec![],
        BodyForm::Value(atom) => match atom.borrow() {
            SExp::Atom(_l, v) => vec![v.to_vec()],
            SExp::Cons(_l, f, r) => {
                let mut first_names = collect_used_names_sexp(f.clone());
                let mut rest_names = collect_used_names_sexp(r.clone());
                first_names.append(&mut rest_names);
                first_names
            }
            _ => Vec::new(),
        },
        BodyForm::Call(_l, vs) => {
            let mut result = Vec::new();
            for a in vs {
                let mut argnames = collect_used_names_bodyform(a);
                result.append(&mut argnames);
            }
            result
        }
        BodyForm::Mod(_, _) => vec![],
    }
}

fn collect_used_names_helperform(body: &HelperForm) -> Vec<Vec<u8>> {
    match body {
<<<<<<< HEAD
        HelperForm::Deftype(_, _, _, _) => Vec::new(),
        HelperForm::Defconstant(_, _, value, _) => collect_used_names_bodyform(value),
        HelperForm::Defmacro(_, _, _, body) => collect_used_names_compileform(body),
        HelperForm::Defun(_, _, _, _, body, _) => collect_used_names_bodyform(body),
=======
        HelperForm::Defconstant(defc) => collect_used_names_bodyform(defc.body.borrow()),
        HelperForm::Defmacro(mac) => collect_used_names_compileform(mac.program.borrow()),
        HelperForm::Defun(_, defun) => collect_used_names_bodyform(&defun.body),
>>>>>>> 1356aded
    }
}

fn collect_used_names_compileform(body: &CompileForm) -> Vec<Vec<u8>> {
    let mut result = Vec::new();
    for h in body.helpers.iter() {
        let mut helper_list = collect_used_names_helperform(h.borrow());
        result.append(&mut helper_list);
    }

    let mut ex_list = collect_used_names_bodyform(body.exp.borrow());
    result.append(&mut ex_list);
    result
}

fn calculate_live_helpers(
    last_names: &HashSet<Vec<u8>>,
    names: &HashSet<Vec<u8>>,
    helper_map: &HashMap<Vec<u8>, HelperForm>,
) -> HashSet<Vec<u8>> {
    if last_names.len() == names.len() {
        names.clone()
    } else {
        let new_names: HashSet<Vec<u8>> =
            names.difference(last_names).map(|x| x.to_vec()).collect();
        let mut needed_helpers: HashSet<Vec<u8>> = names.clone();

        for name in new_names {
            if let Some(new_helper) = helper_map.get(&name) {
                let even_newer_names: HashSet<Vec<u8>> = collect_used_names_helperform(new_helper)
                    .iter()
                    .map(|x| x.to_vec())
                    .collect();
                needed_helpers = needed_helpers
                    .union(&even_newer_names)
                    .into_iter()
                    .map(|x| x.to_vec())
                    .collect();
            }
        }

        calculate_live_helpers(names, &needed_helpers, helper_map)
    }
}

fn qq_to_expression(opts: Rc<dyn CompilerOpts>, body: Rc<SExp>) -> Result<BodyForm, CompileErr> {
    let body_copy: &SExp = body.borrow();

    match body.borrow() {
        SExp::Cons(l, f, r) => {
            let op = match f.borrow() {
                SExp::Atom(_, o) => o.clone(),
                SExp::QuotedString(_, _, s) => s.clone(),
                SExp::Integer(_, i) => u8_from_number(i.clone()),
                _ => Vec::new(),
            };

            if op.len() == 1 && (op[0] == b'q' || op[0] == 1) {
                return Ok(BodyForm::Quoted(body_copy.clone()));
            } else if let Some(list) = r.proper_list() {
                if op == b"quote" {
                    if list.len() != 1 {
                        return Err(CompileErr(l.clone(), format!("bad form {}", body)));
                    }

                    return Ok(BodyForm::Quoted(list[0].clone()));
                } else if op == b"unquote" {
                    if list.len() != 1 {
                        return Err(CompileErr(l.clone(), format!("bad form {}", body)));
                    }

                    return compile_bodyform(opts.clone(), Rc::new(list[0].clone()));
                }
            }

            qq_to_expression_list(opts, body.clone())
        }
        _ => Ok(BodyForm::Quoted(body_copy.clone())),
    }
}

fn qq_to_expression_list(
    opts: Rc<dyn CompilerOpts>,
    body: Rc<SExp>,
) -> Result<BodyForm, CompileErr> {
    match body.borrow() {
        SExp::Cons(l, f, r) => {
            m! {
                f_qq <- qq_to_expression(opts.clone(), f.clone());
                r_qq <- qq_to_expression_list(opts, r.clone());
                Ok(BodyForm::Call(l.clone(), vec!(
                    Rc::new(BodyForm::Value(
                        SExp::Atom(l.clone(), "c".as_bytes().to_vec())
                    )),
                    Rc::new(f_qq),
                    Rc::new(r_qq)
                )))
            }
        }
        SExp::Nil(l) => Ok(BodyForm::Quoted(SExp::Nil(l.clone()))),
        _ => Err(CompileErr(
            body.loc(),
            format!("Bad list tail in qq {}", body),
        )),
    }
}

fn args_to_expression_list(
    opts: Rc<dyn CompilerOpts>,
    body: Rc<SExp>,
) -> Result<Vec<Rc<BodyForm>>, CompileErr> {
    if body.nilp() {
        Ok(vec![])
    } else {
        match body.borrow() {
            SExp::Cons(_l, first, rest) => {
                let mut result_list = Vec::new();
                let f_compiled = compile_bodyform(opts.clone(), first.clone())?;
                result_list.push(Rc::new(f_compiled));
                let mut args = args_to_expression_list(opts, rest.clone())?;
                result_list.append(&mut args);
                Ok(result_list)
            }
            _ => Err(CompileErr(
                body.loc(),
                "Bad arg list tail ".to_string() + &body.to_string(),
            )),
        }
    }
}

fn make_let_bindings(
    opts: Rc<dyn CompilerOpts>,
    body: Rc<SExp>,
) -> Result<Vec<Rc<Binding>>, CompileErr> {
    let err = Err(CompileErr(
        body.loc(),
        "Bad binding tail ".to_string() + &body.to_string(),
    ));
    match body.borrow() {
        SExp::Nil(_) => Ok(vec![]),
        SExp::Cons(_, head, tl) => head
            .proper_list()
            .map(|x| match &x[..] {
                [SExp::Atom(l, name), expr] => {
                    let compiled_body = compile_bodyform(opts.clone(), Rc::new(expr.clone()))?;
                    let mut result = Vec::new();
                    let mut rest_bindings = make_let_bindings(opts, tl.clone())?;
                    result.push(Rc::new(Binding {
                        loc: l.clone(),
                        nl: l.clone(),
                        name: name.to_vec(),
                        body: Rc::new(compiled_body),
                    }));
                    result.append(&mut rest_bindings);
                    Ok(result)
                }
                _ => err.clone(),
            })
            .unwrap_or_else(|| err.clone()),
        _ => err,
    }
}

pub fn compile_bodyform(
    opts: Rc<dyn CompilerOpts>,
    body: Rc<SExp>,
) -> Result<BodyForm, CompileErr> {
    match body.borrow() {
        SExp::Cons(l, op, tail) => {
            let application = || {
                args_to_expression_list(opts.clone(), tail.clone()).and_then(|args| {
                    compile_bodyform(opts.clone(), op.clone()).map(|func| {
                        let mut result_call = vec![Rc::new(func)];
                        let mut args_clone = args.to_vec();
                        let ending = if args.is_empty() {
                            l.ending()
                        } else {
                            args[args.len() - 1].loc().ending()
                        };
                        result_call.append(&mut args_clone);
                        BodyForm::Call(l.ext(&ending), result_call)
                    })
                })
            };

            let finish_err = |site| {
                Err(CompileErr(
                    l.clone(),
                    format!("{}: bad argument list for form {}", site, body),
                ))
            };

            match op.borrow() {
                SExp::Atom(l, atom_name) => {
                    if *atom_name == "q".as_bytes().to_vec()
                        || (atom_name.len() == 1 && atom_name[0] == 1)
                    {
                        let tail_copy: &SExp = tail.borrow();
                        return Ok(BodyForm::Quoted(tail_copy.clone()));
                    }

                    match tail.proper_list() {
                        Some(v) => {
                            if *atom_name == "let".as_bytes().to_vec()
                                || *atom_name == "let*".as_bytes().to_vec()
                            {
                                if v.len() != 2 {
                                    return finish_err("let");
                                }

                                let kind = if *atom_name == "let".as_bytes().to_vec() {
                                    LetFormKind::Parallel
                                } else {
                                    LetFormKind::Sequential
                                };

                                let bindings = v[0].clone();
                                let body = v[1].clone();

                                let let_bindings =
                                    make_let_bindings(opts.clone(), Rc::new(bindings))?;
                                let compiled_body = compile_bodyform(opts, Rc::new(body))?;
                                Ok(BodyForm::Let(
                                    kind,
                                    LetData {
                                        loc: l.clone(),
                                        kw: Some(l.clone()),
                                        bindings: let_bindings,
                                        body: Rc::new(compiled_body),
                                    },
                                ))
                            } else if *atom_name == "quote".as_bytes().to_vec() {
                                if v.len() != 1 {
                                    return finish_err("quote");
                                }

                                let quote_body = v[0].clone();

                                Ok(BodyForm::Quoted(quote_body))
                            } else if *atom_name == "qq".as_bytes().to_vec() {
                                if v.len() != 1 {
                                    return finish_err("qq");
                                }

                                let quote_body = v[0].clone();

                                qq_to_expression(opts, Rc::new(quote_body))
                            } else if *atom_name == "mod".as_bytes().to_vec() {
                                let subparse = frontend(opts, &[body.clone()])?;
                                Ok(BodyForm::Mod(op.loc(), subparse))
                            } else {
                                application()
                            }
                        }
                        None => finish_err("tail_proper"),
                    }
                }
                SExp::Integer(il, i) => compile_bodyform(
                    opts,
                    Rc::new(SExp::Cons(
                        il.clone(),
                        Rc::new(SExp::Atom(il.clone(), u8_from_number(i.clone()))),
                        tail.clone(),
                    )),
                ),
                SExp::QuotedString(_, _, _) => {
                    let body_copy: &SExp = body.borrow();
                    Ok(BodyForm::Value(body_copy.clone()))
                }
                SExp::Nil(_l) => {
                    let body_copy: &SExp = body.borrow();
                    Ok(BodyForm::Quoted(body_copy.clone()))
                }
                SExp::Cons(_, _, _) => finish_err("bad cons"),
            }
        }
        _ => {
            let body_copy: &SExp = body.borrow();
            Ok(BodyForm::Value(body_copy.clone()))
        }
    }
}

<<<<<<< HEAD
fn compile_defconstant(l: Srcloc, name: Vec<u8>, body: Rc<SExp>) -> Result<HelperForm, CompileErr> {
    compile_bodyform(body).map(|bf| HelperForm::Defconstant(l, name.to_vec(), Rc::new(bf), None))
}

fn compile_defun(
=======
fn compile_defconstant(
    opts: Rc<dyn CompilerOpts>,
>>>>>>> 1356aded
    l: Srcloc,
    nl: Srcloc,
    kwl: Option<Srcloc>,
    name: Vec<u8>,
    body: Rc<SExp>,
    ty: Option<Polytype>,
) -> Result<HelperForm, CompileErr> {
    compile_bodyform(opts, body).map(|bf| {
        HelperForm::Defconstant(DefconstData {
            loc: l,
            nl,
            kw: kwl,
            name: name.to_vec(),
            body: Rc::new(bf),
        })
    })
}

fn location_span(l_: Srcloc, lst_: Rc<SExp>) -> Srcloc {
    let mut l = l_;
    let mut lst = lst_;
    while let SExp::Cons(_, a, b) = lst.borrow() {
        l = location_span(l.clone(), a.clone()).ext(&b.loc());
        lst = b.clone();
    }
    l
}

pub struct CompileDefun {
    pub l: Srcloc,
    pub nl: Srcloc,
    pub kwl: Option<Srcloc>,
    pub inline: bool,
    pub name: Vec<u8>,
    pub args: Rc<SExp>,
    pub body: Rc<SExp>,
}

fn compile_defun(opts: Rc<dyn CompilerOpts>, data: CompileDefun) -> Result<HelperForm, CompileErr> {
    let mut take_form = data.body.clone();

    if let SExp::Cons(_, f, _r) = data.body.borrow() {
        take_form = f.clone();
    }
<<<<<<< HEAD
    compile_bodyform(take_form)
        .map(|bf| HelperForm::Defun(l, name, inline, args.clone(), Rc::new(bf), ty))
=======
    compile_bodyform(opts, take_form).map(|bf| {
        HelperForm::Defun(
            data.inline,
            DefunData {
                loc: data.l,
                nl: data.nl,
                kw: data.kwl,
                name: data.name,
                args: data.args,
                body: Rc::new(bf),
            },
        )
    })
>>>>>>> 1356aded
}

fn compile_defmacro(
    opts: Rc<dyn CompilerOpts>,
    l: Srcloc,
    nl: Srcloc,
    kwl: Option<Srcloc>,
    name: Vec<u8>,
    args: Rc<SExp>,
    body: Rc<SExp>,
) -> Result<HelperForm, CompileErr> {
    let program = SExp::Cons(
        l.clone(),
        Rc::new(SExp::Atom(l.clone(), b"mod".to_vec())),
        Rc::new(SExp::Cons(l.clone(), args.clone(), body)),
    );
    let new_opts = opts.set_stdenv(false);
    frontend(new_opts, &[Rc::new(program)]).map(|p| {
        HelperForm::Defmacro(DefmacData {
            loc: l,
            nl,
            kw: kwl,
            name,
            args: args.clone(),
            program: Rc::new(p),
        })
    })
}

<<<<<<< HEAD
enum TypeKind {
    Arrow,
    Colon,
}

struct ParseBodyformMatch {
    op_name: Vec<u8>,
    name: Vec<u8>,
    args: Rc<SExp>,
    body: Rc<SExp>,
    orig: Vec<SExp>,
    ty: Option<(TypeKind, Rc<SExp>)>,
}

fn match_op_name_4(body: Rc<SExp>, pl: &[SExp]) -> Option<ParseBodyformMatch> {
    let l = body.loc();
=======
struct OpName4Match {
    opl: Srcloc,
    op_name: Vec<u8>,
    nl: Srcloc,
    name: Vec<u8>,
    args: Rc<SExp>,
    body: Rc<SExp>,
}
>>>>>>> 1356aded

#[allow(clippy::type_complexity)]
fn match_op_name_4(pl: &[SExp]) -> Option<OpName4Match> {
    if pl.is_empty() {
        return None;
    }

<<<<<<< HEAD
    match &pl[0].atomize() {
        SExp::Atom(_, op_name) => {
            if pl.len() < 3 {
                return Some(ParseBodyformMatch {
                    op_name: op_name.clone(),
                    name: Vec::new(),
                    args: Rc::new(SExp::Nil(l.clone())),
                    body: Rc::new(SExp::Nil(l)),
                    orig: pl.to_owned(),
                    ty: None,
                });
            }

            match &pl[1].atomize() {
                SExp::Atom(_, name) => {
                    let mut tail_idx = 3;
=======
    match &pl[0] {
        SExp::Atom(l, op_name) => {
            if pl.len() < 3 {
                return Some(OpName4Match {
                    opl: l.clone(),
                    op_name: op_name.clone(),
                    nl: l.clone(),
                    name: Vec::new(),
                    args: Rc::new(SExp::Nil(l.clone())),
                    body: Rc::new(SExp::Nil(l.clone())),
                });
            }

            match &pl[1] {
                SExp::Atom(ll, name) => {
>>>>>>> 1356aded
                    let mut tail_list = Vec::new();
                    let mut type_anno = None;
                    if pl.len() > 3 {
                        if let SExp::Atom(_, colon) = &pl[3] {
                            if *colon == vec![b':'] {
                                // Type annotation
                                tail_idx += 2;
                                type_anno = Some((TypeKind::Colon, Rc::new(pl[4].clone())));
                            } else if *colon == vec![b'-', b'>'] {
                                // Type annotation
                                tail_idx += 2;
                                type_anno = Some((TypeKind::Arrow, Rc::new(pl[4].clone())));
                            }
                        }
                    }
                    for elt in pl.iter().skip(tail_idx) {
                        tail_list.push(Rc::new(elt.clone()));
                    }
<<<<<<< HEAD
                    Some(ParseBodyformMatch {
                        op_name: op_name.clone(),
                        name: name.clone(),
                        args: Rc::new(pl[2].clone()),
                        body: Rc::new(enlist(l, tail_list)),
                        orig: pl.to_owned(),
                        ty: type_anno,
                    })
                }
                _ => Some(ParseBodyformMatch {
                    op_name: op_name.clone(),
                    name: Vec::new(),
                    args: Rc::new(SExp::Nil(l.clone())),
                    body: Rc::new(SExp::Nil(l)),
                    orig: pl.to_owned(),
                    ty: None,
=======
                    Some(OpName4Match {
                        opl: l.clone(),
                        op_name: op_name.clone(),
                        nl: ll.clone(),
                        name: name.clone(),
                        args: Rc::new(pl[2].clone()),
                        body: Rc::new(enlist(l.clone(), tail_list)),
                    })
                }
                _ => Some(OpName4Match {
                    opl: l.clone(),
                    op_name: op_name.clone(),
                    nl: pl[1].loc(),
                    name: Vec::new(),
                    args: Rc::new(SExp::Nil(l.clone())),
                    body: Rc::new(SExp::Nil(l.clone())),
>>>>>>> 1356aded
                }),
            }
        }
        _ => None,
    }
}

<<<<<<< HEAD
fn extract_type_variables_from_forall_stack(tvars: &mut Vec<TypeVar>, t: &Polytype) -> Polytype {
    if let Type::TForall(v, t1) = t {
        tvars.push(v.clone());
        extract_type_variables_from_forall_stack(tvars, t1.borrow())
    } else {
        t.clone()
    }
}

pub struct ArgTypeResult {
    pub stripped_args: Rc<SExp>,
    pub arg_names: Vec<Vec<u8>>,
    pub individual_types: HashMap<Vec<u8>, Polytype>,
    pub individual_paths: HashMap<Vec<u8>, Number>,
    pub individual_locs: HashMap<Vec<u8>, Srcloc>,
    pub whole_args: Polytype,
}

#[allow(clippy::too_many_arguments)]
fn recover_arg_type_inner(
    arg_names: &mut Vec<Vec<u8>>,
    individual_types: &mut HashMap<Vec<u8>, Polytype>,
    individual_paths: &mut HashMap<Vec<u8>, Number>,
    individual_locs: &mut HashMap<Vec<u8>, Srcloc>,
    depth: Number,
    path: Number,
    args: Rc<SExp>,
    have_anno: bool,
) -> Result<(bool, Rc<SExp>, Polytype), CompileErr> {
    match &args.atomize() {
        SExp::Nil(l) => Ok((have_anno, args.clone(), Type::TUnit(l.clone()))),
        SExp::Atom(l, n) => {
            arg_names.push(n.clone());
            individual_types.insert(n.clone(), Type::TAny(l.clone()));
            individual_paths.insert(n.clone(), depth + path);
            individual_locs.insert(n.clone(), l.clone());
            Ok((false, args.clone(), Type::TAny(l.clone())))
        }
        SExp::Cons(l, a, b) => {
            // There are a few cases:
            // (normal destructuring)
            // (@ name sub)
            // (@ name sub : ty)
            // (X : ty)
            // We want to catch the final case and pass through its unannotated
            // counterpart.
            let next_depth = depth.clone() * 2_u32.to_bigint().unwrap();
            if let Some(lst) = args.proper_list() {
                // Dive in
                if lst.len() == 5 {
                    if let (SExp::Atom(l, n), SExp::Atom(_l2, n2)) =
                        (&lst[0].atomize(), &lst[3].atomize())
                    {
                        if n == &vec![b'@'] && n2 == &vec![b':'] {
                            // At capture with annotation
                            return Err(CompileErr(l.clone(), "An at-capture with a type alias is currently unsupported.  A struct can be used instead.".to_string()));
                        };
                    };
                } else if lst.len() == 3 {
                    if let (SExp::Atom(l0, n0), SExp::Atom(_l1, n1)) =
                        (&lst[0].atomize(), &lst[1].atomize())
                    {
                        if n1 == &vec![b':'] {
                            // Name with annotation
                            let ty = parse_type_sexp(Rc::new(lst[2].clone()))?;
                            arg_names.push(n0.clone());
                            individual_types.insert(n0.clone(), ty.clone());
                            individual_paths.insert(n0.clone(), depth + path);
                            individual_locs.insert(n0.clone(), l0.clone());
                            return Ok((true, Rc::new(lst[0].clone()), ty));
                        };
                    };
                }
            }

            let (got_ty_a, stripped_a, ty_a) = recover_arg_type_inner(
                arg_names,
                individual_types,
                individual_paths,
                individual_locs,
                next_depth.clone(),
                path.clone(),
                a.clone(),
                have_anno,
            )?;
            let (got_ty_b, stripped_b, ty_b) = recover_arg_type_inner(
                arg_names,
                individual_types,
                individual_paths,
                individual_locs,
                next_depth,
                path + depth,
                b.clone(),
                have_anno,
            )?;
            Ok((
                got_ty_a || got_ty_b,
                Rc::new(SExp::Cons(l.clone(), stripped_a, stripped_b)),
                Type::TPair(Rc::new(ty_a), Rc::new(ty_b)),
            ))
        }
        _ => Err(CompileErr(
            args.loc(),
            "unrecognized argument form".to_string(),
        )),
    }
}

pub fn recover_arg_type(args: Rc<SExp>, always: bool) -> Result<Option<ArgTypeResult>, CompileErr> {
    let mut arg_names = Vec::new();
    let mut individual_types = HashMap::new();
    let mut individual_paths = HashMap::new();
    let mut individual_locs = HashMap::new();
    let (got_any, stripped, ty) = recover_arg_type_inner(
        &mut arg_names,
        &mut individual_types,
        &mut individual_paths,
        &mut individual_locs,
        bi_one(),
        bi_zero(),
        args,
        false,
    )?;
    if got_any || always {
        Ok(Some(ArgTypeResult {
            arg_names,
            stripped_args: stripped,
            individual_types,
            individual_paths,
            individual_locs,
            whole_args: ty,
        }))
    } else {
        Ok(None)
    }
}

// Given type recovered argument type and a candidate return type (possibly with
// a forall stack), construct the user's expected function type. If no arg types
// were given, the arg type is Any. If the bottom of the stack is a function
// type, its left hand type is replaced with the given arg type or Any. If it
// isn't a function type, it's promoted to be a function taking the given arg
// type or Any.
fn promote_with_arg_type(argty: &Polytype, funty: &Polytype) -> Polytype {
    match funty {
        Type::TForall(v, t) => {
            Type::TForall(v.clone(), Rc::new(promote_with_arg_type(argty, t.borrow())))
        }
        Type::TFun(_t1, t2) => Type::TFun(Rc::new(argty.clone()), t2.clone()),
        _ => Type::TFun(Rc::new(argty.clone()), Rc::new(funty.clone())),
    }
}

// Returns None if result_ty is None and there are no type signatures recovered
// from the args.
//
// If the function's type signature is given with a TForall, the type variables
// given will be in scope for the arguments.
// If type arguments are given, the function's type signature must not be given
// as a function type (since all functions are arity-1 in chialisp).  The final
// result type will be enriched to include the argument types.
fn augment_fun_type_with_args(
    args: Rc<SExp>,
    result_ty: Option<TypeAnnoKind>,
) -> Result<(Rc<SExp>, Option<Polytype>), CompileErr> {
    if let Some(atr) = recover_arg_type(args.clone(), false)? {
        let mut tvars = Vec::new();

        let actual_result_ty = if let Some(TypeAnnoKind::Arrow(rty)) = result_ty {
            extract_type_variables_from_forall_stack(&mut tvars, &rty)
        } else if let Some(TypeAnnoKind::Colon(rty)) = result_ty {
            let want_rty = extract_type_variables_from_forall_stack(&mut tvars, &rty);
            // If it's a function type, we have to give it as "args"
            if let Type::TFun(t1, t2) = want_rty {
                let t1_borrowed: &Polytype = t1.borrow();
                if t1_borrowed != &Type::TVar(TypeVar("args".to_string(), t1.loc())) {
                    return Err(CompileErr(t1.loc(), "When arguments are annotated, if the full function type is given, it must be given as (args -> ...).  The 'args' type variable will contain the type implied by the individual argument annotations.".to_string()));
                }

                let t2_borrowed: &Polytype = t2.borrow();
                t2_borrowed.clone()
            } else {
                want_rty
            }
        } else {
            Type::TAny(args.loc())
        };

        Ok((
            atr.stripped_args.clone(),
            Some(promote_with_arg_type(&atr.whole_args, &actual_result_ty)),
        ))
    } else {
        // No arg types were given.  If a type was given for the result (non-fun)
        // use Any -> Any
        // else use the whole thing.
        Ok(result_ty
            .map(|rty| match rty {
                TypeAnnoKind::Colon(t) => (args.clone(), Some(t)),
                TypeAnnoKind::Arrow(t) => (
                    args.clone(),
                    Some(Type::TFun(Rc::new(Type::TAny(args.loc())), Rc::new(t))),
                ),
            })
            .unwrap_or_else(|| (args.clone(), None)))
    }
}

fn create_constructor_code(sdef: &StructDef, proto: Rc<SExp>) -> BodyForm {
    match proto.atomize() {
        SExp::Atom(l, n) => BodyForm::Value(SExp::Atom(l, n)),
        SExp::Cons(l, a, b) => BodyForm::Call(
            l.clone(),
            vec![
                Rc::new(BodyForm::Value(SExp::Atom(l, b"c*".to_vec()))),
                Rc::new(create_constructor_code(sdef, a)),
                Rc::new(create_constructor_code(sdef, b)),
            ],
        ),
        _ => BodyForm::Quoted(SExp::Nil(sdef.loc.clone())),
    }
}

fn create_constructor(sdef: &StructDef) -> HelperForm {
    let mut access_name = "new_".as_bytes().to_vec();
    access_name.append(&mut sdef.name.clone());

    // Iterate through the arguments in reverse to build up a linear argument
    // list.
    // Build up the type list in the same way.
    let mut arguments = SExp::Nil(sdef.loc.clone());
    let mut argtype = Type::TUnit(sdef.loc.clone());

    for m in sdef.members.iter().rev() {
        argtype = Type::TPair(Rc::new(m.ty.clone()), Rc::new(argtype));
        arguments = SExp::Cons(
            m.loc.clone(),
            Rc::new(SExp::Atom(m.loc.clone(), m.name.clone())),
            Rc::new(arguments),
        );
    }

    let construction = create_constructor_code(sdef, sdef.proto.clone());
    let mut target_ty = Type::TVar(TypeVar(decode_string(&sdef.name), sdef.loc.clone()));

    for a in sdef.vars.iter().rev() {
        target_ty = Type::TApp(Rc::new(target_ty), Rc::new(Type::TVar(a.clone())));
    }

    let mut funty = Type::TFun(Rc::new(argtype), Rc::new(target_ty));

    for a in sdef.vars.iter().rev() {
        funty = Type::TForall(a.clone(), Rc::new(funty));
    }

    HelperForm::Defun(
        sdef.loc.clone(),
        access_name,
        true,
        Rc::new(arguments),
        Rc::new(construction),
        Some(funty),
    )
}

pub fn generate_type_helpers(ty: &ChiaType) -> Vec<HelperForm> {
    match ty {
        ChiaType::Abstract(_, _) => vec![],
        ChiaType::Struct(sdef) => {
            // Construct ((S : <type>))
            let struct_argument = Rc::new(SExp::Cons(
                sdef.loc.clone(),
                Rc::new(SExp::Atom(sdef.loc.clone(), vec![b'S'])),
                Rc::new(SExp::Nil(sdef.loc.clone())),
            ));
            let mut members: Vec<HelperForm> = sdef
                .members
                .iter()
                .map(|m| {
                    let mut access_name = "get_".as_bytes().to_vec();
                    access_name.append(&mut sdef.name.clone());
                    access_name.push(b'_');
                    access_name.append(&mut m.name.clone());

                    let mut argty = Type::TVar(TypeVar(decode_string(&sdef.name), m.loc.clone()));

                    for a in sdef.vars.iter().rev() {
                        argty = Type::TApp(Rc::new(argty), Rc::new(Type::TVar(a.clone())));
                    }

                    let mut funty = Type::TFun(
                        Rc::new(Type::TPair(
                            Rc::new(argty),
                            Rc::new(Type::TUnit(m.loc.clone())),
                        )),
                        Rc::new(m.ty.clone()),
                    );

                    for a in sdef.vars.iter().rev() {
                        funty = Type::TForall(a.clone(), Rc::new(funty));
                    }

                    HelperForm::Defun(
                        m.loc.clone(),
                        access_name,
                        true,
                        struct_argument.clone(),
                        Rc::new(BodyForm::Call(
                            m.loc.clone(),
                            vec![
                                Rc::new(BodyForm::Value(SExp::Atom(
                                    m.loc.clone(),
                                    vec![b'a', b'*'],
                                ))),
                                Rc::new(BodyForm::Quoted(SExp::Integer(
                                    m.loc.clone(),
                                    m.path.clone(),
                                ))),
                                Rc::new(BodyForm::Value(SExp::Atom(m.loc.clone(), vec![b'S']))),
                            ],
                        )),
                        Some(funty),
                    )
                })
                .collect();

            let ctor = create_constructor(sdef);
            members.push(ctor);
            members
        }
    }
}

fn parse_chia_type(v: Vec<SExp>) -> Result<ChiaType, CompileErr> {
    // (deftype name args... (def))
    if let SExp::Atom(l, n) = &v[1].atomize() {
        // Name
        if v.len() == 2 {
            // An abstract type
            return Ok(ChiaType::Abstract(v[1].loc(), n.clone()));
        }

        let vars: Vec<SExp> = v.iter().skip(2).take(v.len() - 3).cloned().collect();
        let expr = Rc::new(v[v.len() - 1].clone());

        let mut var_vec = Vec::new();
        for var in vars.iter() {
            var_vec.push(parse_type_var(Rc::new(var.clone()))?);
        }

        let type_of_body = recover_arg_type(expr, true)?.unwrap();
        let mut member_vec = Vec::new();
        for k in type_of_body.arg_names.iter() {
            let arg_path = type_of_body
                .individual_paths
                .get(k)
                .cloned()
                .unwrap_or_else(bi_one);
            let arg_loc = type_of_body
                .individual_locs
                .get(k)
                .cloned()
                .unwrap_or_else(|| l.clone());
            let arg_type = type_of_body
                .individual_types
                .get(k)
                .cloned()
                .unwrap_or_else(|| Type::TAny(arg_loc.clone()));
            member_vec.push(StructMember {
                loc: arg_loc,
                name: k.clone(),
                path: arg_path,
                ty: arg_type,
            });
        }
        return Ok(ChiaType::Struct(StructDef {
            loc: l.clone(),
            name: n.clone(),
            vars: var_vec,
            members: member_vec,
            proto: type_of_body.stripped_args,
            ty: type_of_body.whole_args,
        }));
    }

    Err(CompileErr(
        v[0].loc(),
        "Don't know how to interpret as type definition".to_string(),
    ))
}

pub struct HelperFormResult {
    pub chia_type: Option<ChiaType>,
    pub new_helpers: Vec<HelperForm>,
}

pub fn compile_helperform(
    opts: Rc<dyn CompilerOpts>,
    body: Rc<SExp>,
) -> Result<Option<HelperFormResult>, CompileErr> {
    let l = body.loc();
    let plist = body.proper_list();

    if let Some(res) = plist.and_then(|pl| match_op_name_4(body.clone(), &pl)) {
        let inline = res.op_name == "defun-inline".as_bytes().to_vec();
        if res.op_name == "defconstant".as_bytes().to_vec() {
            let definition = compile_defconstant(l, res.name.to_vec(), res.args.clone())?;
            return Ok(Some(HelperFormResult {
                chia_type: None,
                new_helpers: vec![definition],
            }));
        } else if res.op_name == "defmacro".as_bytes().to_vec() {
            let definition = compile_defmacro(
                opts,
                l,
                res.name.to_vec(),
                res.args.clone(),
                res.body.clone(),
            )?;
            return Ok(Some(HelperFormResult {
                chia_type: None,
                new_helpers: vec![definition],
            }));
        } else if res.op_name == "defun".as_bytes().to_vec() || inline {
            let use_type_anno = if let Some((k, ty)) = res.ty {
                match k {
                    TypeKind::Arrow => Some(TypeAnnoKind::Arrow(parse_type_sexp(ty)?)),
                    TypeKind::Colon => Some(TypeAnnoKind::Colon(parse_type_sexp(ty)?)),
                }
            } else {
                None
            };

            let (stripped_args, parsed_type) =
                augment_fun_type_with_args(res.args.clone(), use_type_anno)?;

            let definition = compile_defun(
                l,
                inline,
                res.name.to_vec(),
                stripped_args,
                res.body.clone(),
                parsed_type,
            )?;
            return Ok(Some(HelperFormResult {
                chia_type: None,
                new_helpers: vec![definition],
            }));
        } else if res.op_name == "deftype".as_bytes().to_vec() {
            let parsed_chia = parse_chia_type(res.orig)?;
            let mut helpers = generate_type_helpers(&parsed_chia);
            debug!("parsed_chia {:?}", parsed_chia);
            let new_form = match &parsed_chia {
                ChiaType::Abstract(l, n) => HelperForm::Deftype(l.clone(), n.clone(), vec![], None),
                ChiaType::Struct(sdef) => {
                    if let SExp::Atom(_, _) = sdef.proto.borrow() {
                        return Err(CompileErr(sdef.loc.clone(), "A struct with a single element acting as an alias is currently a hazard.  This will be fixed in the future.".to_string()));
                    }
                    HelperForm::Deftype(
                        sdef.loc.clone(),
                        sdef.name.clone(),
                        sdef.vars.clone(),
                        Some(sdef.ty.clone()),
                    )
                }
            };
            helpers.insert(0, new_form);
            return Ok(Some(HelperFormResult {
                chia_type: Some(parsed_chia),
                new_helpers: helpers,
            }));
=======
pub fn compile_helperform(
    opts: Rc<dyn CompilerOpts>,
    body: Rc<SExp>,
) -> Result<Option<HelperForm>, CompileErr> {
    let l = location_span(body.loc(), body.clone());

    if let Some(matched) = body.proper_list().and_then(|pl| match_op_name_4(&pl)) {
        if matched.op_name == b"defconstant" {
            compile_defconstant(
                opts,
                l,
                matched.nl,
                Some(matched.opl),
                matched.name.to_vec(),
                matched.args,
            )
            .map(Some)
        } else if matched.op_name == b"defmacro" {
            compile_defmacro(
                opts,
                l,
                matched.nl,
                Some(matched.opl),
                matched.name.to_vec(),
                matched.args,
                matched.body,
            )
            .map(Some)
        } else if matched.op_name == b"defun" {
            compile_defun(
                opts,
                CompileDefun {
                    l,
                    nl: matched.nl,
                    kwl: Some(matched.opl),
                    inline: false,
                    name: matched.name.to_vec(),
                    args: matched.args,
                    body: matched.body,
                },
            )
            .map(Some)
        } else if matched.op_name == b"defun-inline" {
            compile_defun(
                opts,
                CompileDefun {
                    l,
                    nl: matched.nl,
                    kwl: Some(matched.opl),
                    inline: true,
                    name: matched.name.to_vec(),
                    args: matched.args,
                    body: matched.body,
                },
            )
            .map(Some)
        } else {
            Err(CompileErr(
                matched.body.loc(),
                "unknown keyword in helper".to_string(),
            ))
>>>>>>> 1356aded
        }
    } else {
        Err(CompileErr(
            body.loc(),
            "Helper wasn't in the proper form".to_string(),
        ))
    }
}

<<<<<<< HEAD
trait ModCompileForms {
    fn compile_mod_body(
        &self,
        opts: Rc<dyn CompilerOpts>,
        args: Rc<SExp>,
        body: Rc<SExp>,
        ty: Option<Polytype>,
    ) -> Result<ModAccum, CompileErr>;

    fn compile_mod_helper(
        &self,
        opts: Rc<dyn CompilerOpts>,
        args: Rc<SExp>,
        body: Rc<SExp>,
        ty: Option<Polytype>,
    ) -> Result<ModAccum, CompileErr>;
}

impl ModCompileForms for ModAccum {
    fn compile_mod_body(
        &self,
        _opts: Rc<dyn CompilerOpts>,
        args: Rc<SExp>,
        body: Rc<SExp>,
        ty: Option<Polytype>,
    ) -> Result<ModAccum, CompileErr> {
        Ok(self.set_final(&CompileForm {
            loc: self.loc.clone(),
            args,
            helpers: self.helpers.clone(),
            exp: Rc::new(compile_bodyform(body)?),
            ty,
        }))
    }

    fn compile_mod_helper(
        &self,
        opts: Rc<dyn CompilerOpts>,
        _args: Rc<SExp>,
        body: Rc<SExp>,
        _ty: Option<Polytype>,
    ) -> Result<ModAccum, CompileErr> {
        let mut mc = self.clone();
        if let Some(helpers) = compile_helperform(opts.clone(), body.clone())? {
            for form in helpers.new_helpers.iter() {
                debug!("process helper {}", decode_string(form.name()));
                mc = mc.add_helper(form.clone());
=======
fn compile_mod_(
    mc: &ModAccum,
    opts: Rc<dyn CompilerOpts>,
    args: Rc<SExp>,
    content: Rc<SExp>,
) -> Result<ModAccum, CompileErr> {
    match content.borrow() {
        SExp::Nil(l) => Err(CompileErr(
            l.clone(),
            "no expression at end of mod".to_string(),
        )),
        SExp::Cons(l, body, tail) => match tail.borrow() {
            SExp::Nil(_) => match mc.exp_form {
                Some(_) => Err(CompileErr(l.clone(), "too many expressions".to_string())),
                _ => Ok(mc.set_final(&CompileForm {
                    loc: mc.loc.clone(),
                    args,
                    helpers: mc.helpers.clone(),
                    exp: Rc::new(compile_bodyform(opts.clone(), body.clone())?),
                })),
            },
            _ => {
                let helper = compile_helperform(opts.clone(), body.clone())?;
                match helper {
                    None => Err(CompileErr(
                        l.clone(),
                        "only the last form can be an exprssion in mod".to_string(),
                    )),
                    Some(form) => match mc.exp_form {
                        None => compile_mod_(&mc.add_helper(form), opts, args, tail.clone()),
                        Some(_) => Err(CompileErr(l.clone(), "too many expressions".to_string())),
                    },
                }
>>>>>>> 1356aded
            }
            Ok(mc)
        } else {
            Err(CompileErr(
                body.loc(),
                "only the last form can be an exprssion in mod".to_string(),
            ))
        }
    }
}

fn frontend_start(
    opts: Rc<dyn CompilerOpts>,
    pre_forms: &[Rc<SExp>],
) -> Result<ModAccum, CompileErr> {
    if pre_forms.is_empty() {
        Err(CompileErr(
            Srcloc::start(&opts.filename()),
            "empty source file not allowed".to_string(),
        ))
    } else {
        let finish = || {
            let loc = pre_forms[0].loc();
            frontend_start(
                opts.clone(),
                &[Rc::new(SExp::Cons(
                    loc.clone(),
                    Rc::new(SExp::Atom(loc.clone(), "mod".as_bytes().to_vec())),
                    Rc::new(SExp::Cons(
                        loc.clone(),
                        Rc::new(SExp::Nil(loc.clone())),
                        Rc::new(list_to_cons(loc, pre_forms)),
                    )),
                ))],
            )
        };
        let l = pre_forms[0].loc();
        pre_forms[0]
            .proper_list()
            .map(|x| {
                if x.len() < 3 {
                    return finish();
                }

                if let SExp::Atom(_, mod_atom) = &x[0] {
                    if pre_forms.len() > 1 {
                        return Err(CompileErr(
                            pre_forms[0].loc(),
                            "one toplevel mod form allowed".to_string(),
                        ));
                    }

                    if *mod_atom == "mod".as_bytes().to_vec() {
                        let args = Rc::new(x[1].atomize());
                        let mut skip_idx = 2;
                        let mut ty: Option<TypeAnnoKind> = None;

                        if let SExp::Atom(_, colon) = &x[2].atomize() {
                            if *colon == vec![b':'] && x.len() > 3 {
                                let use_ty = parse_type_sexp(Rc::new(x[3].atomize()))?;
                                ty = Some(TypeAnnoKind::Colon(use_ty));
                                skip_idx += 2;
                            } else if *colon == vec![b'-', b'>'] && x.len() > 3 {
                                let use_ty = parse_type_sexp(Rc::new(x[3].atomize()))?;
                                ty = Some(TypeAnnoKind::Arrow(use_ty));
                                skip_idx += 2;
                            }
                        }
                        let (stripped_args, parsed_type) = augment_fun_type_with_args(args, ty)?;

                        let body_vec = x
                            .iter()
                            .skip(skip_idx)
                            .map(|s| Rc::new(s.clone()))
                            .collect();
                        let body = Rc::new(enlist(pre_forms[0].loc(), body_vec));

                        let ls = preprocess(opts.clone(), body)?;
                        let mut ma = ModAccum::new(l.clone());
                        for form in ls.iter().take(ls.len() - 1) {
                            ma = ma.compile_mod_helper(
                                opts.clone(),
                                stripped_args.clone(),
                                form.clone(),
                                parsed_type.clone(),
                            )?;
                        }

                        return ma.compile_mod_body(
                            opts.clone(),
                            stripped_args,
                            ls[ls.len() - 1].clone(),
                            parsed_type,
                        );
                    }
                }

                finish()
            })
            .unwrap_or_else(finish)
    }
}

pub fn frontend(
    opts: Rc<dyn CompilerOpts>,
    pre_forms: &[Rc<SExp>],
) -> Result<CompileForm, CompileErr> {
    let started = frontend_start(opts.clone(), pre_forms)?;

    let compiled: Result<CompileForm, CompileErr> = match started.exp_form {
        None => Err(CompileErr(
            started.loc,
            "mod must end on an expression".to_string(),
        )),
        Some(v) => {
            let compiled_val: &CompileForm = v.borrow();
            Ok(compiled_val.clone())
        }
    };

    let our_mod = rename_children_compileform(&compiled?);

    let expr_names: HashSet<Vec<u8>> = collect_used_names_bodyform(our_mod.exp.borrow())
        .iter()
        .map(|x| x.to_vec())
        .collect();

    let helper_list = our_mod.helpers.iter().map(|h| (h.name(), h));
    let mut helper_map = HashMap::new();

    for hpair in helper_list {
        helper_map.insert(hpair.0.clone(), hpair.1.clone());
    }

    let helper_names = calculate_live_helpers(&HashSet::new(), &expr_names, &helper_map);

    let mut live_helpers = Vec::new();
    for h in our_mod.helpers {
        if matches!(h, HelperForm::Deftype(_, _, _, _)) || helper_names.contains(h.name()) {
            live_helpers.push(h);
        }
    }

    Ok(CompileForm {
        loc: our_mod.loc.clone(),
        args: our_mod.args.clone(),
        helpers: live_helpers,
        exp: our_mod.exp.clone(),
        ty: our_mod.ty.clone(),
    })
}

fn is_quote_op(sexp: Rc<SExp>) -> bool {
    match sexp.borrow() {
        SExp::Atom(_, name) => name.len() == 1 && name[0] as char == 'q',
        SExp::Integer(_, v) => v == &bi_one(),
        _ => false,
    }
}

fn from_clvm_args(args: Rc<SExp>) -> Rc<SExp> {
    match args.borrow() {
        SExp::Cons(l, arg, rest) => {
            let new_arg = from_clvm(arg.clone());
            let new_rest = from_clvm_args(rest.clone());
            Rc::new(SExp::Cons(l.clone(), new_arg, new_rest))
        }
        _ => {
            // Treat tail of proper application list as expression.
            from_clvm(args.clone())
        }
    }
}

// Form proper frontend code from CLVM.
// The languages are related but not identical:
// - Left env references refer to functions from the env.
// - Right env references refer to user arguments.
// We can introduce defconstant helpers that allow us to keep track of what's
// being called via 'a' and use that information.
// Bare numbers in operator position are only prims.
// Bare numbers in argument position are references, rewrite as (@ ..)
pub fn from_clvm(sexp: Rc<SExp>) -> Rc<SExp> {
    match sexp.borrow() {
        SExp::Atom(l, _name) => {
            // An atom encountered as an expression is treated as a path.
            from_clvm(Rc::new(SExp::Integer(l.clone(), sexp.to_bigint().unwrap())))
        }
        SExp::QuotedString(l, _, _v) => {
            // A string is treated as a number.
            // An atom encountered as an expression is treated as a path.
            from_clvm(Rc::new(SExp::Integer(l.clone(), sexp.to_bigint().unwrap())))
        }
        SExp::Integer(l, _n) => {
            // A number is treated as a reference in expression position.
            // Results in (@ n).
            Rc::new(SExp::Cons(
                l.clone(),
                Rc::new(SExp::atom_from_string(l.clone(), "@")),
                Rc::new(SExp::Cons(
                    l.clone(),
                    sexp.clone(),
                    Rc::new(SExp::Nil(l.clone())),
                )),
            ))
        }
        SExp::Nil(_l) => {
            // Nil represents nil in both systems.
            sexp.clone()
        }
        SExp::Cons(l, op, args) => {
            // This expression represents applying some primitive.
            if is_quote_op(op.clone()) {
                Rc::new(SExp::Cons(
                    l.clone(),
                    Rc::new(SExp::atom_from_string(l.clone(), "q")),
                    args.clone(),
                ))
            } else {
                let new_args = from_clvm_args(args.clone());
                Rc::new(SExp::Cons(l.clone(), op.clone(), new_args))
            }
        }
    }
}<|MERGE_RESOLUTION|>--- conflicted
+++ resolved
@@ -3,22 +3,15 @@
 use std::collections::HashSet;
 use std::rc::Rc;
 
-<<<<<<< HEAD
 use log::debug;
 
 use num_bigint::ToBigInt;
 
+
 use crate::classic::clvm::__type_compatibility__::{bi_one, bi_zero};
-
 use crate::compiler::comptypes::{
-    list_to_cons, Binding, BodyForm, ChiaType, CompileErr, CompileForm, CompilerOpts, HelperForm,
-    LetFormKind, ModAccum, StructDef, StructMember, TypeAnnoKind,
-=======
-use crate::classic::clvm::__type_compatibility__::bi_one;
-use crate::compiler::comptypes::{
-    list_to_cons, Binding, BodyForm, CompileErr, CompileForm, CompilerOpts, DefconstData,
-    DefmacData, DefunData, HelperForm, LetData, LetFormKind, ModAccum,
->>>>>>> 1356aded
+    list_to_cons, Binding, BodyForm, ChiaType, CompileErr, CompileForm, CompilerOpts, DefconstData,
+    DefmacData, DeftypeData, DefunData, HelperForm, LetData, LetFormKind, ModAccum, StructDef, StructMember, TypeAnnoKind
 };
 use crate::compiler::preprocessor::preprocess;
 use crate::compiler::rename::rename_children_compileform;
@@ -83,16 +76,10 @@
 
 fn collect_used_names_helperform(body: &HelperForm) -> Vec<Vec<u8>> {
     match body {
-<<<<<<< HEAD
-        HelperForm::Deftype(_, _, _, _) => Vec::new(),
-        HelperForm::Defconstant(_, _, value, _) => collect_used_names_bodyform(value),
-        HelperForm::Defmacro(_, _, _, body) => collect_used_names_compileform(body),
-        HelperForm::Defun(_, _, _, _, body, _) => collect_used_names_bodyform(body),
-=======
+        HelperForm::Deftype(_) => Vec::new(),
         HelperForm::Defconstant(defc) => collect_used_names_bodyform(defc.body.borrow()),
         HelperForm::Defmacro(mac) => collect_used_names_compileform(mac.program.borrow()),
         HelperForm::Defun(_, defun) => collect_used_names_bodyform(&defun.body),
->>>>>>> 1356aded
     }
 }
 
@@ -377,16 +364,8 @@
     }
 }
 
-<<<<<<< HEAD
-fn compile_defconstant(l: Srcloc, name: Vec<u8>, body: Rc<SExp>) -> Result<HelperForm, CompileErr> {
-    compile_bodyform(body).map(|bf| HelperForm::Defconstant(l, name.to_vec(), Rc::new(bf), None))
-}
-
-fn compile_defun(
-=======
 fn compile_defconstant(
     opts: Rc<dyn CompilerOpts>,
->>>>>>> 1356aded
     l: Srcloc,
     nl: Srcloc,
     kwl: Option<Srcloc>,
@@ -401,6 +380,7 @@
             kw: kwl,
             name: name.to_vec(),
             body: Rc::new(bf),
+            ty
         })
     })
 }
@@ -425,16 +405,12 @@
     pub body: Rc<SExp>,
 }
 
-fn compile_defun(opts: Rc<dyn CompilerOpts>, data: CompileDefun) -> Result<HelperForm, CompileErr> {
+fn compile_defun(opts: Rc<dyn CompilerOpts>, data: CompileDefun, ty: Option<Polytype>) -> Result<HelperForm, CompileErr> {
     let mut take_form = data.body.clone();
 
     if let SExp::Cons(_, f, _r) = data.body.borrow() {
         take_form = f.clone();
     }
-<<<<<<< HEAD
-    compile_bodyform(take_form)
-        .map(|bf| HelperForm::Defun(l, name, inline, args.clone(), Rc::new(bf), ty))
-=======
     compile_bodyform(opts, take_form).map(|bf| {
         HelperForm::Defun(
             data.inline,
@@ -445,10 +421,10 @@
                 name: data.name,
                 args: data.args,
                 body: Rc::new(bf),
+                ty
             },
         )
     })
->>>>>>> 1356aded
 }
 
 fn compile_defmacro(
@@ -478,24 +454,11 @@
     })
 }
 
-<<<<<<< HEAD
 enum TypeKind {
     Arrow,
     Colon,
 }
 
-struct ParseBodyformMatch {
-    op_name: Vec<u8>,
-    name: Vec<u8>,
-    args: Rc<SExp>,
-    body: Rc<SExp>,
-    orig: Vec<SExp>,
-    ty: Option<(TypeKind, Rc<SExp>)>,
-}
-
-fn match_op_name_4(body: Rc<SExp>, pl: &[SExp]) -> Option<ParseBodyformMatch> {
-    let l = body.loc();
-=======
 struct OpName4Match {
     opl: Srcloc,
     op_name: Vec<u8>,
@@ -503,34 +466,16 @@
     name: Vec<u8>,
     args: Rc<SExp>,
     body: Rc<SExp>,
-}
->>>>>>> 1356aded
-
-#[allow(clippy::type_complexity)]
-fn match_op_name_4(pl: &[SExp]) -> Option<OpName4Match> {
+    orig: Vec<SExp>,
+    ty: Option<(TypeKind, Rc<SExp>)>,
+}
+
+fn match_op_name_4(body: Rc<SExp>, pl: &[SExp]) -> Option<OpName4Match> {
     if pl.is_empty() {
         return None;
     }
 
-<<<<<<< HEAD
     match &pl[0].atomize() {
-        SExp::Atom(_, op_name) => {
-            if pl.len() < 3 {
-                return Some(ParseBodyformMatch {
-                    op_name: op_name.clone(),
-                    name: Vec::new(),
-                    args: Rc::new(SExp::Nil(l.clone())),
-                    body: Rc::new(SExp::Nil(l)),
-                    orig: pl.to_owned(),
-                    ty: None,
-                });
-            }
-
-            match &pl[1].atomize() {
-                SExp::Atom(_, name) => {
-                    let mut tail_idx = 3;
-=======
-    match &pl[0] {
         SExp::Atom(l, op_name) => {
             if pl.len() < 3 {
                 return Some(OpName4Match {
@@ -540,12 +485,14 @@
                     name: Vec::new(),
                     args: Rc::new(SExp::Nil(l.clone())),
                     body: Rc::new(SExp::Nil(l.clone())),
+                    orig: pl.to_owned(),
+                    ty: None,
                 });
             }
 
-            match &pl[1] {
+            match &pl[1].atomize() {
                 SExp::Atom(ll, name) => {
->>>>>>> 1356aded
+                    let mut tail_idx = 3;
                     let mut tail_list = Vec::new();
                     let mut type_anno = None;
                     if pl.len() > 3 {
@@ -564,41 +511,27 @@
                     for elt in pl.iter().skip(tail_idx) {
                         tail_list.push(Rc::new(elt.clone()));
                     }
-<<<<<<< HEAD
-                    Some(ParseBodyformMatch {
+
+                    Some(OpName4Match {
+                        nl: ll.clone(),
                         op_name: op_name.clone(),
+                        opl: l.clone(),
                         name: name.clone(),
                         args: Rc::new(pl[2].clone()),
-                        body: Rc::new(enlist(l, tail_list)),
+                        body: Rc::new(enlist(l.clone(), tail_list)),
                         orig: pl.to_owned(),
                         ty: type_anno,
                     })
                 }
-                _ => Some(ParseBodyformMatch {
+                _ => Some(OpName4Match {
+                    nl: pl[0].loc().clone(),
+                    opl: l.clone(),
                     op_name: op_name.clone(),
                     name: Vec::new(),
                     args: Rc::new(SExp::Nil(l.clone())),
-                    body: Rc::new(SExp::Nil(l)),
+                    body: Rc::new(SExp::Nil(l.clone())),
                     orig: pl.to_owned(),
                     ty: None,
-=======
-                    Some(OpName4Match {
-                        opl: l.clone(),
-                        op_name: op_name.clone(),
-                        nl: ll.clone(),
-                        name: name.clone(),
-                        args: Rc::new(pl[2].clone()),
-                        body: Rc::new(enlist(l.clone(), tail_list)),
-                    })
-                }
-                _ => Some(OpName4Match {
-                    opl: l.clone(),
-                    op_name: op_name.clone(),
-                    nl: pl[1].loc(),
-                    name: Vec::new(),
-                    args: Rc::new(SExp::Nil(l.clone())),
-                    body: Rc::new(SExp::Nil(l.clone())),
->>>>>>> 1356aded
                 }),
             }
         }
@@ -606,7 +539,6 @@
     }
 }
 
-<<<<<<< HEAD
 fn extract_type_variables_from_forall_stack(tvars: &mut Vec<TypeVar>, t: &Polytype) -> Polytype {
     if let Type::TForall(v, t1) = t {
         tvars.push(v.clone());
@@ -863,12 +795,16 @@
     }
 
     HelperForm::Defun(
-        sdef.loc.clone(),
-        access_name,
         true,
-        Rc::new(arguments),
-        Rc::new(construction),
-        Some(funty),
+        DefunData {
+            kw: None,
+            nl: sdef.loc.clone(),
+            loc: sdef.loc.clone(),
+            name: access_name,
+            args: Rc::new(arguments),
+            body: Rc::new(construction),
+            ty: Some(funty),
+        }
     )
 }
 
@@ -910,25 +846,29 @@
                     }
 
                     HelperForm::Defun(
-                        m.loc.clone(),
-                        access_name,
                         true,
-                        struct_argument.clone(),
-                        Rc::new(BodyForm::Call(
-                            m.loc.clone(),
-                            vec![
-                                Rc::new(BodyForm::Value(SExp::Atom(
-                                    m.loc.clone(),
-                                    vec![b'a', b'*'],
-                                ))),
-                                Rc::new(BodyForm::Quoted(SExp::Integer(
-                                    m.loc.clone(),
-                                    m.path.clone(),
-                                ))),
-                                Rc::new(BodyForm::Value(SExp::Atom(m.loc.clone(), vec![b'S']))),
-                            ],
-                        )),
-                        Some(funty),
+                        DefunData {
+                            kw: None,
+                            nl: m.loc.clone(),
+                            loc: m.loc.clone(),
+                            name: access_name,
+                            args: struct_argument.clone(),
+                            body: Rc::new(BodyForm::Call(
+                                m.loc.clone(),
+                                vec![
+                                    Rc::new(BodyForm::Value(SExp::Atom(
+                                        m.loc.clone(),
+                                        vec![b'a', b'*'],
+                                    ))),
+                                    Rc::new(BodyForm::Quoted(SExp::Integer(
+                                        m.loc.clone(),
+                                        m.path.clone(),
+                                    ))),
+                                    Rc::new(BodyForm::Value(SExp::Atom(m.loc.clone(), vec![b'S']))),
+                                ],
+                            )),
+                            ty: Some(funty),
+                        }
                     )
                 })
                 .collect();
@@ -1010,28 +950,38 @@
     let l = body.loc();
     let plist = body.proper_list();
 
-    if let Some(res) = plist.and_then(|pl| match_op_name_4(body.clone(), &pl)) {
-        let inline = res.op_name == "defun-inline".as_bytes().to_vec();
-        if res.op_name == "defconstant".as_bytes().to_vec() {
-            let definition = compile_defconstant(l, res.name.to_vec(), res.args.clone())?;
-            return Ok(Some(HelperFormResult {
+    if let Some(matched) = plist.and_then(|pl| match_op_name_4(body.clone(), &pl)) {
+        let inline = matched.op_name == "defun-inline".as_bytes().to_vec();
+        if matched.op_name == "defconstant".as_bytes().to_vec() {
+            let definition = compile_defconstant(
+                opts,
+                l,
+                matched.nl,
+                Some(matched.opl),
+                matched.name.to_vec(),
+                matched.args,
+                None
+            )?;
+            Ok(Some(HelperFormResult {
                 chia_type: None,
                 new_helpers: vec![definition],
-            }));
-        } else if res.op_name == "defmacro".as_bytes().to_vec() {
+            }))
+        } else if matched.op_name == "defmacro".as_bytes().to_vec() {
             let definition = compile_defmacro(
                 opts,
                 l,
-                res.name.to_vec(),
-                res.args.clone(),
-                res.body.clone(),
+                matched.nl,
+                Some(matched.opl),
+                matched.name.to_vec(),
+                matched.args,
+                matched.body,
             )?;
-            return Ok(Some(HelperFormResult {
+            Ok(Some(HelperFormResult {
                 chia_type: None,
                 new_helpers: vec![definition],
-            }));
-        } else if res.op_name == "defun".as_bytes().to_vec() || inline {
-            let use_type_anno = if let Some((k, ty)) = res.ty {
+            }))
+        } else if matched.op_name == "defun".as_bytes().to_vec() || inline {
+            let use_type_anno = if let Some((k, ty)) = matched.ty {
                 match k {
                     TypeKind::Arrow => Some(TypeAnnoKind::Arrow(parse_type_sexp(ty)?)),
                     TypeKind::Colon => Some(TypeAnnoKind::Colon(parse_type_sexp(ty)?)),
@@ -1041,116 +991,64 @@
             };
 
             let (stripped_args, parsed_type) =
-                augment_fun_type_with_args(res.args.clone(), use_type_anno)?;
+                augment_fun_type_with_args(matched.args.clone(), use_type_anno)?;
 
             let definition = compile_defun(
-                l,
-                inline,
-                res.name.to_vec(),
-                stripped_args,
-                res.body.clone(),
-                parsed_type,
-            )?;
-            return Ok(Some(HelperFormResult {
-                chia_type: None,
-                new_helpers: vec![definition],
-            }));
-        } else if res.op_name == "deftype".as_bytes().to_vec() {
-            let parsed_chia = parse_chia_type(res.orig)?;
-            let mut helpers = generate_type_helpers(&parsed_chia);
-            debug!("parsed_chia {:?}", parsed_chia);
-            let new_form = match &parsed_chia {
-                ChiaType::Abstract(l, n) => HelperForm::Deftype(l.clone(), n.clone(), vec![], None),
-                ChiaType::Struct(sdef) => {
-                    if let SExp::Atom(_, _) = sdef.proto.borrow() {
-                        return Err(CompileErr(sdef.loc.clone(), "A struct with a single element acting as an alias is currently a hazard.  This will be fixed in the future.".to_string()));
-                    }
-                    HelperForm::Deftype(
-                        sdef.loc.clone(),
-                        sdef.name.clone(),
-                        sdef.vars.clone(),
-                        Some(sdef.ty.clone()),
-                    )
-                }
-            };
-            helpers.insert(0, new_form);
-            return Ok(Some(HelperFormResult {
-                chia_type: Some(parsed_chia),
-                new_helpers: helpers,
-            }));
-=======
-pub fn compile_helperform(
-    opts: Rc<dyn CompilerOpts>,
-    body: Rc<SExp>,
-) -> Result<Option<HelperForm>, CompileErr> {
-    let l = location_span(body.loc(), body.clone());
-
-    if let Some(matched) = body.proper_list().and_then(|pl| match_op_name_4(&pl)) {
-        if matched.op_name == b"defconstant" {
-            compile_defconstant(
-                opts,
-                l,
-                matched.nl,
-                Some(matched.opl),
-                matched.name.to_vec(),
-                matched.args,
-            )
-            .map(Some)
-        } else if matched.op_name == b"defmacro" {
-            compile_defmacro(
-                opts,
-                l,
-                matched.nl,
-                Some(matched.opl),
-                matched.name.to_vec(),
-                matched.args,
-                matched.body,
-            )
-            .map(Some)
-        } else if matched.op_name == b"defun" {
-            compile_defun(
                 opts,
                 CompileDefun {
                     l,
                     nl: matched.nl,
                     kwl: Some(matched.opl),
-                    inline: false,
+                    inline: inline,
                     name: matched.name.to_vec(),
-                    args: matched.args,
+                    args: stripped_args,
                     body: matched.body,
                 },
-            )
-            .map(Some)
-        } else if matched.op_name == b"defun-inline" {
-            compile_defun(
-                opts,
-                CompileDefun {
-                    l,
-                    nl: matched.nl,
-                    kwl: Some(matched.opl),
-                    inline: true,
-                    name: matched.name.to_vec(),
-                    args: matched.args,
-                    body: matched.body,
-                },
-            )
-            .map(Some)
+                parsed_type
+            )?;
+            Ok(Some(HelperFormResult {
+                chia_type: None,
+                new_helpers: vec![definition],
+            }))
+        } else if matched.op_name == "deftype".as_bytes().to_vec() {
+            let parsed_chia = parse_chia_type(matched.orig)?;
+            let mut helpers = generate_type_helpers(&parsed_chia);
+            debug!("parsed_chia {:?}", parsed_chia);
+            let new_form = match &parsed_chia {
+                ChiaType::Abstract(l, n) => HelperForm::Deftype(DeftypeData {
+                    loc: l.clone(),
+                    name: n.clone(),
+                    args: vec![],
+                    ty: None
+                }),
+                ChiaType::Struct(sdef) => {
+                    if let SExp::Atom(_, _) = sdef.proto.borrow() {
+                        return Err(CompileErr(sdef.loc.clone(), "A struct with a single element acting as an alias is currently a hazard.  This will be fixed in the future.".to_string()));
+                    }
+                    HelperForm::Deftype(DeftypeData {
+                        loc: sdef.loc.clone(),
+                        name: sdef.name.clone(),
+                        args: sdef.vars.clone(),
+                        ty: Some(sdef.ty.clone()),
+                    })
+                }
+            };
+            helpers.insert(0, new_form);
+            Ok(Some(HelperFormResult {
+                chia_type: Some(parsed_chia),
+                new_helpers: helpers,
+            }))
         } else {
             Err(CompileErr(
                 matched.body.loc(),
                 "unknown keyword in helper".to_string(),
             ))
->>>>>>> 1356aded
         }
     } else {
-        Err(CompileErr(
-            body.loc(),
-            "Helper wasn't in the proper form".to_string(),
-        ))
-    }
-}
-
-<<<<<<< HEAD
+        Ok(None)
+    }
+}
+
 trait ModCompileForms {
     fn compile_mod_body(
         &self,
@@ -1172,7 +1070,7 @@
 impl ModCompileForms for ModAccum {
     fn compile_mod_body(
         &self,
-        _opts: Rc<dyn CompilerOpts>,
+        opts: Rc<dyn CompilerOpts>,
         args: Rc<SExp>,
         body: Rc<SExp>,
         ty: Option<Polytype>,
@@ -1181,7 +1079,7 @@
             loc: self.loc.clone(),
             args,
             helpers: self.helpers.clone(),
-            exp: Rc::new(compile_bodyform(body)?),
+            exp: Rc::new(compile_bodyform(opts, body)?),
             ty,
         }))
     }
@@ -1198,41 +1096,6 @@
             for form in helpers.new_helpers.iter() {
                 debug!("process helper {}", decode_string(form.name()));
                 mc = mc.add_helper(form.clone());
-=======
-fn compile_mod_(
-    mc: &ModAccum,
-    opts: Rc<dyn CompilerOpts>,
-    args: Rc<SExp>,
-    content: Rc<SExp>,
-) -> Result<ModAccum, CompileErr> {
-    match content.borrow() {
-        SExp::Nil(l) => Err(CompileErr(
-            l.clone(),
-            "no expression at end of mod".to_string(),
-        )),
-        SExp::Cons(l, body, tail) => match tail.borrow() {
-            SExp::Nil(_) => match mc.exp_form {
-                Some(_) => Err(CompileErr(l.clone(), "too many expressions".to_string())),
-                _ => Ok(mc.set_final(&CompileForm {
-                    loc: mc.loc.clone(),
-                    args,
-                    helpers: mc.helpers.clone(),
-                    exp: Rc::new(compile_bodyform(opts.clone(), body.clone())?),
-                })),
-            },
-            _ => {
-                let helper = compile_helperform(opts.clone(), body.clone())?;
-                match helper {
-                    None => Err(CompileErr(
-                        l.clone(),
-                        "only the last form can be an exprssion in mod".to_string(),
-                    )),
-                    Some(form) => match mc.exp_form {
-                        None => compile_mod_(&mc.add_helper(form), opts, args, tail.clone()),
-                        Some(_) => Err(CompileErr(l.clone(), "too many expressions".to_string())),
-                    },
-                }
->>>>>>> 1356aded
             }
             Ok(mc)
         } else {
@@ -1371,7 +1234,7 @@
 
     let mut live_helpers = Vec::new();
     for h in our_mod.helpers {
-        if matches!(h, HelperForm::Deftype(_, _, _, _)) || helper_names.contains(h.name()) {
+        if matches!(h, HelperForm::Deftype(_)) || helper_names.contains(h.name()) {
             live_helpers.push(h);
         }
     }
