use std::borrow::Borrow;
use std::collections::HashMap;
use std::collections::HashSet;
use std::rc::Rc;

use crate::classic::clvm::__type_compatibility__::bi_one;
use crate::compiler::comptypes::{
    list_to_cons, ArgsAndTail, Binding, BindingPattern, BodyForm, CompileErr, CompileForm,
    CompilerOpts, ConstantKind, DefconstData, DefmacData, DefunData, HelperForm, IncludeDesc,
    LetData, LetFormInlineHint, LetFormKind, ModAccum,
};
use crate::compiler::lambda::handle_lambda;
use crate::compiler::preprocessor::preprocess;
use crate::compiler::rename::rename_children_compileform;
use crate::compiler::sexp::{decode_string, enlist, SExp};
use crate::compiler::srcloc::Srcloc;
use crate::util::u8_from_number;

pub fn collect_used_names_sexp(body: Rc<SExp>) -> Vec<Vec<u8>> {
    match body.borrow() {
        SExp::Atom(_, name) => vec![name.to_vec()],
        SExp::Cons(_, head, tail) => {
            let mut head_collected = collect_used_names_sexp(head.clone());
            let mut tail_collected = collect_used_names_sexp(tail.clone());
            head_collected.append(&mut tail_collected);
            head_collected
        }
        _ => vec![],
    }
}

fn collect_used_names_binding(body: &Binding) -> Vec<Vec<u8>> {
    collect_used_names_bodyform(body.body.borrow())
}

fn collect_used_names_bodyform(body: &BodyForm) -> Vec<Vec<u8>> {
    match body {
        BodyForm::Let(_, letdata) => {
            let mut result = Vec::new();
            for b in letdata.bindings.iter() {
                let mut new_binding_names = collect_used_names_binding(b);
                result.append(&mut new_binding_names);
            }

            let mut body_names = collect_used_names_bodyform(letdata.body.borrow());
            result.append(&mut body_names);
            result
        }
        BodyForm::Quoted(_) => vec![],
        BodyForm::Value(atom) => match atom {
            SExp::Atom(_l, v) => vec![v.to_vec()],
            SExp::Cons(_l, f, r) => {
                let mut first_names = collect_used_names_sexp(f.clone());
                let mut rest_names = collect_used_names_sexp(r.clone());
                first_names.append(&mut rest_names);
                first_names
            }
            _ => Vec::new(),
        },
        BodyForm::Call(_l, vs, tail) => {
            let mut result = Vec::new();
            for a in vs {
                let mut argnames = collect_used_names_bodyform(a);
                result.append(&mut argnames);
            }
            if let Some(t) = tail {
                let mut tail_names = collect_used_names_bodyform(t);
                result.append(&mut tail_names);
            }
            result
        }
        BodyForm::Mod(_, _) => vec![],
        BodyForm::Lambda(ldata) => {
            let mut capture_names = collect_used_names_bodyform(ldata.captures.borrow());
            capture_names.append(&mut collect_used_names_bodyform(ldata.body.borrow()));
            capture_names
        }
    }
}

fn collect_used_names_helperform(body: &HelperForm) -> Vec<Vec<u8>> {
    match body {
        HelperForm::Defconstant(defc) => collect_used_names_bodyform(defc.body.borrow()),
        HelperForm::Defmacro(mac) => {
            let mut res = collect_used_names_compileform(mac.program.borrow());
            // Ensure any other names mentioned in qq blocks are included.
            let mut all_token_res = collect_used_names_sexp(mac.program.to_sexp());
            res.append(&mut all_token_res);
            res
        }
        HelperForm::Defun(_, defun) => collect_used_names_bodyform(&defun.body),
    }
}

fn collect_used_names_compileform(body: &CompileForm) -> Vec<Vec<u8>> {
    let mut result = Vec::new();
    for h in body.helpers.iter() {
        let mut helper_list = collect_used_names_helperform(h);
        result.append(&mut helper_list);
    }

    let mut ex_list = collect_used_names_bodyform(body.exp.borrow());
    result.append(&mut ex_list);
    result
}

fn calculate_live_helpers(
    last_names: &HashSet<Vec<u8>>,
    names: &HashSet<Vec<u8>>,
    helper_map: &HashMap<Vec<u8>, HelperForm>,
) -> HashSet<Vec<u8>> {
    if last_names.len() == names.len() {
        names.clone()
    } else {
        let new_names: HashSet<Vec<u8>> =
            names.difference(last_names).map(|x| x.to_vec()).collect();
        let mut needed_helpers: HashSet<Vec<u8>> = names.clone();

        for name in new_names {
            if let Some(new_helper) = helper_map.get(&name) {
                let even_newer_names: HashSet<Vec<u8>> = collect_used_names_helperform(new_helper)
                    .iter()
                    .map(|x| x.to_vec())
                    .collect();
                needed_helpers = needed_helpers
                    .union(&even_newer_names)
                    .map(|x| x.to_vec())
                    .collect();
            }
        }

        calculate_live_helpers(names, &needed_helpers, helper_map)
    }
}

fn qq_to_expression(opts: Rc<dyn CompilerOpts>, body: Rc<SExp>) -> Result<BodyForm, CompileErr> {
    let body_copy: &SExp = body.borrow();

    match body.borrow() {
        SExp::Cons(l, f, r) => {
            let op = match f.borrow() {
                SExp::Atom(_, o) => o.clone(),
                SExp::QuotedString(_, _, s) => s.clone(),
                SExp::Integer(_, i) => u8_from_number(i.clone()),
                _ => Vec::new(),
            };

            if op.len() == 1 && (op[0] == b'q' || op[0] == 1) {
                return Ok(BodyForm::Quoted(body_copy.clone()));
            } else if let Some(list) = r.proper_list() {
                if op == b"quote" {
                    if list.len() != 1 {
                        return Err(CompileErr(l.clone(), format!("bad form {body}")));
                    }

                    return Ok(BodyForm::Quoted(list[0].clone()));
                } else if op == b"unquote" {
                    if list.len() != 1 {
                        return Err(CompileErr(l.clone(), format!("bad form {body}")));
                    }

                    return compile_bodyform(opts.clone(), Rc::new(list[0].clone()));
                }
            }

            qq_to_expression_list(opts, body.clone())
        }
        _ => Ok(BodyForm::Quoted(body_copy.clone())),
    }
}

fn qq_to_expression_list(
    opts: Rc<dyn CompilerOpts>,
    body: Rc<SExp>,
) -> Result<BodyForm, CompileErr> {
    match body.borrow() {
        SExp::Cons(l, f, r) => {
            m! {
                f_qq <- qq_to_expression(opts.clone(), f.clone());
                r_qq <- qq_to_expression_list(opts, r.clone());
                Ok(BodyForm::Call(l.clone(), vec!(
                    Rc::new(BodyForm::Value(
                        SExp::Atom(l.clone(), "c".as_bytes().to_vec())
                    )),
                    Rc::new(f_qq),
                    Rc::new(r_qq)
                ), None))
            }
        }
        SExp::Nil(l) => Ok(BodyForm::Quoted(SExp::Nil(l.clone()))),
        _ => Err(CompileErr(
            body.loc(),
            format!("Bad list tail in qq {body}"),
        )),
    }
}

fn args_to_expression_list(
    opts: Rc<dyn CompilerOpts>,
    body: Rc<SExp>,
) -> Result<ArgsAndTail, CompileErr> {
    if body.nilp() {
        Ok(ArgsAndTail::default())
    } else {
        match body.borrow() {
            SExp::Cons(_l, first, rest) => {
                if let SExp::Atom(_fl, fname) = first.borrow() {
                    if fname == b"&rest" {
                        // Rest is a list containing one item that becomes the
                        // tail.
                        //
                        // Downstream, we'll use the tail instead of a nil as the
                        // final element of a call form.  In the inline case, this
                        // means that argument references will be generated into
                        // the runtime tail expression when appropriate.
                        let args_no_tail = args_to_expression_list(opts, rest.clone())?;

                        if args_no_tail.tail.is_some() {
                            return Err(CompileErr(
                                rest.loc(),
                                "only one use of &rest is allowed".to_string(),
                            ));
                        }

                        if args_no_tail.args.len() != 1 {
                            return Err(CompileErr(
                                body.loc(),
                                "&rest specified with bad tail".to_string(),
                            ));
                        }

                        // Return a tail.
                        return Ok(ArgsAndTail {
                            args: vec![],
                            tail: Some(args_no_tail.args[0].clone()),
                        });
                    }
                }
                let mut result_list = Vec::new();
                let f_compiled = compile_bodyform(opts.clone(), first.clone())?;
                result_list.push(Rc::new(f_compiled));
                let mut args_and_tail = args_to_expression_list(opts, rest.clone())?;
                result_list.append(&mut args_and_tail.args);
                Ok(ArgsAndTail {
                    args: result_list,
                    tail: args_and_tail.tail,
                })
            }
            _ => Err(CompileErr(body.loc(), format!("Bad arg list tail {body}"))),
        }
    }
}

fn make_let_bindings(
    opts: Rc<dyn CompilerOpts>,
    body: Rc<SExp>,
) -> Result<Vec<Rc<Binding>>, CompileErr> {
    let err = Err(CompileErr(
        body.loc(),
        format!("Bad binding tail {body:?}")
    ));
<<<<<<< HEAD
    eprintln!("make_let_bindings {body}");
=======
    let do_atomize = if opts.dialect().strict {
        |a: &SExp| -> SExp { a.atomize() }
    } else {
        |a: &SExp| -> SExp { a.clone() }
    };
>>>>>>> 3ac012a9
    match body.borrow() {
        SExp::Nil(_) => Ok(vec![]),
        SExp::Cons(_, head, tl) => head
            .proper_list()
            .filter(|x| x.len() == 2)
            .map(|x| match (do_atomize(&x[0]), &x[1]) {
                (SExp::Atom(l, name), expr) => {
                    let compiled_body = compile_bodyform(opts.clone(), Rc::new(expr.clone()))?;
                    let mut result = Vec::new();
                    let mut rest_bindings = make_let_bindings(opts, tl.clone())?;
                    result.push(Rc::new(Binding {
                        loc: l.clone(),
                        nl: l,
                        pattern: BindingPattern::Name(name.to_vec()),
                        body: Rc::new(compiled_body),
                    }));
                    result.append(&mut rest_bindings);
                    Ok(result)
                }
                _ => {
                    eprintln!("crap {body:?}");
                    err.clone()
                }
            })
            .unwrap_or_else(|| err.clone()),
        _ => err,
    }
}

// Make a set of names in this sexp.
pub fn make_provides_set(provides_set: &mut HashSet<Vec<u8>>, body_sexp: Rc<SExp>) {
    match body_sexp.atomize() {
        SExp::Cons(_, a, b) => {
            make_provides_set(provides_set, a);
            make_provides_set(provides_set, b);
        }
        SExp::Atom(_, name) => {
            provides_set.insert(name);
        }
        _ => {}
    }
}

fn handle_assign_form(
    opts: Rc<dyn CompilerOpts>,
    l: Srcloc,
    v: &[SExp],
    inline_hint: Option<LetFormInlineHint>,
) -> Result<BodyForm, CompileErr> {
    if v.len() % 2 == 0 {
        return Err(CompileErr(
            l,
            "assign form should be in pairs of pattern value followed by an expression".to_string(),
        ));
    }

    let mut bindings = Vec::new();
    let mut check_duplicates = HashSet::new();

    for idx in (0..(v.len() - 1) / 2).map(|idx| idx * 2) {
        let destructure_pattern = Rc::new(v[idx].clone());
        let binding_body = compile_bodyform(opts.clone(), Rc::new(v[idx + 1].clone()))?;

        // Ensure bindings aren't duplicated as we won't be able to
        // guarantee their order during toposort.
        let mut this_provides = HashSet::new();
        make_provides_set(&mut this_provides, destructure_pattern.clone());

        for item in this_provides.iter() {
            if check_duplicates.contains(item) {
                return Err(CompileErr(
                    destructure_pattern.loc(),
                    format!("Duplicate binding {}", decode_string(item)),
                ));
            }
            check_duplicates.insert(item.clone());
        }

        bindings.push(Rc::new(Binding {
            loc: v[idx].loc().ext(&v[idx + 1].loc()),
            nl: destructure_pattern.loc(),
            pattern: BindingPattern::Complex(destructure_pattern),
            body: Rc::new(binding_body),
        }));
    }

    let compiled_body = compile_bodyform(opts.clone(), Rc::new(v[v.len() - 1].clone()))?;
    // We don't need to do much if there were no bindings.
    if bindings.is_empty() {
        return Ok(compiled_body);
    }

    // Return a precise representation of this assign while storing up the work
    // we did breaking it down.
    Ok(BodyForm::Let(
        LetFormKind::Assign,
        Box::new(LetData {
            loc: l.clone(),
            kw: Some(l),
            bindings,
            inline_hint,
            body: Rc::new(compiled_body),
        }),
    ))
}

pub fn compile_bodyform(
    opts: Rc<dyn CompilerOpts>,
    body: Rc<SExp>,
) -> Result<BodyForm, CompileErr> {
    match body.borrow() {
        SExp::Cons(l, op, tail) => {
            let application = || {
                args_to_expression_list(opts.clone(), tail.clone()).and_then(|atail| {
                    compile_bodyform(opts.clone(), op.clone()).map(|func| {
                        let mut result_call = vec![Rc::new(func)];
                        let mut args_clone = atail.args.to_vec();
                        // Ensure that the full extent of the call expression
                        // in the source file becomes the Srcloc given to the
                        // call itself.
                        let ending = if atail.args.is_empty() {
                            l.ending()
                        } else {
                            atail.args[atail.args.len() - 1].loc().ending()
                        };
                        result_call.append(&mut args_clone);
                        BodyForm::Call(l.ext(&ending), result_call, atail.tail)
                    })
                })
            };

            let finish_err = |site| {
                Err(CompileErr(
                    l.clone(),
                    format!("{site}: bad argument list for form {body}"),
                ))
            };

            match op.borrow() {
                SExp::Atom(l, atom_name) => {
                    if *atom_name == b"q" || (atom_name.len() == 1 && atom_name[0] == 1) {
                        let tail_copy: &SExp = tail.borrow();
                        return Ok(BodyForm::Quoted(tail_copy.clone()));
                    }

                    let assign_lambda = *atom_name == "assign-lambda".as_bytes().to_vec();
                    let assign_inline = *atom_name == "assign-inline".as_bytes().to_vec();

                    match tail.proper_list() {
                        Some(v) => {
                            if *atom_name == b"let" || *atom_name == b"let*" {
                                if v.len() != 2 {
                                    return finish_err("let");
                                }

                                let kind = if *atom_name == b"let" {
                                    LetFormKind::Parallel
                                } else {
                                    LetFormKind::Sequential
                                };

                                let bindings = v[0].clone();
                                let body = v[1].clone();

                                let let_bindings =
                                    make_let_bindings(opts.clone(), Rc::new(bindings))?;
                                let compiled_body = compile_bodyform(opts, Rc::new(body))?;
                                Ok(BodyForm::Let(
                                    kind,
                                    Box::new(LetData {
                                        loc: l.clone(),
                                        kw: Some(l.clone()),
                                        bindings: let_bindings,
                                        inline_hint: None,
                                        body: Rc::new(compiled_body),
                                    }),
                                ))
                            } else if assign_lambda
                                || assign_inline
                                || *atom_name == "assign".as_bytes().to_vec()
                            {
                                handle_assign_form(
                                    opts.clone(),
                                    l.clone(),
                                    &v,
                                    if assign_lambda {
                                        Some(LetFormInlineHint::NonInline(l.clone()))
                                    } else if assign_inline {
                                        Some(LetFormInlineHint::Inline(l.clone()))
                                    } else {
                                        Some(LetFormInlineHint::NoChoice)
                                    },
                                )
                            } else if *atom_name == "quote".as_bytes().to_vec() {
                                if v.len() != 1 {
                                    return finish_err("quote");
                                }

                                let quote_body = v[0].clone();

                                Ok(BodyForm::Quoted(quote_body))
                            } else if *atom_name == b"qq" {
                                if v.len() != 1 {
                                    return finish_err("qq");
                                }

                                let quote_body = v[0].clone();

                                qq_to_expression(opts, Rc::new(quote_body))
                            } else if *atom_name == b"mod" {
                                let subparse = frontend(opts, &[body.clone()])?;
                                Ok(BodyForm::Mod(op.loc(), subparse))
                            } else if *atom_name == b"lambda" {
                                handle_lambda(opts, Some(l.clone()), &v)
                            } else {
                                application()
                            }
                        }
                        None => finish_err("tail_proper"),
                    }
                }
                SExp::Integer(il, i) => compile_bodyform(
                    opts,
                    Rc::new(SExp::Cons(
                        il.clone(),
                        Rc::new(SExp::Atom(il.clone(), u8_from_number(i.clone()))),
                        tail.clone(),
                    )),
                ),
                SExp::QuotedString(_, _, _) => {
                    let body_copy: &SExp = body.borrow();
                    Ok(BodyForm::Value(body_copy.clone()))
                }
                SExp::Nil(_l) => {
                    let body_copy: &SExp = body.borrow();
                    Ok(BodyForm::Quoted(body_copy.clone()))
                }
                SExp::Cons(_, _, _) => finish_err("bad cons"),
            }
        }
        _ => {
            let body_copy: &SExp = body.borrow();
            Ok(BodyForm::Value(body_copy.clone()))
        }
    }
}

// More modern constant definition that interprets code ala constexpr.
fn compile_defconst(
    opts: Rc<dyn CompilerOpts>,
    l: Srcloc,
    nl: Srcloc,
    kl: Option<Srcloc>,
    name: Vec<u8>,
    body: Rc<SExp>,
) -> Result<HelperForm, CompileErr> {
    let bf = compile_bodyform(opts, body)?;
    Ok(HelperForm::Defconstant(DefconstData {
        kw: kl,
        nl,
        loc: l,
        kind: ConstantKind::Complex,
        name: name.to_vec(),
        body: Rc::new(bf),
    }))
}

fn compile_defconstant(
    opts: Rc<dyn CompilerOpts>,
    l: Srcloc,
    nl: Srcloc,
    kl: Option<Srcloc>,
    name: Vec<u8>,
    body: Rc<SExp>,
) -> Result<HelperForm, CompileErr> {
    let body_borrowed: &SExp = body.borrow();
    if let SExp::Cons(_, _, _) = body_borrowed {
        Ok(HelperForm::Defconstant(DefconstData {
            loc: l,
            nl,
            kw: kl,
            kind: ConstantKind::Simple,
            name: name.to_vec(),
            body: Rc::new(BodyForm::Value(body_borrowed.clone())),
        }))
    } else {
        compile_bodyform(opts, body).map(|bf| {
            HelperForm::Defconstant(DefconstData {
                loc: l,
                nl,
                kw: kl,
                kind: ConstantKind::Simple,
                name: name.to_vec(),
                body: Rc::new(bf),
            })
        })
    }
}

fn location_span(l_: Srcloc, lst_: Rc<SExp>) -> Srcloc {
    let mut l = l_;
    let mut lst = lst_;
    while let SExp::Cons(_, a, b) = lst.borrow() {
        l = location_span(l.clone(), a.clone()).ext(&b.loc());
        lst = b.clone();
    }
    l
}

pub struct CompileDefun {
    pub l: Srcloc,
    pub nl: Srcloc,
    pub kwl: Option<Srcloc>,
    pub inline: bool,
    pub name: Vec<u8>,
    pub args: Rc<SExp>,
    pub body: Rc<SExp>,
}

fn compile_defun(opts: Rc<dyn CompilerOpts>, data: CompileDefun) -> Result<HelperForm, CompileErr> {
    let mut take_form = data.body.clone();

    if let SExp::Cons(_, f, _r) = data.body.borrow() {
        take_form = f.clone();
    }
    compile_bodyform(opts, take_form).map(|bf| {
        HelperForm::Defun(
            data.inline,
            DefunData {
                loc: data.l,
                nl: data.nl,
                kw: data.kwl,
                name: data.name,
                args: data.args.clone(),
                orig_args: data.args,
                body: Rc::new(bf),
            },
        )
    })
}

fn compile_defmacro(
    opts: Rc<dyn CompilerOpts>,
    l: Srcloc,
    nl: Srcloc,
    kwl: Option<Srcloc>,
    name: Vec<u8>,
    args: Rc<SExp>,
    body: Rc<SExp>,
) -> Result<HelperForm, CompileErr> {
    let program = SExp::Cons(
        l.clone(),
        Rc::new(SExp::Atom(l.clone(), b"mod".to_vec())),
        Rc::new(SExp::Cons(l.clone(), args.clone(), body)),
    );
    let new_opts = opts.set_stdenv(false);
    frontend(new_opts, &[Rc::new(program)]).map(|p| {
        HelperForm::Defmacro(DefmacData {
            loc: l,
            nl,
            kw: kwl,
            name,
            args: args.clone(),
            program: Rc::new(p),
            advanced: false,
        })
    })
}

struct OpName4Match {
    opl: Srcloc,
    op_name: Vec<u8>,
    nl: Srcloc,
    name: Vec<u8>,
    args: Rc<SExp>,
    body: Rc<SExp>,
}

#[allow(clippy::type_complexity)]
fn match_op_name_4(pl: &[SExp]) -> Option<OpName4Match> {
    if pl.is_empty() {
        return None;
    }

    match &pl[0] {
        SExp::Atom(l, op_name) => {
            if pl.len() < 3 {
                return Some(OpName4Match {
                    opl: l.clone(),
                    op_name: op_name.clone(),
                    nl: l.clone(),
                    name: Vec::new(),
                    args: Rc::new(SExp::Nil(l.clone())),
                    body: Rc::new(SExp::Nil(l.clone())),
                });
            }

            match &pl[1] {
                SExp::Atom(ll, name) => {
                    let mut tail_list = Vec::new();
                    for elt in pl.iter().skip(3) {
                        tail_list.push(Rc::new(elt.clone()));
                    }
                    Some(OpName4Match {
                        opl: l.clone(),
                        op_name: op_name.clone(),
                        nl: ll.clone(),
                        name: name.clone(),
                        args: Rc::new(pl[2].clone()),
                        body: Rc::new(enlist(l.clone(), &tail_list)),
                    })
                }
                _ => Some(OpName4Match {
                    opl: l.clone(),
                    op_name: op_name.clone(),
                    nl: pl[1].loc(),
                    name: Vec::new(),
                    args: Rc::new(SExp::Nil(l.clone())),
                    body: Rc::new(SExp::Nil(l.clone())),
                }),
            }
        }
        _ => None,
    }
}

pub fn compile_helperform(
    opts: Rc<dyn CompilerOpts>,
    body: Rc<SExp>,
) -> Result<Option<HelperForm>, CompileErr> {
    let l = location_span(body.loc(), body.clone());

    if let Some(matched) = body.proper_list().and_then(|pl| match_op_name_4(&pl)) {
        if matched.op_name == b"defconstant" {
            compile_defconstant(
                opts,
                l,
                matched.nl,
                Some(matched.opl),
                matched.name.to_vec(),
                matched.args,
            )
            .map(Some)
        } else if matched.op_name == b"defconst" {
            compile_defconst(
                opts,
                l,
                matched.nl,
                Some(matched.opl),
                matched.name.to_vec(),
                matched.args,
            )
            .map(Some)
        } else if matched.op_name == b"defmacro" || matched.op_name == b"defmac" {
            compile_defmacro(
                opts,
                l,
                matched.nl,
                Some(matched.opl),
                matched.name.to_vec(),
                matched.args,
                matched.body,
            )
            .map(Some)
        } else if matched.op_name == b"defun" {
            compile_defun(
                opts,
                CompileDefun {
                    l,
                    nl: matched.nl,
                    kwl: Some(matched.opl),
                    inline: false,
                    name: matched.name.to_vec(),
                    args: matched.args,
                    body: matched.body,
                },
            )
            .map(Some)
        } else if matched.op_name == b"defun-inline" {
            compile_defun(
                opts,
                CompileDefun {
                    l,
                    nl: matched.nl,
                    kwl: Some(matched.opl),
                    inline: true,
                    name: matched.name.to_vec(),
                    args: matched.args,
                    body: matched.body,
                },
            )
            .map(Some)
        } else {
            Err(CompileErr(
                matched.body.loc(),
                "unknown keyword in helper".to_string(),
            ))
        }
    } else {
        Err(CompileErr(
            body.loc(),
            "Helper wasn't in the proper form".to_string(),
        ))
    }
}

fn compile_mod_(
    mc: &ModAccum,
    opts: Rc<dyn CompilerOpts>,
    args: Rc<SExp>,
    content: Rc<SExp>,
) -> Result<ModAccum, CompileErr> {
    match content.borrow() {
        SExp::Nil(l) => Err(CompileErr(
            l.clone(),
            "no expression at end of mod".to_string(),
        )),
        SExp::Cons(l, body, tail) => match tail.borrow() {
            SExp::Nil(_) => match mc.exp_form {
                Some(_) => Err(CompileErr(l.clone(), "too many expressions".to_string())),
                _ => Ok(mc.set_final(&CompileForm {
                    loc: mc.loc.clone(),
                    include_forms: mc.includes.clone(),
                    args,
                    helpers: mc.helpers.clone(),
                    exp: Rc::new(compile_bodyform(opts.clone(), body.clone())?),
                })),
            },
            _ => {
                let helper = compile_helperform(opts.clone(), body.clone())?;
                match helper {
                    None => Err(CompileErr(
                        l.clone(),
                        "only the last form can be an exprssion in mod".to_string(),
                    )),
                    Some(form) => match mc.exp_form {
                        None => compile_mod_(&mc.add_helper(form), opts, args, tail.clone()),
                        Some(_) => Err(CompileErr(l.clone(), "too many expressions".to_string())),
                    },
                }
            }
        },
        _ => Err(CompileErr(
            content.loc(),
            format!("inappropriate sexp {content}"),
        )),
    }
}

fn frontend_step_finish(
    opts: Rc<dyn CompilerOpts>,
    includes: &mut Vec<IncludeDesc>,
    pre_forms: &[Rc<SExp>],
) -> Result<ModAccum, CompileErr> {
    let loc = pre_forms[0].loc();
    frontend_start(
        opts.clone(),
        includes,
        &[Rc::new(SExp::Cons(
            loc.clone(),
            Rc::new(SExp::Atom(loc.clone(), "mod".as_bytes().to_vec())),
            Rc::new(SExp::Cons(
                loc.clone(),
                Rc::new(SExp::Nil(loc.clone())),
                Rc::new(list_to_cons(loc, pre_forms)),
            )),
        ))],
    )
}

fn frontend_start(
    opts: Rc<dyn CompilerOpts>,
    includes: &mut Vec<IncludeDesc>,
    pre_forms: &[Rc<SExp>],
) -> Result<ModAccum, CompileErr> {
    if pre_forms.is_empty() {
        Err(CompileErr(
            Srcloc::start(&opts.filename()),
            "empty source file not allowed".to_string(),
        ))
    } else {
        let l = pre_forms[0].loc();
        pre_forms[0]
            .proper_list()
            .map(|x| {
                if x.is_empty() {
                    return frontend_step_finish(opts.clone(), includes, pre_forms);
                }

                if let SExp::Atom(_, mod_atom) = &x[0] {
                    if pre_forms.len() > 1 {
                        return Err(CompileErr(
                            pre_forms[0].loc(),
                            "one toplevel mod form allowed".to_string(),
                        ));
                    }

                    if *mod_atom == b"mod" {
                        let args = Rc::new(x[1].clone());
                        let body_vec: Vec<Rc<SExp>> =
                            x.iter().skip(2).map(|s| Rc::new(s.clone())).collect();
                        let body = Rc::new(enlist(pre_forms[0].loc(), &body_vec));

                        let ls = preprocess(opts.clone(), includes, body)?;
                        return compile_mod_(
                            &ModAccum::new(l.clone()),
                            opts.clone(),
                            args,
                            Rc::new(list_to_cons(l, &ls)),
                        );
                    }
                }

                frontend_step_finish(opts.clone(), includes, pre_forms)
            })
            .unwrap_or_else(|| frontend_step_finish(opts, includes, pre_forms))
    }
}

/// Entrypoint for compilation.  This yields a CompileForm which represents a full
/// program.
///
/// Given a CompilerOpts specifying the global options for the compilation, return
/// a representation of the parsed program.  Desugaring is not done in this step
/// so this is a close representation of the user's input, containing location
/// references etc.
///
/// pre_forms is a list of forms, because most SExp readers, including parse_sexp
/// parse a list of complete forms from a source text.  It is possible for frontend
/// to use a list of forms, but it is most often used with a single list in
/// chialisp.  Usually pre_forms will contain a slice containing one list or
/// mod form.
pub fn frontend(
    opts: Rc<dyn CompilerOpts>,
    pre_forms: &[Rc<SExp>],
) -> Result<CompileForm, CompileErr> {
    let mut includes = Vec::new();
    let started = frontend_start(opts.clone(), &mut includes, pre_forms)?;

    for i in includes.iter() {
        started.add_include(i.clone());
    }

    let compiled: Result<CompileForm, CompileErr> = match started.exp_form {
        None => Err(CompileErr(
            started.loc,
            "mod must end on an expression".to_string(),
        )),
        Some(v) => {
            let compiled_val: &CompileForm = &v;
            Ok(compiled_val.clone())
        }
    };

    let our_mod = rename_children_compileform(&compiled?)?;

    let expr_names: HashSet<Vec<u8>> = collect_used_names_bodyform(our_mod.exp.borrow())
        .iter()
        .map(|x| x.to_vec())
        .collect();

    let helper_list = our_mod.helpers.iter().map(|h| (h.name(), h));
    let mut helper_map = HashMap::new();

    for hpair in helper_list {
        helper_map.insert(hpair.0.clone(), hpair.1.clone());
    }

    let helper_names = calculate_live_helpers(&HashSet::new(), &expr_names, &helper_map);

    let mut live_helpers = Vec::new();
    for h in our_mod.helpers {
        if !opts.frontend_check_live() || helper_names.contains(h.name()) {
            live_helpers.push(h);
        }
    }

    Ok(CompileForm {
        loc: our_mod.loc.clone(),
        include_forms: includes.to_vec(),
        args: our_mod.args.clone(),
        helpers: live_helpers,
        exp: our_mod.exp.clone(),
    })
}

fn is_quote_op(sexp: Rc<SExp>) -> bool {
    match sexp.borrow() {
        SExp::Atom(_, name) => name.len() == 1 && name[0] as char == 'q',
        SExp::Integer(_, v) => v == &bi_one(),
        _ => false,
    }
}

fn from_clvm_args(args: Rc<SExp>) -> Rc<SExp> {
    match args.borrow() {
        SExp::Cons(l, arg, rest) => {
            let new_arg = from_clvm(arg.clone());
            let new_rest = from_clvm_args(rest.clone());
            Rc::new(SExp::Cons(l.clone(), new_arg, new_rest))
        }
        _ => {
            // Treat tail of proper application list as expression.
            from_clvm(args.clone())
        }
    }
}

// Form proper frontend code from CLVM.
// The languages are related but not identical:
// - Left env references refer to functions from the env.
// - Right env references refer to user arguments.
// We can introduce defconstant helpers that allow us to keep track of what's
// being called via 'a' and use that information.
// Bare numbers in operator position are only prims.
// Bare numbers in argument position are references, rewrite as (@ ..)
pub fn from_clvm(sexp: Rc<SExp>) -> Rc<SExp> {
    match sexp.borrow() {
        SExp::Atom(l, _name) => {
            // An atom encountered as an expression is treated as a path.
            from_clvm(Rc::new(SExp::Integer(l.clone(), sexp.to_bigint().unwrap())))
        }
        SExp::QuotedString(l, _, _v) => {
            // A string is treated as a number.
            // An atom encountered as an expression is treated as a path.
            from_clvm(Rc::new(SExp::Integer(l.clone(), sexp.to_bigint().unwrap())))
        }
        SExp::Integer(l, _n) => {
            // A number is treated as a reference in expression position.
            // Results in (@ n).
            Rc::new(SExp::Cons(
                l.clone(),
                Rc::new(SExp::atom_from_string(l.clone(), "@")),
                Rc::new(SExp::Cons(
                    l.clone(),
                    sexp.clone(),
                    Rc::new(SExp::Nil(l.clone())),
                )),
            ))
        }
        SExp::Nil(_l) => {
            // Nil represents nil in both systems.
            sexp.clone()
        }
        SExp::Cons(l, op, args) => {
            // This expression represents applying some primitive.
            if is_quote_op(op.clone()) {
                Rc::new(SExp::Cons(
                    l.clone(),
                    Rc::new(SExp::atom_from_string(l.clone(), "q")),
                    args.clone(),
                ))
            } else {
                let new_args = from_clvm_args(args.clone());
                Rc::new(SExp::Cons(l.clone(), op.clone(), new_args))
            }
        }
    }
}<|MERGE_RESOLUTION|>--- conflicted
+++ resolved
@@ -259,15 +259,11 @@
         body.loc(),
         format!("Bad binding tail {body:?}")
     ));
-<<<<<<< HEAD
-    eprintln!("make_let_bindings {body}");
-=======
     let do_atomize = if opts.dialect().strict {
         |a: &SExp| -> SExp { a.atomize() }
     } else {
         |a: &SExp| -> SExp { a.clone() }
     };
->>>>>>> 3ac012a9
     match body.borrow() {
         SExp::Nil(_) => Ok(vec![]),
         SExp::Cons(_, head, tl) => head
