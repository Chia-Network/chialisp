--- conflicted
+++ resolved
@@ -9,14 +9,9 @@
 
 use crate::classic::clvm::__type_compatibility__::{bi_one, bi_zero};
 use crate::compiler::comptypes::{
-<<<<<<< HEAD
-    list_to_cons, Binding, BodyForm, ChiaType, CompileErr, CompileForm, CompilerOpts, DefconstData,
+    list_to_cons, Binding, BodyForm, ChiaType, CompileErr, CompileForm, CompilerOpts, ConstantKind, DefconstData,
     DefmacData, DeftypeData, DefunData, HelperForm, IncludeDesc, LetData, LetFormKind, ModAccum,
     StructDef, StructMember, TypeAnnoKind,
-=======
-    list_to_cons, Binding, BodyForm, CompileErr, CompileForm, CompilerOpts, ConstantKind,
-    DefconstData, DefmacData, DefunData, HelperForm, IncludeDesc, LetData, LetFormKind, ModAccum,
->>>>>>> 0733d516
 };
 use crate::compiler::preprocessor::preprocess;
 use crate::compiler::rename::rename_children_compileform;
@@ -391,6 +386,7 @@
         kind: ConstantKind::Complex,
         name: name.to_vec(),
         body: Rc::new(bf),
+        ty: None
     }))
 }
 
@@ -1008,8 +1004,20 @@
                 Some(matched.opl),
                 matched.name.to_vec(),
                 matched.args,
-<<<<<<< HEAD
                 None,
+            )?;
+            Ok(Some(HelperFormResult {
+                chia_type: None,
+                new_helpers: vec![definition],
+            }))
+        } else if matched.op_name == b"defconst" {
+            let definition = compile_defconst(
+                opts,
+                l,
+                matched.nl,
+                Some(matched.opl),
+                matched.name.to_vec(),
+                matched.args,
             )?;
             Ok(Some(HelperFormResult {
                 chia_type: None,
@@ -1017,22 +1025,6 @@
             }))
         } else if matched.op_name == "defmacro".as_bytes().to_vec() {
             let definition = compile_defmacro(
-=======
-            )
-            .map(Some)
-        } else if matched.op_name == b"defconst" {
-            compile_defconst(
-                opts,
-                l,
-                matched.nl,
-                Some(matched.opl),
-                matched.name.to_vec(),
-                matched.args,
-            )
-            .map(Some)
-        } else if matched.op_name == b"defmacro" {
-            compile_defmacro(
->>>>>>> 0733d516
                 opts,
                 l,
                 matched.nl,
@@ -1228,7 +1220,6 @@
                     }
 
                     if *mod_atom == "mod".as_bytes().to_vec() {
-<<<<<<< HEAD
                         let args = Rc::new(x[1].atomize());
                         let mut skip_idx = 2;
                         let mut ty: Option<TypeAnnoKind> = None;
@@ -1251,11 +1242,6 @@
                             .skip(skip_idx)
                             .map(|s| Rc::new(s.clone()))
                             .collect();
-=======
-                        let args = Rc::new(x[1].clone());
-                        let body_vec: Vec<Rc<SExp>> =
-                            x.iter().skip(2).map(|s| Rc::new(s.clone())).collect();
->>>>>>> 0733d516
                         let body = Rc::new(enlist(pre_forms[0].loc(), body_vec));
 
                         let ls = preprocess(opts.clone(), includes, body)?;
