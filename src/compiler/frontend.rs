use std::borrow::Borrow;
use std::collections::HashMap;
use std::collections::HashSet;
use std::rc::Rc;

use log::debug;
use num_bigint::ToBigInt;

use crate::classic::clvm::__type_compatibility__::{bi_one, bi_zero};
use crate::compiler::comptypes::{
<<<<<<< HEAD
    list_to_cons, ArgsAndTail, Binding, BindingPattern, BodyForm, ChiaType, CompileErr,
    CompileForm, CompilerOpts, ConstantKind, DefconstData, DefmacData, DeftypeData, DefunData,
    HelperForm, IncludeDesc, LetData, LetFormInlineHint, LetFormKind, ModAccum, StructDef, StructMember, SyntheticType, TypeAnnoKind,
=======
    list_to_cons, ArgsAndTail, Binding, BindingPattern, BodyForm, CompileErr, CompileForm,
    CompilerOpts, ConstantKind, DefconstData, DefmacData, DefunData, HelperForm, IncludeDesc,
    LetData, LetFormInlineHint, LetFormKind, ModAccum,
>>>>>>> 62eaadeb
};
use crate::compiler::lambda::handle_lambda;
use crate::compiler::preprocessor::preprocess;
use crate::compiler::rename::{rename_assign_bindings, rename_children_compileform};
use crate::compiler::sexp::{decode_string, enlist, SExp};
<<<<<<< HEAD
use crate::compiler::srcloc::{HasLoc, Srcloc};
use crate::compiler::typecheck::{parse_type_sexp, parse_type_var};
use crate::compiler::types::ast::{Polytype, Type, TypeVar};
use crate::util::{u8_from_number, Number};
=======
use crate::compiler::srcloc::Srcloc;
use crate::util::u8_from_number;
>>>>>>> 62eaadeb

fn collect_used_names_sexp(body: Rc<SExp>) -> Vec<Vec<u8>> {
    match body.borrow() {
        SExp::Atom(_, name) => vec![name.to_vec()],
        SExp::Cons(_, head, tail) => {
            let mut head_collected = collect_used_names_sexp(head.clone());
            let mut tail_collected = collect_used_names_sexp(tail.clone());
            head_collected.append(&mut tail_collected);
            head_collected
        }
        _ => vec![],
    }
}

fn collect_used_names_binding(body: &Binding) -> Vec<Vec<u8>> {
    collect_used_names_bodyform(body.body.borrow())
}

fn collect_used_names_bodyform(body: &BodyForm) -> Vec<Vec<u8>> {
    match body {
        BodyForm::Let(_, letdata) => {
            let mut result = Vec::new();
            for b in letdata.bindings.iter() {
                let mut new_binding_names = collect_used_names_binding(b);
                result.append(&mut new_binding_names);
            }

            let mut body_names = collect_used_names_bodyform(letdata.body.borrow());
            result.append(&mut body_names);
            result
        }
        BodyForm::Quoted(_) => vec![],
        BodyForm::Value(atom) => match atom {
            SExp::Atom(_l, v) => vec![v.to_vec()],
            SExp::Cons(_l, f, r) => {
                let mut first_names = collect_used_names_sexp(f.clone());
                let mut rest_names = collect_used_names_sexp(r.clone());
                first_names.append(&mut rest_names);
                first_names
            }
            _ => Vec::new(),
        },
        BodyForm::Call(_l, vs, tail) => {
            let mut result = Vec::new();
            for a in vs {
                let mut argnames = collect_used_names_bodyform(a);
                result.append(&mut argnames);
            }
            if let Some(t) = tail {
                let mut tail_names = collect_used_names_bodyform(t);
                result.append(&mut tail_names);
            }
            result
        }
        BodyForm::Mod(_, _) => vec![],
        BodyForm::Lambda(ldata) => {
            let mut capture_names = collect_used_names_bodyform(ldata.captures.borrow());
            capture_names.append(&mut collect_used_names_bodyform(ldata.body.borrow()));
            capture_names
        }
    }
}

fn collect_used_names_helperform(body: &HelperForm) -> Vec<Vec<u8>> {
    match body {
        HelperForm::Deftype(_) => Vec::new(),
        HelperForm::Defconstant(defc) => collect_used_names_bodyform(defc.body.borrow()),
        HelperForm::Defmacro(mac) => {
            let mut res = collect_used_names_compileform(mac.program.borrow());
            // Ensure any other names mentioned in qq blocks are included.
            let mut all_token_res = collect_used_names_sexp(mac.program.to_sexp());
            res.append(&mut all_token_res);
            res
        }
        HelperForm::Defun(_, defun) => collect_used_names_bodyform(&defun.body),
    }
}

fn collect_used_names_compileform(body: &CompileForm) -> Vec<Vec<u8>> {
    let mut result = Vec::new();
    for h in body.helpers.iter() {
        let mut helper_list = collect_used_names_helperform(h);
        result.append(&mut helper_list);
    }

    let mut ex_list = collect_used_names_bodyform(body.exp.borrow());
    result.append(&mut ex_list);
    result
}

fn calculate_live_helpers(
    last_names: &HashSet<Vec<u8>>,
    names: &HashSet<Vec<u8>>,
    helper_map: &HashMap<Vec<u8>, HelperForm>,
) -> HashSet<Vec<u8>> {
    if last_names.len() == names.len() {
        names.clone()
    } else {
        let new_names: HashSet<Vec<u8>> =
            names.difference(last_names).map(|x| x.to_vec()).collect();
        let mut needed_helpers: HashSet<Vec<u8>> = names.clone();

        for name in new_names {
            if let Some(new_helper) = helper_map.get(&name) {
                let even_newer_names: HashSet<Vec<u8>> = collect_used_names_helperform(new_helper)
                    .iter()
                    .map(|x| x.to_vec())
                    .collect();
                needed_helpers = needed_helpers
                    .union(&even_newer_names)
                    .map(|x| x.to_vec())
                    .collect();
            }
        }

        calculate_live_helpers(names, &needed_helpers, helper_map)
    }
}

fn qq_to_expression(opts: Rc<dyn CompilerOpts>, body: Rc<SExp>) -> Result<BodyForm, CompileErr> {
    let body_copy: &SExp = body.borrow();

    match body.borrow() {
        SExp::Cons(l, f, r) => {
            let op = match f.borrow() {
                SExp::Atom(_, o) => o.clone(),
                SExp::QuotedString(_, _, s) => s.clone(),
                SExp::Integer(_, i) => u8_from_number(i.clone()),
                _ => Vec::new(),
            };

            if op.len() == 1 && (op[0] == b'q' || op[0] == 1) {
                return Ok(BodyForm::Quoted(body_copy.clone()));
            } else if let Some(list) = r.proper_list() {
                if op == b"quote" {
                    if list.len() != 1 {
                        return Err(CompileErr(l.clone(), format!("bad form {body}")));
                    }

                    return Ok(BodyForm::Quoted(list[0].clone()));
                } else if op == b"unquote" {
                    if list.len() != 1 {
                        return Err(CompileErr(l.clone(), format!("bad form {body}")));
                    }

                    return compile_bodyform(opts.clone(), Rc::new(list[0].clone()));
                }
            }

            qq_to_expression_list(opts, body.clone())
        }
        _ => Ok(BodyForm::Quoted(body_copy.clone())),
    }
}

fn qq_to_expression_list(
    opts: Rc<dyn CompilerOpts>,
    body: Rc<SExp>,
) -> Result<BodyForm, CompileErr> {
    match body.borrow() {
        SExp::Cons(l, f, r) => {
            m! {
                f_qq <- qq_to_expression(opts.clone(), f.clone());
                r_qq <- qq_to_expression_list(opts, r.clone());
                Ok(BodyForm::Call(l.clone(), vec!(
                    Rc::new(BodyForm::Value(
                        SExp::Atom(l.clone(), "c".as_bytes().to_vec())
                    )),
                    Rc::new(f_qq),
                    Rc::new(r_qq)
                ), None))
            }
        }
        SExp::Nil(l) => Ok(BodyForm::Quoted(SExp::Nil(l.clone()))),
        _ => Err(CompileErr(
            body.loc(),
            format!("Bad list tail in qq {body}"),
        )),
    }
}

fn args_to_expression_list(
    opts: Rc<dyn CompilerOpts>,
    body: Rc<SExp>,
) -> Result<ArgsAndTail, CompileErr> {
    if body.nilp() {
        Ok(ArgsAndTail::default())
    } else {
        match body.borrow() {
            SExp::Cons(_l, first, rest) => {
                if let SExp::Atom(_fl, fname) = first.borrow() {
                    if fname == b"&rest" {
                        // Rest is a list containing one item that becomes the
                        // tail.
                        //
                        // Downstream, we'll use the tail instead of a nil as the
                        // final element of a call form.  In the inline case, this
                        // means that argument references will be generated into
                        // the runtime tail expression when appropriate.
                        let args_no_tail = args_to_expression_list(opts, rest.clone())?;

                        if args_no_tail.tail.is_some() {
                            return Err(CompileErr(
                                rest.loc(),
                                "only one use of &rest is allowed".to_string(),
                            ));
                        }

                        if args_no_tail.args.len() != 1 {
                            return Err(CompileErr(
                                body.loc(),
                                "&rest specified with bad tail".to_string(),
                            ));
                        }

                        // Return a tail.
                        return Ok(ArgsAndTail {
                            args: vec![],
                            tail: Some(args_no_tail.args[0].clone()),
                        });
                    }
                }
                let mut result_list = Vec::new();
                let f_compiled = compile_bodyform(opts.clone(), first.clone())?;
                result_list.push(Rc::new(f_compiled));
                let mut args_and_tail = args_to_expression_list(opts, rest.clone())?;
                result_list.append(&mut args_and_tail.args);
                Ok(ArgsAndTail {
                    args: result_list,
                    tail: args_and_tail.tail,
                })
            }
            _ => Err(CompileErr(body.loc(), format!("Bad arg list tail {body}"))),
        }
    }
}

fn make_let_bindings(
    opts: Rc<dyn CompilerOpts>,
    body: Rc<SExp>,
) -> Result<Vec<Rc<Binding>>, CompileErr> {
    let err = Err(CompileErr(
        body.loc(),
        "Bad binding tail ".to_string() + &body.to_string(),
    ));
    match body.borrow() {
        SExp::Nil(_) => Ok(vec![]),
        SExp::Cons(_, head, tl) => head
            .proper_list()
            .filter(|x| x.len() == 2)
<<<<<<< HEAD
            .map(|x| match (x[0].clone(), &x[1]) {
=======
            .map(|x| match (x[0].atomize(), &x[1]) {
>>>>>>> 62eaadeb
                (SExp::Atom(l, name), expr) => {
                    let compiled_body = compile_bodyform(opts.clone(), Rc::new(expr.clone()))?;
                    let mut result = Vec::new();
                    let mut rest_bindings = make_let_bindings(opts, tl.clone())?;
                    result.push(Rc::new(Binding {
                        loc: l.clone(),
                        nl: l,
                        pattern: BindingPattern::Name(name.to_vec()),
                        body: Rc::new(compiled_body),
                    }));
                    result.append(&mut rest_bindings);
                    Ok(result)
                }
                _ => err.clone(),
            })
            .unwrap_or_else(|| err.clone()),
        _ => err,
    }
}

// Make a set of names in this sexp.
pub fn make_provides_set(provides_set: &mut HashSet<Vec<u8>>, body_sexp: Rc<SExp>) {
    match body_sexp.atomize() {
        SExp::Cons(_, a, b) => {
            make_provides_set(provides_set, a);
            make_provides_set(provides_set, b);
        }
        SExp::Atom(_, name) => {
            provides_set.insert(name);
        }
        _ => {}
    }
}

fn at_or_above_23(opts: Rc<dyn CompilerOpts>) -> bool {
    opts.dialect().stepping.unwrap_or(0) > 22
}

fn handle_assign_form(
    opts: Rc<dyn CompilerOpts>,
    l: Srcloc,
    v: &[SExp],
    inline_hint: Option<LetFormInlineHint>,
) -> Result<BodyForm, CompileErr> {
    if v.len() % 2 == 0 {
        return Err(CompileErr(
            l,
            "assign form should be in pairs of pattern value followed by an expression".to_string(),
        ));
    }

    let mut bindings = Vec::new();
    let mut check_duplicates = HashSet::new();

    for idx in (0..(v.len() - 1) / 2).map(|idx| idx * 2) {
        let destructure_pattern = Rc::new(v[idx].clone());
        let binding_body = compile_bodyform(opts.clone(), Rc::new(v[idx + 1].clone()))?;
<<<<<<< HEAD
=======

>>>>>>> 62eaadeb
        // Ensure bindings aren't duplicated as we won't be able to
        // guarantee their order during toposort.
        let mut this_provides = HashSet::new();
        make_provides_set(&mut this_provides, destructure_pattern.clone());

        for item in this_provides.iter() {
            if check_duplicates.contains(item) {
                return Err(CompileErr(
                    destructure_pattern.loc(),
                    format!("Duplicate binding {}", decode_string(item)),
                ));
            }
            check_duplicates.insert(item.clone());
        }

        bindings.push(Rc::new(Binding {
            loc: v[idx].loc().ext(&v[idx + 1].loc()),
            nl: destructure_pattern.loc(),
            pattern: BindingPattern::Complex(destructure_pattern),
            body: Rc::new(binding_body),
        }));
    }

    let mut compiled_body = compile_bodyform(opts.clone(), Rc::new(v[v.len() - 1].clone()))?;
    // We don't need to do much if there were no bindings.
    if bindings.is_empty() {
        return Ok(compiled_body);
    }

<<<<<<< HEAD
    if at_or_above_23(opts) {
=======
    if at_or_above_23(opts.clone()) {
>>>>>>> 62eaadeb
        let (new_compiled_body, new_bindings) =
            rename_assign_bindings(&l, &bindings, Rc::new(compiled_body))?;
        compiled_body = new_compiled_body;
        bindings = new_bindings;
    };

    // Return a precise representation of this assign while storing up the work
    // we did breaking it down.
    Ok(BodyForm::Let(
        LetFormKind::Assign,
        Box::new(LetData {
            loc: l.clone(),
            kw: Some(l),
            bindings,
            inline_hint,
            body: Rc::new(compiled_body),
        }),
    ))
}

pub fn compile_bodyform(
    opts: Rc<dyn CompilerOpts>,
    body: Rc<SExp>,
) -> Result<BodyForm, CompileErr> {
    match body.borrow() {
        SExp::Cons(l, op, tail) => {
            let application = || {
                args_to_expression_list(opts.clone(), tail.clone()).and_then(|atail| {
                    compile_bodyform(opts.clone(), op.clone()).map(|func| {
                        let mut result_call = vec![Rc::new(func)];
                        let mut args_clone = atail.args.to_vec();
                        // Ensure that the full extent of the call expression
                        // in the source file becomes the Srcloc given to the
                        // call itself.
                        let ending = if atail.args.is_empty() {
                            l.ending()
                        } else {
                            atail.args[atail.args.len() - 1].loc().ending()
                        };
                        result_call.append(&mut args_clone);
                        BodyForm::Call(l.ext(&ending), result_call, atail.tail)
                    })
                })
            };

            let finish_err = |site| {
                Err(CompileErr(
                    l.clone(),
                    format!("{site}: bad argument list for form {body}"),
                ))
            };

            match op.borrow() {
                SExp::Atom(l, atom_name) => {
                    if *atom_name == b"q" || (atom_name.len() == 1 && atom_name[0] == 1) {
                        let tail_copy: &SExp = tail.borrow();
                        return Ok(BodyForm::Quoted(tail_copy.clone()));
                    }

                    let assign_lambda = *atom_name == "assign-lambda".as_bytes().to_vec();
                    let assign_inline = *atom_name == "assign-inline".as_bytes().to_vec();

                    match tail.proper_list() {
                        Some(v) => {
                            if *atom_name == b"let" || *atom_name == b"let*" {
                                if v.len() != 2 {
                                    return finish_err("let");
                                }

                                let kind = if *atom_name == b"let" {
                                    LetFormKind::Parallel
                                } else {
                                    LetFormKind::Sequential
                                };

                                let bindings = v[0].clone();
                                let body = v[1].clone();

                                let let_bindings =
                                    make_let_bindings(opts.clone(), Rc::new(bindings))?;
                                let compiled_body = compile_bodyform(opts, Rc::new(body))?;
                                Ok(BodyForm::Let(
                                    kind,
                                    Box::new(LetData {
                                        loc: l.clone(),
                                        kw: Some(l.clone()),
                                        bindings: let_bindings,
                                        inline_hint: None,
                                        body: Rc::new(compiled_body),
                                    }),
                                ))
                            } else if assign_lambda
                                || assign_inline
                                || *atom_name == "assign".as_bytes().to_vec()
                            {
                                handle_assign_form(
                                    opts.clone(),
                                    l.clone(),
                                    &v,
                                    if assign_lambda {
                                        Some(LetFormInlineHint::NonInline(l.clone()))
                                    } else if assign_inline {
                                        Some(LetFormInlineHint::Inline(l.clone()))
                                    } else {
                                        Some(LetFormInlineHint::NoChoice)
                                    },
                                )
<<<<<<< HEAD
                            } else if *atom_name == b"quote" {
=======
                            } else if *atom_name == "quote".as_bytes().to_vec() {
>>>>>>> 62eaadeb
                                if v.len() != 1 {
                                    return finish_err("quote");
                                }

                                let quote_body = v[0].clone();

                                Ok(BodyForm::Quoted(quote_body))
                            } else if *atom_name == b"qq" {
                                if v.len() != 1 {
                                    return finish_err("qq");
                                }

                                let quote_body = v[0].clone();

                                qq_to_expression(opts, Rc::new(quote_body))
                            } else if *atom_name == b"mod" {
                                let subparse = frontend(opts, &[body.clone()])?;
                                Ok(BodyForm::Mod(op.loc(), subparse))
                            } else if *atom_name == b"lambda" {
                                handle_lambda(opts, Some(l.clone()), &v)
                            } else {
                                application()
                            }
                        }
                        None => finish_err("tail_proper"),
                    }
                }
                SExp::Integer(il, i) => compile_bodyform(
                    opts,
                    Rc::new(SExp::Cons(
                        il.clone(),
                        Rc::new(SExp::Atom(il.clone(), u8_from_number(i.clone()))),
                        tail.clone(),
                    )),
                ),
                SExp::QuotedString(_, _, _) => {
                    let body_copy: &SExp = body.borrow();
                    Ok(BodyForm::Value(body_copy.clone()))
                }
                SExp::Nil(_l) => {
                    let body_copy: &SExp = body.borrow();
                    Ok(BodyForm::Quoted(body_copy.clone()))
                }
                SExp::Cons(_, _, _) => finish_err("bad cons"),
            }
        }
        _ => {
            let body_copy: &SExp = body.borrow();
            Ok(BodyForm::Value(body_copy.clone()))
        }
    }
}

// More modern constant definition that interprets code ala constexpr.
fn compile_defconst(
    opts: Rc<dyn CompilerOpts>,
    l: Srcloc,
    nl: Srcloc,
    kl: Option<Srcloc>,
    name: Vec<u8>,
    body: Rc<SExp>,
) -> Result<HelperForm, CompileErr> {
    let bf = compile_bodyform(opts.clone(), body)?;
    Ok(HelperForm::Defconstant(DefconstData {
        kw: kl,
        nl,
        loc: l,
        kind: ConstantKind::Complex,
        name: name.to_vec(),
        body: Rc::new(bf),
        tabled: opts.frontend_opt() || opts.dialect().stepping.unwrap_or(0) > 22,
        ty: None,
    }))
}

fn compile_defconstant(
    opts: Rc<dyn CompilerOpts>,
    l: Srcloc,
    nl: Srcloc,
    kl: Option<Srcloc>,
    name: Vec<u8>,
    body: Rc<SExp>,
    ty: Option<Polytype>,
) -> Result<HelperForm, CompileErr> {
    let body_borrowed: &SExp = body.borrow();
    if let SExp::Cons(_, _, _) = body_borrowed {
        Ok(HelperForm::Defconstant(DefconstData {
            loc: l,
            nl,
            kw: kl,
            kind: ConstantKind::Simple,
            name: name.to_vec(),
            body: Rc::new(BodyForm::Value(body_borrowed.clone())),
            tabled: false,
            ty,
        }))
    } else {
        compile_bodyform(opts, body).map(|bf| {
            HelperForm::Defconstant(DefconstData {
                loc: l,
                nl,
                kw: kl,
                kind: ConstantKind::Simple,
                name: name.to_vec(),
                body: Rc::new(bf),
                tabled: false,
                ty,
            })
        })
    }
}

fn location_span(l_: Srcloc, lst_: Rc<SExp>) -> Srcloc {
    let mut l = l_;
    let mut lst = lst_;
    while let SExp::Cons(_, a, b) = lst.borrow() {
        l = location_span(l.clone(), a.clone()).ext(&b.loc());
        lst = b.clone();
    }
    l
}

pub struct CompileDefun {
    pub l: Srcloc,
    pub nl: Srcloc,
    pub kwl: Option<Srcloc>,
    pub inline: bool,
    pub name: Vec<u8>,
    pub args: Rc<SExp>,
    pub body: Rc<SExp>,
}

fn compile_defun(
    opts: Rc<dyn CompilerOpts>,
    data: CompileDefun,
    ty: Option<Polytype>,
) -> Result<HelperForm, CompileErr> {
    let mut take_form = data.body.clone();

    if let SExp::Cons(_, f, _r) = data.body.borrow() {
        take_form = f.clone();
    }
    compile_bodyform(opts, take_form).map(|bf| {
        HelperForm::Defun(
            data.inline,
            DefunData {
                loc: data.l,
                nl: data.nl,
                kw: data.kwl,
                name: data.name,
                args: data.args.clone(),
                orig_args: data.args,
                body: Rc::new(bf),
                synthetic: None,
                ty,
            },
        )
    })
}

fn compile_defmacro(
    opts: Rc<dyn CompilerOpts>,
    l: Srcloc,
    nl: Srcloc,
    kwl: Option<Srcloc>,
    name: Vec<u8>,
    args: Rc<SExp>,
    body: Rc<SExp>,
) -> Result<HelperForm, CompileErr> {
    let program = SExp::Cons(
        l.clone(),
        Rc::new(SExp::Atom(l.clone(), b"mod".to_vec())),
        Rc::new(SExp::Cons(l.clone(), args.clone(), body)),
    );
    let new_opts = opts.set_stdenv(false);
    frontend(new_opts, &[Rc::new(program)]).map(|p| {
        HelperForm::Defmacro(DefmacData {
            loc: l,
            nl,
            kw: kwl,
            name,
            args: args.clone(),
            program: Rc::new(p),
            advanced: false,
        })
    })
}

enum TypeKind {
    Arrow,
    Colon,
}

struct OpName4Match {
    opl: Srcloc,
    op_name: Vec<u8>,
    nl: Srcloc,
    name: Vec<u8>,
    args: Rc<SExp>,
    body: Rc<SExp>,
    orig: Vec<SExp>,
    ty: Option<(TypeKind, Rc<SExp>)>,
}

fn match_op_name_4(pl: &[SExp]) -> Option<OpName4Match> {
    if pl.is_empty() {
        return None;
    }

    match &pl[0].atomize() {
        SExp::Atom(l, op_name) => {
            if pl.len() < 3 {
                return Some(OpName4Match {
                    opl: l.clone(),
                    op_name: op_name.clone(),
                    nl: l.clone(),
                    name: Vec::new(),
                    args: Rc::new(SExp::Nil(l.clone())),
                    body: Rc::new(SExp::Nil(l.clone())),
                    orig: pl.to_owned(),
                    ty: None,
                });
            }

            match &pl[1].atomize() {
                SExp::Atom(ll, name) => {
                    let mut tail_idx = 3;
                    let mut tail_list = Vec::new();
                    let mut type_anno = None;
                    if pl.len() > 3 {
                        if let SExp::Atom(_, colon) = &pl[3] {
                            if *colon == vec![b':'] {
                                // Type annotation
                                tail_idx += 2;
                                type_anno = Some((TypeKind::Colon, Rc::new(pl[4].clone())));
                            } else if *colon == vec![b'-', b'>'] {
                                // Type annotation
                                tail_idx += 2;
                                type_anno = Some((TypeKind::Arrow, Rc::new(pl[4].clone())));
                            }
                        }
                    }
                    for elt in pl.iter().skip(tail_idx) {
                        tail_list.push(Rc::new(elt.clone()));
                    }

                    Some(OpName4Match {
                        nl: ll.clone(),
                        op_name: op_name.clone(),
                        opl: l.clone(),
                        name: name.clone(),
                        args: Rc::new(pl[2].clone()),
                        body: Rc::new(enlist(l.clone(), &tail_list)),
<<<<<<< HEAD
                        orig: pl.to_owned(),
                        ty: type_anno,
=======
>>>>>>> 62eaadeb
                    })
                }
                _ => Some(OpName4Match {
                    nl: pl[0].loc(),
                    opl: l.clone(),
                    op_name: op_name.clone(),
                    name: Vec::new(),
                    args: Rc::new(SExp::Nil(l.clone())),
                    body: Rc::new(SExp::Nil(l.clone())),
                    orig: pl.to_owned(),
                    ty: None,
                }),
            }
        }
        _ => None,
    }
}

fn extract_type_variables_from_forall_stack(tvars: &mut Vec<TypeVar>, t: &Polytype) -> Polytype {
    if let Type::TForall(v, t1) = t {
        tvars.push(v.clone());
        extract_type_variables_from_forall_stack(tvars, t1.borrow())
    } else {
        t.clone()
    }
}

pub struct ArgTypeResult {
    pub stripped_args: Rc<SExp>,
    pub arg_names: Vec<Vec<u8>>,
    pub individual_types: HashMap<Vec<u8>, Polytype>,
    pub individual_paths: HashMap<Vec<u8>, Number>,
    pub individual_locs: HashMap<Vec<u8>, Srcloc>,
    pub whole_args: Polytype,
}

#[allow(clippy::too_many_arguments)]
fn recover_arg_type_inner(
    arg_names: &mut Vec<Vec<u8>>,
    individual_types: &mut HashMap<Vec<u8>, Polytype>,
    individual_paths: &mut HashMap<Vec<u8>, Number>,
    individual_locs: &mut HashMap<Vec<u8>, Srcloc>,
    depth: Number,
    path: Number,
    args: Rc<SExp>,
    have_anno: bool,
) -> Result<(bool, Rc<SExp>, Polytype), CompileErr> {
    match &args.atomize() {
        SExp::Nil(l) => Ok((have_anno, args.clone(), Type::TUnit(l.clone()))),
        SExp::Atom(l, n) => {
            arg_names.push(n.clone());
            individual_types.insert(n.clone(), Type::TAny(l.clone()));
            individual_paths.insert(n.clone(), depth + path);
            individual_locs.insert(n.clone(), l.clone());
            Ok((false, args.clone(), Type::TAny(l.clone())))
        }
        SExp::Cons(l, a, b) => {
            // There are a few cases:
            // (normal destructuring)
            // (@ name sub)
            // (@ name sub : ty)
            // (X : ty)
            // We want to catch the final case and pass through its unannotated
            // counterpart.
            let next_depth = depth.clone() * 2_u32.to_bigint().unwrap();
            if let Some(lst) = args.proper_list() {
                // Dive in
                if lst.len() == 5 {
                    if let (SExp::Atom(l, n), SExp::Atom(_l2, n2)) =
                        (&lst[0].atomize(), &lst[3].atomize())
                    {
                        if n == &vec![b'@'] && n2 == &vec![b':'] {
                            // At capture with annotation
                            return Err(CompileErr(l.clone(), "An at-capture with a type alias is currently unsupported.  A struct can be used instead.".to_string()));
                        };
                    };
                } else if lst.len() == 3 {
                    if let (SExp::Atom(l0, n0), SExp::Atom(_l1, n1)) =
                        (&lst[0].atomize(), &lst[1].atomize())
                    {
                        if n1 == &vec![b':'] {
                            // Name with annotation
                            let ty = parse_type_sexp(Rc::new(lst[2].clone()))?;
                            arg_names.push(n0.clone());
                            individual_types.insert(n0.clone(), ty.clone());
                            individual_paths.insert(n0.clone(), depth + path);
                            individual_locs.insert(n0.clone(), l0.clone());
                            return Ok((true, Rc::new(lst[0].clone()), ty));
                        };
                    };
                }
            }

            let (got_ty_a, stripped_a, ty_a) = recover_arg_type_inner(
                arg_names,
                individual_types,
                individual_paths,
                individual_locs,
                next_depth.clone(),
                path.clone(),
                a.clone(),
                have_anno,
            )?;
            let (got_ty_b, stripped_b, ty_b) = recover_arg_type_inner(
                arg_names,
                individual_types,
                individual_paths,
                individual_locs,
                next_depth,
                path + depth,
                b.clone(),
                have_anno,
            )?;
            Ok((
                got_ty_a || got_ty_b,
                Rc::new(SExp::Cons(l.clone(), stripped_a, stripped_b)),
                Type::TPair(Rc::new(ty_a), Rc::new(ty_b)),
            ))
        }
        _ => Err(CompileErr(
            args.loc(),
            "unrecognized argument form".to_string(),
        )),
    }
}

pub fn recover_arg_type(args: Rc<SExp>, always: bool) -> Result<Option<ArgTypeResult>, CompileErr> {
    let mut arg_names = Vec::new();
    let mut individual_types = HashMap::new();
    let mut individual_paths = HashMap::new();
    let mut individual_locs = HashMap::new();
    let (got_any, stripped, ty) = recover_arg_type_inner(
        &mut arg_names,
        &mut individual_types,
        &mut individual_paths,
        &mut individual_locs,
        bi_one(),
        bi_zero(),
        args,
        false,
    )?;
    if got_any || always {
        Ok(Some(ArgTypeResult {
            arg_names,
            stripped_args: stripped,
            individual_types,
            individual_paths,
            individual_locs,
            whole_args: ty,
        }))
    } else {
        Ok(None)
    }
}

// Given type recovered argument type and a candidate return type (possibly with
// a forall stack), construct the user's expected function type. If no arg types
// were given, the arg type is Any. If the bottom of the stack is a function
// type, its left hand type is replaced with the given arg type or Any. If it
// isn't a function type, it's promoted to be a function taking the given arg
// type or Any.
fn promote_with_arg_type(argty: &Polytype, funty: &Polytype) -> Polytype {
    match funty {
        Type::TForall(v, t) => {
            Type::TForall(v.clone(), Rc::new(promote_with_arg_type(argty, t.borrow())))
        }
        Type::TFun(_t1, t2) => Type::TFun(Rc::new(argty.clone()), t2.clone()),
        _ => Type::TFun(Rc::new(argty.clone()), Rc::new(funty.clone())),
    }
}

// Returns None if result_ty is None and there are no type signatures recovered
// from the args.
//
// If the function's type signature is given with a TForall, the type variables
// given will be in scope for the arguments.
// If type arguments are given, the function's type signature must not be given
// as a function type (since all functions are arity-1 in chialisp).  The final
// result type will be enriched to include the argument types.
fn augment_fun_type_with_args(
    args: Rc<SExp>,
    result_ty: Option<TypeAnnoKind>,
) -> Result<(Rc<SExp>, Option<Polytype>), CompileErr> {
    if let Some(atr) = recover_arg_type(args.clone(), false)? {
        let mut tvars = Vec::new();

        let actual_result_ty = if let Some(TypeAnnoKind::Arrow(rty)) = result_ty {
            extract_type_variables_from_forall_stack(&mut tvars, &rty)
        } else if let Some(TypeAnnoKind::Colon(rty)) = result_ty {
            let want_rty = extract_type_variables_from_forall_stack(&mut tvars, &rty);
            // If it's a function type, we have to give it as "args"
            if let Type::TFun(t1, t2) = want_rty {
                let t1_borrowed: &Polytype = t1.borrow();
                if t1_borrowed != &Type::TVar(TypeVar("args".to_string(), t1.loc())) {
                    return Err(CompileErr(t1.loc(), "When arguments are annotated, if the full function type is given, it must be given as (args -> ...).  The 'args' type variable will contain the type implied by the individual argument annotations.".to_string()));
                }

                let t2_borrowed: &Polytype = t2.borrow();
                t2_borrowed.clone()
            } else {
                want_rty
            }
        } else {
            Type::TAny(args.loc())
        };

        Ok((
            atr.stripped_args.clone(),
            Some(promote_with_arg_type(&atr.whole_args, &actual_result_ty)),
        ))
    } else {
        // No arg types were given.  If a type was given for the result (non-fun)
        // use Any -> Any
        // else use the whole thing.
        Ok(result_ty
            .map(|rty| match rty {
                TypeAnnoKind::Colon(t) => (args.clone(), Some(t)),
                TypeAnnoKind::Arrow(t) => (
                    args.clone(),
                    Some(Type::TFun(Rc::new(Type::TAny(args.loc())), Rc::new(t))),
                ),
            })
            .unwrap_or_else(|| (args.clone(), None)))
    }
}

fn create_constructor_code(sdef: &StructDef, proto: Rc<SExp>) -> BodyForm {
    match proto.atomize() {
        SExp::Atom(l, n) => BodyForm::Value(SExp::Atom(l, n)),
        SExp::Cons(l, a, b) => BodyForm::Call(
            l.clone(),
            vec![
                Rc::new(BodyForm::Value(SExp::Atom(l, b"c*".to_vec()))),
                Rc::new(create_constructor_code(sdef, a)),
                Rc::new(create_constructor_code(sdef, b)),
            ],
            None,
        ),
        _ => BodyForm::Quoted(SExp::Nil(sdef.loc.clone())),
    }
}

fn create_constructor(sdef: &StructDef) -> HelperForm {
    let mut access_name = "new_".as_bytes().to_vec();
    access_name.append(&mut sdef.name.clone());

    // Iterate through the arguments in reverse to build up a linear argument
    // list.
    // Build up the type list in the same way.
    let mut arguments = Rc::new(SExp::Nil(sdef.loc.clone()));
    let mut argtype = Type::TUnit(sdef.loc.clone());

    for m in sdef.members.iter().rev() {
        argtype = Type::TPair(Rc::new(m.ty.clone()), Rc::new(argtype));
        arguments = Rc::new(SExp::Cons(
            m.loc.clone(),
            Rc::new(SExp::Atom(m.loc.clone(), m.name.clone())),
            arguments,
        ));
    }

    let construction = create_constructor_code(sdef, sdef.proto.clone());
    let mut target_ty = Type::TVar(TypeVar(decode_string(&sdef.name), sdef.loc.clone()));

    for a in sdef.vars.iter().rev() {
        target_ty = Type::TApp(Rc::new(target_ty), Rc::new(Type::TVar(a.clone())));
    }

    let mut funty = Type::TFun(Rc::new(argtype), Rc::new(target_ty));

    for a in sdef.vars.iter().rev() {
        funty = Type::TForall(a.clone(), Rc::new(funty));
    }

    HelperForm::Defun(
        true,
        DefunData {
            kw: None,
            nl: sdef.loc.clone(),
            loc: sdef.loc.clone(),
            name: access_name,
            orig_args: arguments.clone(),
            args: arguments,
            body: Rc::new(construction),
            synthetic: Some(SyntheticType::NoInlinePreference),
            ty: Some(funty),
        },
    )
}

pub fn generate_type_helpers(ty: &ChiaType) -> Vec<HelperForm> {
    match ty {
        ChiaType::Abstract(_, _) => vec![],
        ChiaType::Struct(sdef) => {
            // Construct ((S : <type>))
            let struct_argument = Rc::new(SExp::Cons(
                sdef.loc.clone(),
                Rc::new(SExp::Atom(sdef.loc.clone(), vec![b'S'])),
                Rc::new(SExp::Nil(sdef.loc.clone())),
            ));
            let mut members: Vec<HelperForm> = sdef
                .members
                .iter()
                .map(|m| {
                    let mut access_name = "get_".as_bytes().to_vec();
                    access_name.append(&mut sdef.name.clone());
                    access_name.push(b'_');
                    access_name.append(&mut m.name.clone());

                    let mut argty = Type::TVar(TypeVar(decode_string(&sdef.name), m.loc.clone()));

                    for a in sdef.vars.iter().rev() {
                        argty = Type::TApp(Rc::new(argty), Rc::new(Type::TVar(a.clone())));
                    }

                    let mut funty = Type::TFun(
                        Rc::new(Type::TPair(
                            Rc::new(argty),
                            Rc::new(Type::TUnit(m.loc.clone())),
                        )),
                        Rc::new(m.ty.clone()),
                    );

                    for a in sdef.vars.iter().rev() {
                        funty = Type::TForall(a.clone(), Rc::new(funty));
                    }

                    HelperForm::Defun(
                        true,
                        DefunData {
                            kw: None,
                            nl: m.loc.clone(),
                            loc: m.loc.clone(),
                            name: access_name,
                            orig_args: struct_argument.clone(),
                            args: struct_argument.clone(),
                            body: Rc::new(BodyForm::Call(
                                m.loc.clone(),
                                vec![
                                    Rc::new(BodyForm::Value(SExp::Atom(
                                        m.loc.clone(),
                                        vec![b'a', b'*'],
                                    ))),
                                    Rc::new(BodyForm::Quoted(SExp::Integer(
                                        m.loc.clone(),
                                        m.path.clone(),
                                    ))),
                                    Rc::new(BodyForm::Value(SExp::Atom(m.loc.clone(), vec![b'S']))),
                                ],
                                None,
                            )),
                            synthetic: Some(SyntheticType::NoInlinePreference),
                            ty: Some(funty),
                        },
                    )
                })
                .collect();

            let ctor = create_constructor(sdef);
            members.push(ctor);
            members
        }
    }
}

fn parse_chia_type(v: Vec<SExp>) -> Result<ChiaType, CompileErr> {
    // (deftype name args... (def))
    if let SExp::Atom(l, n) = &v[1].atomize() {
        // Name
        if v.len() == 2 {
            // An abstract type
            return Ok(ChiaType::Abstract(v[1].loc(), n.clone()));
        }

        let vars: Vec<SExp> = v.iter().skip(2).take(v.len() - 3).cloned().collect();
        let expr = Rc::new(v[v.len() - 1].clone());

        let mut var_vec = Vec::new();
        for var in vars.iter() {
            var_vec.push(parse_type_var(Rc::new(var.clone()))?);
        }

        let type_of_body = recover_arg_type(expr, true)?.unwrap();
        let mut member_vec = Vec::new();
        for k in type_of_body.arg_names.iter() {
            let arg_path = type_of_body
                .individual_paths
                .get(k)
                .cloned()
                .unwrap_or_else(bi_one);
            let arg_loc = type_of_body
                .individual_locs
                .get(k)
                .cloned()
                .unwrap_or_else(|| l.clone());
            let arg_type = type_of_body
                .individual_types
                .get(k)
                .cloned()
                .unwrap_or_else(|| Type::TAny(arg_loc.clone()));
            member_vec.push(StructMember {
                loc: arg_loc,
                name: k.clone(),
                path: arg_path,
                ty: arg_type,
            });
        }
        return Ok(ChiaType::Struct(StructDef {
            loc: l.clone(),
            name: n.clone(),
            vars: var_vec,
            members: member_vec,
            proto: type_of_body.stripped_args,
            ty: type_of_body.whole_args,
        }));
    }

    Err(CompileErr(
        v[0].loc(),
        "Don't know how to interpret as type definition".to_string(),
    ))
}

#[derive(Debug, Clone)]
pub struct HelperFormResult {
    pub chia_type: Option<ChiaType>,
    pub new_helpers: Vec<HelperForm>,
}

pub fn compile_helperform(
    opts: Rc<dyn CompilerOpts>,
    body: Rc<SExp>,
) -> Result<Option<HelperFormResult>, CompileErr> {
    let l = location_span(body.loc(), body.clone());
    let plist = body.proper_list();

    if let Some(matched) = plist.and_then(|pl| match_op_name_4(&pl)) {
        let inline = matched.op_name == "defun-inline".as_bytes().to_vec();
        let is_defmac = matched.op_name == "defmac".as_bytes().to_vec();
        if matched.op_name == "defconstant".as_bytes().to_vec() {
            let definition = compile_defconstant(
                opts,
                l,
                matched.nl,
                Some(matched.opl),
                matched.name.to_vec(),
                matched.args,
                None,
            )?;
            Ok(Some(HelperFormResult {
                chia_type: None,
                new_helpers: vec![definition],
            }))
        } else if matched.op_name == b"defconst" {
            let definition = compile_defconst(
                opts,
                l,
                matched.nl,
                Some(matched.opl),
                matched.name.to_vec(),
                matched.args,
            )?;
            Ok(Some(HelperFormResult {
                chia_type: None,
                new_helpers: vec![definition],
            }))
        } else if matched.op_name == b"defmacro" || is_defmac {
            if is_defmac {
                return Ok(Some(HelperFormResult {
                    chia_type: None,
                    new_helpers: vec![],
                }));
            }

            let definition = compile_defmacro(
                opts,
                l,
                matched.nl,
                Some(matched.opl),
                matched.name.to_vec(),
                matched.args,
                matched.body,
            )?;
            Ok(Some(HelperFormResult {
                chia_type: None,
                new_helpers: vec![definition],
            }))
        } else if matched.op_name == "defun".as_bytes().to_vec() || inline {
            let use_type_anno = if let Some((k, ty)) = matched.ty {
                match k {
                    TypeKind::Arrow => Some(TypeAnnoKind::Arrow(parse_type_sexp(ty)?)),
                    TypeKind::Colon => Some(TypeAnnoKind::Colon(parse_type_sexp(ty)?)),
                }
            } else {
                None
            };

            let (stripped_args, parsed_type) =
                augment_fun_type_with_args(matched.args.clone(), use_type_anno)?;

            let definition = compile_defun(
                opts,
                CompileDefun {
                    l,
                    nl: matched.nl,
                    kwl: Some(matched.opl),
                    inline,
                    name: matched.name.to_vec(),
                    args: stripped_args,
                    body: matched.body,
                },
                parsed_type,
            )?;
            Ok(Some(HelperFormResult {
                chia_type: None,
                new_helpers: vec![definition],
            }))
        } else if matched.op_name == "deftype".as_bytes().to_vec() {
            let parsed_chia = parse_chia_type(matched.orig)?;
            let mut helpers = generate_type_helpers(&parsed_chia);
            debug!("parsed_chia {:?}", parsed_chia);
            let new_form = match &parsed_chia {
                ChiaType::Abstract(l, n) => HelperForm::Deftype(DeftypeData {
                    kw: matched.opl,
                    nl: matched.nl,
                    loc: l.clone(),
                    name: n.clone(),
                    args: vec![],
                    ty: None,
                }),
                ChiaType::Struct(sdef) => {
                    if let SExp::Atom(_, _) = sdef.proto.borrow() {
                        return Err(CompileErr(sdef.loc.clone(), "A struct with a single element acting as an alias is currently a hazard.  This will be fixed in the future.".to_string()));
                    }
                    HelperForm::Deftype(DeftypeData {
                        kw: matched.opl,
                        nl: matched.nl,
                        loc: sdef.loc.clone(),
                        name: sdef.name.clone(),
                        args: sdef.vars.clone(),
                        ty: Some(sdef.ty.clone()),
                    })
                }
            };
            helpers.insert(0, new_form);
            Ok(Some(HelperFormResult {
                chia_type: Some(parsed_chia),
                new_helpers: helpers,
            }))
        } else {
            Err(CompileErr(
                matched.body.loc(),
                "unknown keyword in helper".to_string(),
            ))
        }
    } else {
        Ok(None)
    }
}

trait ModCompileForms {
    fn compile_mod_body(
        &self,
        opts: Rc<dyn CompilerOpts>,
        include_forms: Vec<IncludeDesc>,
        args: Rc<SExp>,
        body: Rc<SExp>,
        ty: Option<Polytype>,
    ) -> Result<ModAccum, CompileErr>;

    fn compile_mod_helper(
        &self,
        opts: Rc<dyn CompilerOpts>,
        args: Rc<SExp>,
        body: Rc<SExp>,
        ty: Option<Polytype>,
    ) -> Result<ModAccum, CompileErr>;
}

impl ModCompileForms for ModAccum {
    fn compile_mod_body(
        &self,
        opts: Rc<dyn CompilerOpts>,
        include_forms: Vec<IncludeDesc>,
        args: Rc<SExp>,
        body: Rc<SExp>,
        ty: Option<Polytype>,
    ) -> Result<ModAccum, CompileErr> {
        Ok(self.set_final(&CompileForm {
            loc: self.loc.clone(),
            args,
            include_forms,
            helpers: self.helpers.clone(),
            exp: Rc::new(compile_bodyform(opts, body)?),
            ty,
        }))
    }

    fn compile_mod_helper(
        &self,
        opts: Rc<dyn CompilerOpts>,
        _args: Rc<SExp>,
        body: Rc<SExp>,
        _ty: Option<Polytype>,
    ) -> Result<ModAccum, CompileErr> {
        let mut mc = self.clone();
        if let Some(helpers) = compile_helperform(opts.clone(), body.clone())? {
            for form in helpers.new_helpers.iter() {
                debug!("process helper {}", decode_string(form.name()));
                mc = mc.add_helper(form.clone());
            }
            Ok(mc)
        } else {
            Err(CompileErr(
                body.loc(),
                "only the last form can be an exprssion in mod".to_string(),
            ))
        }
    }
}

fn frontend_step_finish(
    opts: Rc<dyn CompilerOpts>,
    includes: &mut Vec<IncludeDesc>,
    pre_forms: &[Rc<SExp>],
) -> Result<ModAccum, CompileErr> {
    let loc = pre_forms[0].loc();
    frontend_start(
        opts.clone(),
        includes,
        &[Rc::new(SExp::Cons(
            loc.clone(),
            Rc::new(SExp::Atom(loc.clone(), "mod".as_bytes().to_vec())),
            Rc::new(SExp::Cons(
                loc.clone(),
                Rc::new(SExp::Nil(loc.clone())),
                Rc::new(list_to_cons(loc, pre_forms)),
            )),
        ))],
    )
}

fn frontend_start(
    opts: Rc<dyn CompilerOpts>,
    includes: &mut Vec<IncludeDesc>,
    pre_forms: &[Rc<SExp>],
) -> Result<ModAccum, CompileErr> {
    if pre_forms.is_empty() {
        Err(CompileErr(
            Srcloc::start(&opts.filename()),
            "empty source file not allowed".to_string(),
        ))
    } else {
        let l = pre_forms[0].loc();
        pre_forms[0]
            .proper_list()
            .map(|x| {
                if x.is_empty() {
                    return frontend_step_finish(opts.clone(), includes, pre_forms);
                }

                if let SExp::Atom(_, mod_atom) = &x[0] {
                    if pre_forms.len() > 1 {
                        return Err(CompileErr(
                            pre_forms[0].loc(),
                            "one toplevel mod form allowed".to_string(),
                        ));
                    }

<<<<<<< HEAD
                    if *mod_atom == b"mod" {
                        let args = Rc::new(x[1].atomize());
                        let mut skip_idx = 2;
                        let mut ty: Option<TypeAnnoKind> = None;

                        if x.len() < 3 {
                            return Err(CompileErr(x[0].loc(), "incomplete mod form".to_string()));
                        }

                        if let SExp::Atom(_, colon) = &x[2].atomize() {
                            if *colon == vec![b':'] && x.len() > 3 {
                                let use_ty = parse_type_sexp(Rc::new(x[3].atomize()))?;
                                ty = Some(TypeAnnoKind::Colon(use_ty));
                                skip_idx += 2;
                            } else if *colon == vec![b'-', b'>'] && x.len() > 3 {
                                let use_ty = parse_type_sexp(Rc::new(x[3].atomize()))?;
                                ty = Some(TypeAnnoKind::Arrow(use_ty));
                                skip_idx += 2;
                            }
                        }
                        let (stripped_args, parsed_type) = augment_fun_type_with_args(args, ty)?;

                        let body_vec: Vec<Rc<SExp>> = x
                            .iter()
                            .skip(skip_idx)
                            .map(|s| Rc::new(s.clone()))
                            .collect();
=======
                    if *mod_atom == "mod".as_bytes().to_vec() {
                        let args = Rc::new(x[1].clone());
                        let body_vec: Vec<Rc<SExp>> =
                            x.iter().skip(2).map(|s| Rc::new(s.clone())).collect();
>>>>>>> 62eaadeb
                        let body = Rc::new(enlist(pre_forms[0].loc(), &body_vec));

                        let ls = preprocess(opts.clone(), includes, body)?;
                        let mut ma = ModAccum::new(l.clone(), false);
                        for form in ls.iter().take(ls.len() - 1) {
                            ma = ma.compile_mod_helper(
                                opts.clone(),
                                stripped_args.clone(),
                                form.clone(),
                                parsed_type.clone(),
                            )?;
                        }

                        return ma.compile_mod_body(
                            opts.clone(),
                            includes.clone(),
                            stripped_args,
                            ls[ls.len() - 1].clone(),
                            parsed_type,
                        );
                    }
                }

                frontend_step_finish(opts.clone(), includes, pre_forms)
            })
            .unwrap_or_else(|| frontend_step_finish(opts, includes, pre_forms))
    }
}

/// Given the available helper list and the main expression, compute the list of
/// reachable helpers.
pub fn compute_live_helpers(
    opts: Rc<dyn CompilerOpts>,
    helper_list: &[HelperForm],
    main_exp: Rc<BodyForm>,
) -> Vec<HelperForm> {
    let expr_names: HashSet<Vec<u8>> = collect_used_names_bodyform(main_exp.borrow())
        .iter()
        .map(|x| x.to_vec())
        .collect();

    let mut helper_map = HashMap::new();

    for h in helper_list.iter() {
        helper_map.insert(h.name().clone(), h.clone());
    }

    let helper_names = calculate_live_helpers(&HashSet::new(), &expr_names, &helper_map);

    helper_list
        .iter()
        .filter(|h| {
            matches!(h, HelperForm::Deftype(_))
                || !opts.frontend_check_live()
                || helper_names.contains(h.name())
        })
        .cloned()
        .collect()
}

/// Entrypoint for compilation.  This yields a CompileForm which represents a full
/// program.
///
/// Given a CompilerOpts specifying the global options for the compilation, return
/// a representation of the parsed program.  Desugaring is not done in this step
/// so this is a close representation of the user's input, containing location
/// references etc.
///
/// pre_forms is a list of forms, because most SExp readers, including parse_sexp
/// parse a list of complete forms from a source text.  It is possible for frontend
/// to use a list of forms, but it is most often used with a single list in
/// chialisp.  Usually pre_forms will contain a slice containing one list or
/// mod form.
pub fn frontend(
    opts: Rc<dyn CompilerOpts>,
    pre_forms: &[Rc<SExp>],
) -> Result<CompileForm, CompileErr> {
    let mut includes = Vec::new();
    let started = frontend_start(opts.clone(), &mut includes, pre_forms)?;

    for i in includes.iter() {
        started.add_include(i.clone());
    }

    let compiled: Result<CompileForm, CompileErr> = match started.exp_form {
        None => Err(CompileErr(
            started.loc,
            "mod must end on an expression".to_string(),
        )),
        Some(v) => {
            let compiled_val: &CompileForm = &v;
            Ok(compiled_val.clone())
        }
    };

    let our_mod = rename_children_compileform(&compiled?);

    let live_helpers = compute_live_helpers(opts.clone(), &our_mod.helpers, our_mod.exp.clone());

    Ok(CompileForm {
        include_forms: includes.to_vec(),
        helpers: live_helpers,
        ..our_mod
    })
}

fn is_quote_op(sexp: Rc<SExp>) -> bool {
    match sexp.borrow() {
        SExp::Atom(_, name) => name.len() == 1 && name[0] as char == 'q',
        SExp::Integer(_, v) => v == &bi_one(),
        _ => false,
    }
}

fn from_clvm_args(args: Rc<SExp>) -> Rc<SExp> {
    match args.borrow() {
        SExp::Cons(l, arg, rest) => {
            let new_arg = from_clvm(arg.clone());
            let new_rest = from_clvm_args(rest.clone());
            Rc::new(SExp::Cons(l.clone(), new_arg, new_rest))
        }
        _ => {
            // Treat tail of proper application list as expression.
            from_clvm(args.clone())
        }
    }
}

// Form proper frontend code from CLVM.
// The languages are related but not identical:
// - Left env references refer to functions from the env.
// - Right env references refer to user arguments.
// We can introduce defconstant helpers that allow us to keep track of what's
// being called via 'a' and use that information.
// Bare numbers in operator position are only prims.
// Bare numbers in argument position are references, rewrite as (@ ..)
pub fn from_clvm(sexp: Rc<SExp>) -> Rc<SExp> {
    match sexp.borrow() {
        SExp::Atom(l, _name) => {
            // An atom encountered as an expression is treated as a path.
            from_clvm(Rc::new(SExp::Integer(l.clone(), sexp.to_bigint().unwrap())))
        }
        SExp::QuotedString(l, _, _v) => {
            // A string is treated as a number.
            // An atom encountered as an expression is treated as a path.
            from_clvm(Rc::new(SExp::Integer(l.clone(), sexp.to_bigint().unwrap())))
        }
        SExp::Integer(l, _n) => {
            // A number is treated as a reference in expression position.
            // Results in (@ n).
            Rc::new(SExp::Cons(
                l.clone(),
                Rc::new(SExp::atom_from_string(l.clone(), "@")),
                Rc::new(SExp::Cons(
                    l.clone(),
                    sexp.clone(),
                    Rc::new(SExp::Nil(l.clone())),
                )),
            ))
        }
        SExp::Nil(_l) => {
            // Nil represents nil in both systems.
            sexp.clone()
        }
        SExp::Cons(l, op, args) => {
            // This expression represents applying some primitive.
            if is_quote_op(op.clone()) {
                Rc::new(SExp::Cons(
                    l.clone(),
                    Rc::new(SExp::atom_from_string(l.clone(), "q")),
                    args.clone(),
                ))
            } else {
                let new_args = from_clvm_args(args.clone());
                Rc::new(SExp::Cons(l.clone(), op.clone(), new_args))
            }
        }
    }
}<|MERGE_RESOLUTION|>--- conflicted
+++ resolved
@@ -8,29 +8,19 @@
 
 use crate::classic::clvm::__type_compatibility__::{bi_one, bi_zero};
 use crate::compiler::comptypes::{
-<<<<<<< HEAD
     list_to_cons, ArgsAndTail, Binding, BindingPattern, BodyForm, ChiaType, CompileErr,
     CompileForm, CompilerOpts, ConstantKind, DefconstData, DefmacData, DeftypeData, DefunData,
-    HelperForm, IncludeDesc, LetData, LetFormInlineHint, LetFormKind, ModAccum, StructDef, StructMember, SyntheticType, TypeAnnoKind,
-=======
-    list_to_cons, ArgsAndTail, Binding, BindingPattern, BodyForm, CompileErr, CompileForm,
-    CompilerOpts, ConstantKind, DefconstData, DefmacData, DefunData, HelperForm, IncludeDesc,
-    LetData, LetFormInlineHint, LetFormKind, ModAccum,
->>>>>>> 62eaadeb
+    HelperForm, IncludeDesc, LetData, LetFormInlineHint, LetFormKind, ModAccum, StructDef,
+    StructMember, SyntheticType, TypeAnnoKind,
 };
 use crate::compiler::lambda::handle_lambda;
 use crate::compiler::preprocessor::preprocess;
 use crate::compiler::rename::{rename_assign_bindings, rename_children_compileform};
 use crate::compiler::sexp::{decode_string, enlist, SExp};
-<<<<<<< HEAD
 use crate::compiler::srcloc::{HasLoc, Srcloc};
 use crate::compiler::typecheck::{parse_type_sexp, parse_type_var};
 use crate::compiler::types::ast::{Polytype, Type, TypeVar};
 use crate::util::{u8_from_number, Number};
-=======
-use crate::compiler::srcloc::Srcloc;
-use crate::util::u8_from_number;
->>>>>>> 62eaadeb
 
 fn collect_used_names_sexp(body: Rc<SExp>) -> Vec<Vec<u8>> {
     match body.borrow() {
@@ -281,11 +271,7 @@
         SExp::Cons(_, head, tl) => head
             .proper_list()
             .filter(|x| x.len() == 2)
-<<<<<<< HEAD
             .map(|x| match (x[0].clone(), &x[1]) {
-=======
-            .map(|x| match (x[0].atomize(), &x[1]) {
->>>>>>> 62eaadeb
                 (SExp::Atom(l, name), expr) => {
                     let compiled_body = compile_bodyform(opts.clone(), Rc::new(expr.clone()))?;
                     let mut result = Vec::new();
@@ -343,10 +329,6 @@
     for idx in (0..(v.len() - 1) / 2).map(|idx| idx * 2) {
         let destructure_pattern = Rc::new(v[idx].clone());
         let binding_body = compile_bodyform(opts.clone(), Rc::new(v[idx + 1].clone()))?;
-<<<<<<< HEAD
-=======
-
->>>>>>> 62eaadeb
         // Ensure bindings aren't duplicated as we won't be able to
         // guarantee their order during toposort.
         let mut this_provides = HashSet::new();
@@ -376,11 +358,7 @@
         return Ok(compiled_body);
     }
 
-<<<<<<< HEAD
     if at_or_above_23(opts) {
-=======
-    if at_or_above_23(opts.clone()) {
->>>>>>> 62eaadeb
         let (new_compiled_body, new_bindings) =
             rename_assign_bindings(&l, &bindings, Rc::new(compiled_body))?;
         compiled_body = new_compiled_body;
@@ -488,11 +466,7 @@
                                         Some(LetFormInlineHint::NoChoice)
                                     },
                                 )
-<<<<<<< HEAD
                             } else if *atom_name == b"quote" {
-=======
-                            } else if *atom_name == "quote".as_bytes().to_vec() {
->>>>>>> 62eaadeb
                                 if v.len() != 1 {
                                     return finish_err("quote");
                                 }
@@ -746,11 +720,8 @@
                         name: name.clone(),
                         args: Rc::new(pl[2].clone()),
                         body: Rc::new(enlist(l.clone(), &tail_list)),
-<<<<<<< HEAD
                         orig: pl.to_owned(),
                         ty: type_anno,
-=======
->>>>>>> 62eaadeb
                     })
                 }
                 _ => Some(OpName4Match {
@@ -1420,7 +1391,6 @@
                         ));
                     }
 
-<<<<<<< HEAD
                     if *mod_atom == b"mod" {
                         let args = Rc::new(x[1].atomize());
                         let mut skip_idx = 2;
@@ -1448,12 +1418,6 @@
                             .skip(skip_idx)
                             .map(|s| Rc::new(s.clone()))
                             .collect();
-=======
-                    if *mod_atom == "mod".as_bytes().to_vec() {
-                        let args = Rc::new(x[1].clone());
-                        let body_vec: Vec<Rc<SExp>> =
-                            x.iter().skip(2).map(|s| Rc::new(s.clone())).collect();
->>>>>>> 62eaadeb
                         let body = Rc::new(enlist(pre_forms[0].loc(), &body_vec));
 
                         let ls = preprocess(opts.clone(), includes, body)?;
