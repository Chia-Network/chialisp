--- conflicted
+++ resolved
@@ -202,12 +202,9 @@
 
     loop {
         match sexp.borrow() {
-<<<<<<< HEAD
-=======
             SExp::Nil(_l) => {
                 return Ok(RunStep::Op(head, context_, sexp, Some(eval_list), parent));
             }
->>>>>>> 8689af2a
             SExp::Cons(_l, a, b) => {
                 eval_list.push(a.clone());
                 sexp = b.clone();
