--- conflicted
+++ resolved
@@ -10,11 +10,7 @@
 use crate::compiler::compiler::is_at_capture;
 use crate::compiler::comptypes::{
     ArgsAndTail, BodyForm, CallSpec, Callable, CompileErr, CompiledCode, CompilerOpts,
-<<<<<<< HEAD
     InlineFunction, LambdaData, PrimaryCodegen,
-=======
-    InlineFunction, PrimaryCodegen,
->>>>>>> 7d5336f3
 };
 use crate::compiler::lambda::make_cons;
 use crate::compiler::sexp::{decode_string, SExp};
@@ -70,8 +66,6 @@
     }
 }
 
-<<<<<<< HEAD
-=======
 /// Given arguments that didn't correspond to major list positions in the argument
 /// list of the inline function being compiled, and the optional tail argument of
 /// the call expression, form an expression which gives the list of unpaired
@@ -83,7 +77,6 @@
 /// The C argument is populated by creating a list whose tail is the contents
 /// of the rest argument and which contains conses of each other proper position
 /// argument (in this case, 7 and 11).
->>>>>>> 7d5336f3
 fn enlist_remaining_args(
     loc: Srcloc,
     arg_choice: usize,
@@ -156,14 +149,11 @@
     }
 }
 
-<<<<<<< HEAD
-=======
 /// Given the arguments, a tail and an argument index, return the expression that
 /// would in a normal function call correspond to the given argument number.  If
 /// positional arguments run out and no tail is specified, a short circuit error
 /// is given, otherwise the search generates a path into the tail argument's
 /// value.
->>>>>>> 7d5336f3
 fn choose_arg_from_list_or_tail(
     callsite: &Srcloc,
     args: &[Rc<BodyForm>],
@@ -267,14 +257,11 @@
     get_callable(opts, compiler, loc, name)
 }
 
-<<<<<<< HEAD
-=======
 /// Given a call to an inline function in incoming_spec from an inline function,
 /// generate a list of expressions and optional tail expression that convert the
 /// given argument expressions into their reified forms that inline the
 /// expressions given in the ultimate original call.  This allows inline functions
 /// to seem to call each other as long as there's no cycle.
->>>>>>> 7d5336f3
 fn make_args_for_call_from_inline(
     visited_inlines: &mut HashSet<Vec<u8>>,
     runner: Rc<dyn TRunProgram>,
@@ -300,11 +287,8 @@
             continue;
         }
 
-<<<<<<< HEAD
-=======
         // Since we're going into an argument, pass on a new copy of the visited
         // set.
->>>>>>> 7d5336f3
         let mut new_visited = visited_inlines.clone();
         let replaced = replace_inline_body(
             &mut new_visited,
@@ -321,10 +305,7 @@
         new_args.push(replaced);
     }
 
-<<<<<<< HEAD
-=======
     // Now that there are tail arguments, the tail gets a new visited set as well.
->>>>>>> 7d5336f3
     let mut new_visited = visited_inlines.clone();
     let replaced_tail = if let Some(t) = call_spec.tail.as_ref() {
         Some(replace_inline_body(
@@ -349,12 +330,9 @@
     })
 }
 
-<<<<<<< HEAD
-=======
 // The main workhorse of inlining, given a bodyform and the elements specifying
 // how the inline function was called, generate an expansion of the expression
 // that relies on the incoming argument expressions.
->>>>>>> 7d5336f3
 #[allow(clippy::too_many_arguments)]
 fn replace_inline_body(
     visited_inlines: &mut HashSet<Vec<u8>>,
@@ -464,7 +442,6 @@
                 }
             }
         }
-<<<<<<< HEAD
         BodyForm::Value(SExp::Atom(l, a)) => {
             if a == b"@*env*" {
                 // Reify the environment as it looks from here.
@@ -493,9 +470,6 @@
                 ))));
             }
 
-=======
-        BodyForm::Value(SExp::Atom(_, a)) => {
->>>>>>> 7d5336f3
             let alookup = arg_lookup(callsite, inline.args.clone(), args, tail, a.clone())?
                 .unwrap_or_else(|| expr.clone());
             Ok(alookup)
