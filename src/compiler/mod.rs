/// Chialisp debugging.
pub mod cldb;
pub mod cldb_hierarchy;
/// CLVM running.
pub mod clvm;
mod codegen;
/// CompilerOpts which is the main holder of toplevel compiler state.
#[allow(clippy::module_inception)]
pub mod compiler;
/// Types used by compilation, mainly frontend directed, including.
/// - BodyForm - The type of frontend expressions.
/// - CompileErr - The type of errors from compilation.
/// - CompileForm - The type of finished (mod ) forms before code generation.
/// - HelperForm - The type of declarations like macros, constants and functions.
pub mod comptypes;
pub mod debug;
/// Utilities for chialisp dialect choice
pub mod dialect;
pub mod evaluate;
pub mod frontend;
pub mod gensym;
mod inline;
<<<<<<< HEAD
mod lambda;
=======
>>>>>>> 308a98f6
pub mod optimize;
pub mod preprocessor;
pub mod prims;
pub mod rename;
pub mod repl;
pub mod runtypes;
pub mod sexp;
pub mod srcloc;
pub mod stackvisit;
<<<<<<< HEAD
pub mod typecheck;
pub mod typechia;
pub mod types;
pub mod untype;
=======
>>>>>>> 308a98f6
pub mod usecheck;

use clvmr::allocator::Allocator;
use std::collections::HashMap;
use std::mem::swap;
use std::rc::Rc;

use crate::classic::clvm_tools::stages::stage_0::TRunProgram;
<<<<<<< HEAD
use crate::compiler::comptypes::{
    BodyForm, CompileErr, CompileForm, CompilerOpts, DefunData, HelperForm, PrimaryCodegen,
};
use crate::compiler::optimize::Optimization;
use crate::compiler::sexp::SExp;
=======
>>>>>>> 308a98f6

/// An object which represents the standard set of mutable items passed down the
/// stack when compiling chialisp.
pub struct BasicCompileContext {
    pub allocator: Allocator,
    pub runner: Rc<dyn TRunProgram>,
    pub symbols: HashMap<String, String>,
<<<<<<< HEAD
    pub optimizer: Box<dyn Optimization>,
}

impl BasicCompileContext {
    fn allocator(&mut self) -> &mut Allocator {
        &mut self.allocator
    }
    fn runner(&self) -> Rc<dyn TRunProgram> {
        self.runner.clone()
    }
=======
}

impl BasicCompileContext {
    /// Get a mutable allocator reference from this compile context. The
    /// allocator is used any time we need to execute pure CLVM operators, such
    /// as when evaluating macros or constant folding any chialisp expression.
    fn allocator(&mut self) -> &mut Allocator {
        &mut self.allocator
    }

    /// Get the runner this compile context carries. This is used with the
    /// allocator above to execute pure CLVM when needed either on behalf of a
    /// macro or constant folding.
    fn runner(&self) -> Rc<dyn TRunProgram> {
        self.runner.clone()
    }

    /// Get the mutable symbol store this compile context carries. During
    /// compilation, the compiler records the relationships between objects in
    /// the source code and emitted CLVM expressions, along with other useful
    /// information.
    ///
    /// There are times when we're in a subcompile (such as mod expressions when
    /// the compile context needs to do swap in or out symbols or transform them
    /// on behalf of the child.
>>>>>>> 308a98f6
    fn symbols(&mut self) -> &mut HashMap<String, String> {
        &mut self.symbols
    }

<<<<<<< HEAD
    /// Called after frontend parsing and preprocessing when we have a complete
    /// picture of the user's intended semantics.
    fn frontend_optimization(
        &mut self,
        opts: Rc<dyn CompilerOpts>,
        cf: CompileForm,
    ) -> Result<CompileForm, CompileErr> {
        let runner = self.runner.clone();
        self.optimizer
            .frontend_optimization(&mut self.allocator, runner, opts, cf)
    }

    fn post_desugar_optimization(
        &mut self,
        opts: Rc<dyn CompilerOpts>,
        cf: CompileForm,
    ) -> Result<CompileForm, CompileErr> {
        let runner = self.runner.clone();
        self.optimizer
            .post_desugar_optimization(&mut self.allocator, runner, opts, cf)
    }

    /// Shrink the program prior to generating the final environment map and
    /// doing other codegen tasks.  This also serves as a tree-shaking pass.
    fn start_of_codegen_optimization(
        &mut self,
        opts: Rc<dyn CompilerOpts>,
        to_optimize: StartOfCodegenOptimization,
    ) -> Result<StartOfCodegenOptimization, CompileErr> {
        let runner = self.runner.clone();
        self.optimizer
            .start_of_codegen_optimization(&mut self.allocator, runner, opts, to_optimize)
    }

    /// Note: must take measures to ensure that the symbols are changed along
    /// with any code that's changed.  It's likely better to do optimizations
    /// at other stages, such as post_codegen_function_optimize.
    fn post_codegen_output_optimize(
        &mut self,
        opts: Rc<dyn CompilerOpts>,
        generated: SExp,
    ) -> Result<SExp, CompileErr> {
        self.optimizer.post_codegen_output_optimize(opts, generated)
    }

    /// Called when a full macro program optimization is used.
    fn macro_optimization(
        &mut self,
        opts: Rc<dyn CompilerOpts>,
        code: Rc<SExp>,
    ) -> Result<Rc<SExp>, CompileErr> {
        self.optimizer
            .macro_optimization(&mut self.allocator, self.runner.clone(), opts, code)
    }

    /// Called to transform a defun before generating code from it.
    /// Returns a new bodyform.
    fn pre_codegen_function_optimize(
        &mut self,
        opts: Rc<dyn CompilerOpts>,
        codegen: &PrimaryCodegen,
        defun: &DefunData,
    ) -> Result<Rc<BodyForm>, CompileErr> {
        self.optimizer.defun_body_optimization(
            &mut self.allocator,
            self.runner.clone(),
            opts,
            codegen,
            defun,
        )
    }

    /// Called to transform the function body after code generation.
    fn post_codegen_function_optimize(
        &mut self,
        opts: Rc<dyn CompilerOpts>,
        helper: Option<&HelperForm>,
        code: Rc<SExp>,
    ) -> Result<Rc<SExp>, CompileErr> {
        self.optimizer.post_codegen_function_optimize(
            &mut self.allocator,
            self.runner.clone(),
            opts,
            helper,
            code,
        )
    }

    /// Call in final_codegen to get the final main bodyform to generate
    /// code from.
    fn pre_final_codegen_optimize(
        &mut self,
        opts: Rc<dyn CompilerOpts>,
        codegen: &PrimaryCodegen,
    ) -> Result<Rc<BodyForm>, CompileErr> {
        self.optimizer.pre_final_codegen_optimize(
            &mut self.allocator,
            self.runner.clone(),
            opts,
            codegen,
        )
    }

=======
    /// Given allocator, runner and symbols, move the mutable objects into this
    /// BasicCompileContext so it can own them and pass a single mutable
    /// reference to itself down the stack. This allows these objects to be
    /// queried and used by appropriate machinery.
>>>>>>> 308a98f6
    pub fn new(
        allocator: Allocator,
        runner: Rc<dyn TRunProgram>,
        symbols: HashMap<String, String>,
<<<<<<< HEAD
        optimizer: Box<dyn Optimization>,
=======
>>>>>>> 308a98f6
    ) -> Self {
        BasicCompileContext {
            allocator,
            runner,
            symbols,
<<<<<<< HEAD
            optimizer,
        }
    }
}

=======
        }
    }
}

/// A wrapper that owns a BasicCompileContext and remembers a mutable reference
/// to an allocator and symbols.  It is used as a container to swap out these
/// objects for new ones used in an inner compile context.  This is used when
/// a subcompile occurs such as when a macro is compiled to CLVM to be executed
/// or an inner mod is compiled.
>>>>>>> 308a98f6
pub struct CompileContextWrapper<'a> {
    pub allocator: &'a mut Allocator,
    pub symbols: &'a mut HashMap<String, String>,
    pub context: BasicCompileContext,
}

impl<'a> CompileContextWrapper<'a> {
<<<<<<< HEAD
=======
    /// Given an allocator, runner and symbols, hold the mutable references from
    /// the code above, swapping content into a new BasicCompileContext this
    /// object contains.
    ///
    /// The new and drop methods both rely on the object's private 'switch' method
    /// which swaps the mutable reference to allocator and symbols that the caller
    /// holds with the new empty allocator and hashmap held by the inner
    /// BasicCompileContext.  This allows us to pin the mutable references here,
    /// ensuring that this object is the only consumer of these objects when in
    /// use, while allowing a new BasicCompileContext to be passed down.  The user
    /// may inspect, copy, modify etc the inner context before allowing the
    /// CompileContextWrapper object to be dropped, which will put the modified
    /// objects back in the mutable references given by the user.
    ///
    /// This object does more in the current (nightly) code, such as carrying the
    /// optimizer, which is modified when an inner compile has a different sigil
    /// and must be optimized differently.
>>>>>>> 308a98f6
    pub fn new(
        allocator: &'a mut Allocator,
        runner: Rc<dyn TRunProgram>,
        symbols: &'a mut HashMap<String, String>,
<<<<<<< HEAD
        optimizer: Box<dyn Optimization>,
=======
>>>>>>> 308a98f6
    ) -> Self {
        let bcc = BasicCompileContext {
            allocator: Allocator::new(),
            runner,
            symbols: HashMap::new(),
<<<<<<< HEAD
            optimizer,
=======
>>>>>>> 308a98f6
        };
        let mut wrapper = CompileContextWrapper {
            allocator,
            symbols,
            context: bcc,
        };
        wrapper.switch();
        wrapper
    }

<<<<<<< HEAD
=======
    /// Swap allocator and symbols with the ones in self.context.  This has the
    /// effect of making the inner context hold the same information that would
    /// have been passed down in these members had it come from the caller's
    /// perspective.  Useful when compile context has more fields and needs
    /// to change for a consumer down the stack.
>>>>>>> 308a98f6
    fn switch(&mut self) {
        swap(self.allocator, &mut self.context.allocator);
        swap(self.symbols, &mut self.context.symbols);
    }
}

<<<<<<< HEAD
=======
/// Drop CompileContextWrapper reverts the contained objects back to the ones
/// owned by the caller.
>>>>>>> 308a98f6
impl<'a> Drop for CompileContextWrapper<'a> {
    fn drop(&mut self) {
        self.switch();
    }
<<<<<<< HEAD
}

/// Describes the unique inputs and outputs available at the start of code
/// generation.
#[derive(Debug, Clone)]
pub struct StartOfCodegenOptimization {
    program: CompileForm,
    code_generator: PrimaryCodegen,
=======
>>>>>>> 308a98f6
}<|MERGE_RESOLUTION|>--- conflicted
+++ resolved
@@ -20,10 +20,7 @@
 pub mod frontend;
 pub mod gensym;
 mod inline;
-<<<<<<< HEAD
 mod lambda;
-=======
->>>>>>> 308a98f6
 pub mod optimize;
 pub mod preprocessor;
 pub mod prims;
@@ -33,13 +30,10 @@
 pub mod sexp;
 pub mod srcloc;
 pub mod stackvisit;
-<<<<<<< HEAD
 pub mod typecheck;
 pub mod typechia;
 pub mod types;
 pub mod untype;
-=======
->>>>>>> 308a98f6
 pub mod usecheck;
 
 use clvmr::allocator::Allocator;
@@ -48,14 +42,11 @@
 use std::rc::Rc;
 
 use crate::classic::clvm_tools::stages::stage_0::TRunProgram;
-<<<<<<< HEAD
 use crate::compiler::comptypes::{
     BodyForm, CompileErr, CompileForm, CompilerOpts, DefunData, HelperForm, PrimaryCodegen,
 };
 use crate::compiler::optimize::Optimization;
 use crate::compiler::sexp::SExp;
-=======
->>>>>>> 308a98f6
 
 /// An object which represents the standard set of mutable items passed down the
 /// stack when compiling chialisp.
@@ -63,18 +54,7 @@
     pub allocator: Allocator,
     pub runner: Rc<dyn TRunProgram>,
     pub symbols: HashMap<String, String>,
-<<<<<<< HEAD
     pub optimizer: Box<dyn Optimization>,
-}
-
-impl BasicCompileContext {
-    fn allocator(&mut self) -> &mut Allocator {
-        &mut self.allocator
-    }
-    fn runner(&self) -> Rc<dyn TRunProgram> {
-        self.runner.clone()
-    }
-=======
 }
 
 impl BasicCompileContext {
@@ -100,12 +80,10 @@
     /// There are times when we're in a subcompile (such as mod expressions when
     /// the compile context needs to do swap in or out symbols or transform them
     /// on behalf of the child.
->>>>>>> 308a98f6
     fn symbols(&mut self) -> &mut HashMap<String, String> {
         &mut self.symbols
     }
 
-<<<<<<< HEAD
     /// Called after frontend parsing and preprocessing when we have a complete
     /// picture of the user's intended semantics.
     fn frontend_optimization(
@@ -209,32 +187,21 @@
         )
     }
 
-=======
     /// Given allocator, runner and symbols, move the mutable objects into this
     /// BasicCompileContext so it can own them and pass a single mutable
     /// reference to itself down the stack. This allows these objects to be
     /// queried and used by appropriate machinery.
->>>>>>> 308a98f6
     pub fn new(
         allocator: Allocator,
         runner: Rc<dyn TRunProgram>,
         symbols: HashMap<String, String>,
-<<<<<<< HEAD
         optimizer: Box<dyn Optimization>,
-=======
->>>>>>> 308a98f6
     ) -> Self {
         BasicCompileContext {
             allocator,
             runner,
             symbols,
-<<<<<<< HEAD
             optimizer,
-        }
-    }
-}
-
-=======
         }
     }
 }
@@ -244,7 +211,6 @@
 /// objects for new ones used in an inner compile context.  This is used when
 /// a subcompile occurs such as when a macro is compiled to CLVM to be executed
 /// or an inner mod is compiled.
->>>>>>> 308a98f6
 pub struct CompileContextWrapper<'a> {
     pub allocator: &'a mut Allocator,
     pub symbols: &'a mut HashMap<String, String>,
@@ -252,8 +218,6 @@
 }
 
 impl<'a> CompileContextWrapper<'a> {
-<<<<<<< HEAD
-=======
     /// Given an allocator, runner and symbols, hold the mutable references from
     /// the code above, swapping content into a new BasicCompileContext this
     /// object contains.
@@ -271,24 +235,17 @@
     /// This object does more in the current (nightly) code, such as carrying the
     /// optimizer, which is modified when an inner compile has a different sigil
     /// and must be optimized differently.
->>>>>>> 308a98f6
     pub fn new(
         allocator: &'a mut Allocator,
         runner: Rc<dyn TRunProgram>,
         symbols: &'a mut HashMap<String, String>,
-<<<<<<< HEAD
         optimizer: Box<dyn Optimization>,
-=======
->>>>>>> 308a98f6
     ) -> Self {
         let bcc = BasicCompileContext {
             allocator: Allocator::new(),
             runner,
             symbols: HashMap::new(),
-<<<<<<< HEAD
             optimizer,
-=======
->>>>>>> 308a98f6
         };
         let mut wrapper = CompileContextWrapper {
             allocator,
@@ -299,30 +256,23 @@
         wrapper
     }
 
-<<<<<<< HEAD
-=======
     /// Swap allocator and symbols with the ones in self.context.  This has the
     /// effect of making the inner context hold the same information that would
     /// have been passed down in these members had it come from the caller's
     /// perspective.  Useful when compile context has more fields and needs
     /// to change for a consumer down the stack.
->>>>>>> 308a98f6
     fn switch(&mut self) {
         swap(self.allocator, &mut self.context.allocator);
         swap(self.symbols, &mut self.context.symbols);
     }
 }
 
-<<<<<<< HEAD
-=======
 /// Drop CompileContextWrapper reverts the contained objects back to the ones
 /// owned by the caller.
->>>>>>> 308a98f6
 impl<'a> Drop for CompileContextWrapper<'a> {
     fn drop(&mut self) {
         self.switch();
     }
-<<<<<<< HEAD
 }
 
 /// Describes the unique inputs and outputs available at the start of code
@@ -331,6 +281,4 @@
 pub struct StartOfCodegenOptimization {
     program: CompileForm,
     code_generator: PrimaryCodegen,
-=======
->>>>>>> 308a98f6
 }