--- conflicted
+++ resolved
@@ -20,12 +20,8 @@
 pub mod frontend;
 pub mod gensym;
 mod inline;
-<<<<<<< HEAD
 mod lambda;
-mod optimize;
-=======
 pub mod optimize;
->>>>>>> 8d8f25de
 pub mod preprocessor;
 pub mod prims;
 pub mod rename;
