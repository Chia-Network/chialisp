--- conflicted
+++ resolved
@@ -90,8 +90,7 @@
         let loc = Srcloc::start(&opts.filename());
         let mut toplevel_forms = HashSet::new();
 
-<<<<<<< HEAD
-        for w in vec![
+        for w in [
             "defun",
             "defun-inline",
             "defconstant",
@@ -100,9 +99,6 @@
         ]
         .iter()
         {
-=======
-        for w in ["defun", "defun-inline", "defconstant", "defmacro"].iter() {
->>>>>>> 62eaadeb
             toplevel_forms.insert(w.to_string());
         }
 
