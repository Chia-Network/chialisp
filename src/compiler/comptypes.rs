--- conflicted
+++ resolved
@@ -669,7 +669,6 @@
     }
 }
 
-<<<<<<< HEAD
 fn compose_lambda_serialized_form(ldata: &LambdaData) -> Rc<SExp> {
     let lambda_kw = Rc::new(SExp::Atom(ldata.loc.clone(), b"lambda".to_vec()));
     let amp_kw = Rc::new(SExp::Atom(ldata.loc.clone(), b"&".to_vec()));
@@ -699,7 +698,6 @@
     ))
 }
 
-=======
 fn compose_let(marker: &[u8], letdata: &LetData) -> Rc<SExp> {
     let translated_bindings: Vec<Rc<SExp>> = letdata.bindings.iter().map(|x| x.to_sexp()).collect();
     let bindings_cons = list_to_cons(letdata.loc.clone(), &translated_bindings);
@@ -753,7 +751,6 @@
     }
 }
 
->>>>>>> 62eaadeb
 impl BodyForm {
     /// Get the general location of the BodyForm.
     pub fn loc(&self) -> Srcloc {
