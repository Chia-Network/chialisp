use std::collections::HashMap;
use std::collections::HashSet;
use std::rc::Rc;

use serde::Serialize;

use clvm_rs::allocator::Allocator;

use crate::classic::clvm::__type_compatibility__::{Bytes, BytesFromType};
use crate::classic::clvm_tools::stages::stage_0::TRunProgram;

use crate::compiler::clvm::sha256tree;
use crate::compiler::dialect::AcceptedDialect;
use crate::compiler::sexp::{decode_string, SExp};
use crate::compiler::srcloc::Srcloc;

/// The basic error type.  It contains a Srcloc identifying coordinates of the
/// error in the source file and a message.  It probably should be made even better
/// but this works ok.
#[derive(Clone, Debug)]
pub struct CompileErr(pub Srcloc, pub String);

impl From<(Srcloc, String)> for CompileErr {
    fn from(err: (Srcloc, String)) -> Self {
        CompileErr(err.0, err.1)
    }
}

/// A structure carrying a compilation result to give it a distinct type from
/// chialisp input.  It's used by codegen.
#[derive(Clone, Debug)]
pub struct CompiledCode(pub Srcloc, pub Rc<SExp>);

/// Specifying how the language is spoken.
///
/// This object will eventually contain more information about the specifics of
/// the requested dialect.  Initially, this includes a 'strict' setting in the
/// modern macros PR which allows us to begin with the *strict-cl-21* sigil to
/// include a more modern macro system and the ability to turn on strict variable
/// name use.  This is a feature that's been widely requested and a first step
/// toward it is to make the object that specifies how chialisp is compiled be
/// able to carry more information.
#[derive(Clone, Debug, Default)]
pub struct AcceptedDialect {
    pub stepping: Option<i32>,
}

/// A description of an inlined function for use during inline expansion.
/// This is used only by PrimaryCodegen.
#[derive(Clone, Debug)]
pub struct InlineFunction {
    pub name: Vec<u8>,
    pub args: Rc<SExp>,
    pub body: Rc<BodyForm>,
}

impl InlineFunction {
    pub fn to_sexp(&self) -> Rc<SExp> {
        Rc::new(SExp::Cons(
            self.body.loc(),
            self.args.clone(),
            self.body.to_sexp(),
        ))
    }
}

/// Specifies the type of application that any form (X ...) invokes in an
/// expression position.
pub enum Callable {
    /// The expression is a macro expansion (list, if etc.)
    CallMacro(Srcloc, SExp),
    /// The expression invokes an env defun.
    CallDefun(Srcloc, SExp),
    /// The expression expands and inline function.
    CallInline(Srcloc, InlineFunction),
    /// The expression addresses a clvm primitive (such as a, c, f, =)
    CallPrim(Srcloc, SExp),
    /// The expression is a (com ...) invokcation (normally used in macros).
    RunCompiler,
    /// The expression is an (@ n) form that directly references the environment.
    EnvPath,
}

/// Given a slice of SExp values, generate a proper list containing them.
pub fn list_to_cons(l: Srcloc, list: &[Rc<SExp>]) -> SExp {
    if list.is_empty() {
        return SExp::Nil(l);
    }

    let mut result = SExp::Nil(l);
    for i_reverse in 0..list.len() {
        let i = list.len() - i_reverse - 1;
        result = SExp::Cons(list[i].loc(), list[i].clone(), Rc::new(result));
    }

    result
}

/// A binding from a (let ...) form.  Specifies the name of the bound variable
/// the location of the whole binding form, the location of the name atom (nl)
/// and the body as a BodyForm (which are chialisp expressions).
#[derive(Clone, Debug, Serialize)]
pub struct Binding {
    /// Overall location of the form.
    pub loc: Srcloc,
    /// Location of the name atom specifically.
    pub nl: Srcloc,
    /// The name.
    pub name: Vec<u8>,
    /// The expression the binding refers to.
    pub body: Rc<BodyForm>,
}

/// Determines how a let binding is bound.  Parallel means that the bindings do
/// not depend on each other and aren't in scope for each other.  Sequential
/// is like lisp's let* form in that each binding has the previous ones in scope
/// for itself.
#[derive(Clone, Debug, PartialEq, Eq, Serialize)]
pub enum LetFormKind {
    Parallel,
    Sequential,
}

/// Information about a let form.  Encapsulates everything except whether it's
/// parallel or sequential, which is left in the BodyForm itself.
#[derive(Clone, Debug, Serialize)]
pub struct LetData {
    /// The location of the form overall.
    pub loc: Srcloc,
    /// The location specifically of the let or let* keyword.
    pub kw: Option<Srcloc>,
    /// The bindings introduced.
    pub bindings: Vec<Rc<Binding>>,
    /// The expression evaluated in the context of all the bindings.
    pub body: Rc<BodyForm>,
}

#[derive(Clone, Debug, Serialize)]
pub enum BodyForm {
    /// A let or let* form (depending on LetFormKind).
    Let(LetFormKind, LetData),
    /// An explicitly quoted constant of some kind.
    Quoted(SExp),
    /// An undiferentiated "value" of some kind in the source language.
    /// If this refers to an atom, then it is a variable reference of some kind,
    /// otherwise it refers to a self-quoting value (like a quoted string or int).
    Value(SExp),
    /// An application of some kind, parsed from a proper list.
    /// This is a proper list because of the ambiguity of the final value in an
    /// improper list.  While it's possible to treat a final atom
    ///
    /// (x y . z)
    ///
    /// as an argument that matches a tail argument, there's no way to write
    ///
    /// (x y . (+ 1 z))
    ///
    /// So tail improper calls aren't allowed.  In real lisp, (apply ...) can
    /// generate them if needed.
    Call(Srcloc, Vec<Rc<BodyForm>>, Option<Rc<BodyForm>>),
    /// (mod ...) can be used in chialisp as an expression, in which it returns
    /// the compiled code.  Here, it contains a CompileForm, which represents
    /// the full significant input of a program (yielded by frontend()).
    Mod(Srcloc, CompileForm),
}

/// The information needed to know about a defun.  Whether it's inline is left in
/// the HelperForm.
#[derive(Clone, Debug, Serialize)]
pub struct DefunData {
    /// The location of the helper form.
    pub loc: Srcloc,
    /// The name of the defun.
    pub name: Vec<u8>,
    /// The location of the keyword used in the defun.
    pub kw: Option<Srcloc>,
    /// The location of the name of the defun.
    pub nl: Srcloc,
    /// The arguments as originally given by the user.
    pub orig_args: Rc<SExp>,
    /// The argument spec for the defun with any renaming.
    pub args: Rc<SExp>,
    /// The body expression of the defun.
    pub body: Rc<BodyForm>,
}

/// Specifies the information extracted from a macro definition allowing the
/// compiler to expand code using it.
#[derive(Clone, Debug, Serialize)]
pub struct DefmacData {
    /// The location of the macro.
    pub loc: Srcloc,
    /// The name of the macro.
    pub name: Vec<u8>,
    /// The locaton of the keyword used to define the macro.
    pub kw: Option<Srcloc>,
    /// The location of the macro's name.
    pub nl: Srcloc,
    /// The argument spec.
    pub args: Rc<SExp>,
    /// The program appearing in the macro definition.
    pub program: Rc<CompileForm>,
    /// Whether this is an an advanced macro.
    pub advanced: bool,
}

/// Information from a constant definition.
#[derive(Clone, Debug, Serialize)]
pub struct DefconstData {
    /// The location of the constant form.
    pub loc: Srcloc,
    /// Specifies whether the constant is a simple quoted sexp or is specified
    /// by an expression.  This allows us to delay constant evaluation until we
    /// have the whole program.
    pub kind: ConstantKind,
    /// The name of constant.
    pub name: Vec<u8>,
    /// The location of the keyword in the definition.
    pub kw: Option<Srcloc>,
    /// The location of the name in the definition.
    pub nl: Srcloc,
    /// The location of the body expression, whatever it is.
    pub body: Rc<BodyForm>,
}

/// Specifies where a constant is the classic kind (unevaluated) or a proper
/// expression.
#[derive(Clone, Debug, Serialize)]
pub enum ConstantKind {
    Complex,
    Simple,
}

/// HelperForm is a toplevel binding of some kind.
/// Helpers are the (defconst ...) (defun ...) (defun-inline ...) (defmacro ...)
/// forms from the source code and "help" the program do its job.  They're
/// individually parsable and represent the atomic units of the program.
#[derive(Clone, Debug, Serialize)]
pub enum HelperForm {
    /// A constant definition (see DefconstData).
    Defconstant(DefconstData),
    /// A macro definition (see DefmacData).
    Defmacro(DefmacData),
    /// A function definition (see DefunData).
    Defun(bool, DefunData),
}

/// To what purpose is the file included.
#[derive(Clone, Debug, PartialEq, Eq, Serialize)]
pub enum IncludeProcessType {
    /// Include the bytes on disk as an atom.
    Bin,
    /// Parse the hex on disk and present it as a clvm value.
    Hex,
    /// Read clvm in s-expression form as a clvm value.
    SExpression,
    /// Pointing to a chialisp program, Compiled specifies that we want
    /// the compiled form of the program as a clvm value.  It's possible
    /// because chialisp programs self-identify how they're compiled and
    /// the form they take is promised to be stable for released versions
    /// of the language.
    Compiled,
}

/// A description of an include form.  Here, records the locations of the various
/// parts of the include so they can be marked in the language server and be
/// subject to other kind of reporting if desired.
#[derive(Clone, Debug, Serialize)]
pub struct IncludeDesc {
    /// Location of the keyword introducing this form.
    pub kw: Srcloc,
    /// Location of the name of the file.
    pub nl: Srcloc,
    /// The relative path to a target or a special directive name.
    pub name: Vec<u8>,
    pub kind: Option<IncludeProcessType>,
}

impl IncludeDesc {
    pub fn to_sexp(&self) -> Rc<SExp> {
        Rc::new(SExp::Cons(
            self.kw.clone(),
            Rc::new(SExp::Atom(self.kw.clone(), b"include".to_vec())),
            Rc::new(SExp::QuotedString(self.nl.clone(), b'"', self.name.clone())),
        ))
    }
}

/// An encoding of a complete program.  This includes all the include forms
/// traversed (for marking in a language server), the argument spec of the program,
/// the list of helper declarations and the expression serving as the "main"
/// program.
#[derive(Clone, Debug, Serialize)]
pub struct CompileForm {
    /// Location of the form that was collected into this object.
    pub loc: Srcloc,
    /// List of include directives.
    pub include_forms: Vec<IncludeDesc>,
    /// Argument spec.
    pub args: Rc<SExp>,
    /// List of declared helpers encountered.  Unless the CompilerOpts is directed
    /// to preserve all helpers, helpers not used by a toplevel defun or the main
    /// expression (those needed by the finished code) are not included.  The
    /// set_frontend_check_live method of CompilerOpts allows this to be changed.
    pub helpers: Vec<HelperForm>,
    /// The expression the program evaluates, using the declared helpers.
    pub exp: Rc<BodyForm>,
}

/// Represents a call to a defun, used by code generation.
#[derive(Clone, Debug)]
pub struct DefunCall {
    pub required_env: Rc<SExp>,
    pub code: Rc<SExp>,
}

/// PrimaryCodegen is an object used by codegen to accumulate and use state needed
/// during code generation.  It's mostly used internally.
#[derive(Clone, Debug)]
pub struct PrimaryCodegen {
    pub prims: Rc<HashMap<Vec<u8>, Rc<SExp>>>,
    pub constants: HashMap<Vec<u8>, Rc<SExp>>,
    pub macros: HashMap<Vec<u8>, Rc<SExp>>,
    pub inlines: HashMap<Vec<u8>, InlineFunction>,
    pub defuns: HashMap<Vec<u8>, DefunCall>,
    pub parentfns: HashSet<Vec<u8>>,
    pub env: Rc<SExp>,
    pub to_process: Vec<HelperForm>,
    pub original_helpers: Vec<HelperForm>,
    pub final_expr: Rc<BodyForm>,
    pub final_code: Option<CompiledCode>,
    pub function_symbols: HashMap<String, String>,
}

/// The CompilerOpts specifies global options used during compilation.
/// CompilerOpts is used whenever interaction with the compilation infrastructure
/// is needed that has options or needs guidance.
pub trait CompilerOpts {
    /// The toplevel file begin compiled.
    fn filename(&self) -> String;
    /// A PrimaryCodegen that can be donated to downstream use.  It can be the
    /// case that the state of compilation needs to be passed down in a specific
    /// form, such as when a lambda is used (coming soon), when evaluating
    /// complex constants, and into (com ...) forms.  This allows the CompilerOpts
    /// to carry this info across boundaries into a new context.
    fn code_generator(&self) -> Option<PrimaryCodegen>;
    /// Get the dialect declared in the toplevel program.
    fn dialect(&self) -> AcceptedDialect;
<<<<<<< HEAD
=======
    /// Disassembly version (for disassembly style serialization)
    fn disassembly_ver(&self) -> Option<usize>;
>>>>>>> 7812149b
    /// Specifies whether code is being generated on behalf of an inner defun in
    /// the program.
    fn in_defun(&self) -> bool;
    /// Specifies whether the standard environment is injected (list, if etc).
    fn stdenv(&self) -> bool;
    /// Specifies whether certain basic optimizations are done during and after
    /// code generation.
    fn optimize(&self) -> bool;
    /// Specifies whether the frontend code is to be optimized before code
    /// generation.  This can simplify code from the user and decide on inlining
    /// of desugared forms.
    fn frontend_opt(&self) -> bool;
    /// Specifies whether forms not reachable at runtime are included in the
    /// resulting CompileForm.
    fn frontend_check_live(&self) -> bool;
    /// Specifies the shape of the environment to use.  This allows injection of
    /// the parent program's left environment when some form is compiled in the
    /// parent's context.
    fn start_env(&self) -> Option<Rc<SExp>>;
    /// Specifies the map of primitives provided during this compilation.
    fn prim_map(&self) -> Rc<HashMap<Vec<u8>, Rc<SExp>>>;
    /// Specifies the search paths we're carrying.
    fn get_search_paths(&self) -> Vec<String>;

    /// Set the dialect.
    fn set_dialect(&self, dialect: AcceptedDialect) -> Rc<dyn CompilerOpts>;
    /// Set search paths.
    fn set_search_paths(&self, dirs: &[String]) -> Rc<dyn CompilerOpts>;
    /// Set disassembly version for.
    fn set_disassembly_ver(&self, ver: Option<usize>) -> Rc<dyn CompilerOpts>;
    /// Set whether we're compiling on behalf of a defun.
    fn set_in_defun(&self, new_in_defun: bool) -> Rc<dyn CompilerOpts>;
    /// Set whether to inject the standard environment.
    fn set_stdenv(&self, new_stdenv: bool) -> Rc<dyn CompilerOpts>;
    /// Set whether to run codegen optimization.
    fn set_optimize(&self, opt: bool) -> Rc<dyn CompilerOpts>;
    /// Set whether to run frontend optimization.
    fn set_frontend_opt(&self, opt: bool) -> Rc<dyn CompilerOpts>;
    /// Set whether to filter out each HelperForm that isn't reachable at
    /// run time.
    fn set_frontend_check_live(&self, check: bool) -> Rc<dyn CompilerOpts>;
    /// Set the codegen object to be used downstream.
    fn set_code_generator(&self, new_compiler: PrimaryCodegen) -> Rc<dyn CompilerOpts>;
    /// Set the environment shape to assume.
    fn set_start_env(&self, start_env: Option<Rc<SExp>>) -> Rc<dyn CompilerOpts>;
    /// Set the primitive map in use so we can add custom primitives.
    fn set_prim_map(&self, new_map: Rc<HashMap<Vec<u8>, Rc<SExp>>>) -> Rc<dyn CompilerOpts>;

    /// Using the search paths list we have, try to read a file by name,
    /// Returning the expanded path to the file and its content.
    fn read_new_file(
        &self,
        inc_from: String,
        filename: String,
    ) -> Result<(String, Vec<u8>), CompileErr>;

    /// Given a parsed SExp, compile it as an independent program based on the
    /// settings given here.  The result is bare generated code.
    fn compile_program(
        &self,
        allocator: &mut Allocator,
        runner: Rc<dyn TRunProgram>,
        sexp: Rc<SExp>,
        symbol_table: &mut HashMap<String, String>,
    ) -> Result<SExp, CompileErr>;
}

/// Frontend uses this to accumulate frontend forms, used internally.
#[derive(Debug)]
pub struct ModAccum {
    pub loc: Srcloc,
    pub includes: Vec<IncludeDesc>,
    pub helpers: Vec<HelperForm>,
    pub exp_form: Option<CompileForm>,
}

/// A specification of a function call including elements useful for evaluation.
#[derive(Debug, Clone)]
pub struct CallSpec<'a> {
    pub loc: Srcloc,
    pub name: &'a [u8],
    pub args: &'a [Rc<BodyForm>],
    pub tail: Option<Rc<BodyForm>>,
    pub original: Rc<BodyForm>,
}

/// Raw callspec for use in codegen.
#[derive(Debug, Clone)]
pub struct RawCallSpec<'a> {
    pub loc: Srcloc,
    pub args: &'a [Rc<BodyForm>],
    pub tail: Option<Rc<BodyForm>>,
    pub original: Rc<BodyForm>,
}

/// A pair of arguments and an optional tail for function calls.  The tail is
/// a function tail given by a final &rest argument.
#[derive(Debug, Default, Clone)]
pub struct ArgsAndTail {
    pub args: Vec<Rc<BodyForm>>,
    pub tail: Option<Rc<BodyForm>>,
}

impl ModAccum {
    pub fn set_final(&self, c: &CompileForm) -> Self {
        ModAccum {
            loc: self.loc.clone(),
            includes: self.includes.clone(),
            helpers: self.helpers.clone(),
            exp_form: Some(c.clone()),
        }
    }

    pub fn add_include(&self, i: IncludeDesc) -> Self {
        let mut new_includes = self.includes.clone();
        new_includes.push(i);
        ModAccum {
            loc: self.loc.clone(),
            includes: new_includes,
            helpers: self.helpers.clone(),
            exp_form: self.exp_form.clone(),
        }
    }

    pub fn add_helper(&self, h: HelperForm) -> Self {
        let mut hs = self.helpers.clone();
        hs.push(h);

        ModAccum {
            loc: self.loc.clone(),
            includes: self.includes.clone(),
            helpers: hs,
            exp_form: self.exp_form.clone(),
        }
    }

    pub fn new(loc: Srcloc) -> ModAccum {
        ModAccum {
            loc,
            includes: Vec::new(),
            helpers: Vec::new(),
            exp_form: None,
        }
    }
}

impl CompileForm {
    /// Get the location of the compileform.
    pub fn loc(&self) -> Srcloc {
        self.loc.clone()
    }

    /// Express the contents as an SExp.  This SExp does not come with a keyword
    /// but starts at the arguments, since CompileForm objects are used in the
    /// encoding of several other types.
    pub fn to_sexp(&self) -> Rc<SExp> {
        let mut sexp_forms: Vec<Rc<SExp>> = self.helpers.iter().map(|x| x.to_sexp()).collect();
        sexp_forms.push(self.exp.to_sexp());

        Rc::new(SExp::Cons(
            self.loc.clone(),
            self.args.clone(),
            Rc::new(list_to_cons(self.loc.clone(), &sexp_forms)),
        ))
    }

    /// Given a set of helpers by name, remove them.
    pub fn remove_helpers(&self, names: &HashSet<Vec<u8>>) -> CompileForm {
        CompileForm {
            loc: self.loc.clone(),
            args: self.args.clone(),
            include_forms: self.include_forms.clone(),
            helpers: self
                .helpers
                .iter()
                .filter(|h| !names.contains(h.name()))
                .cloned()
                .collect(),
            exp: self.exp.clone(),
        }
    }

    /// Given a list of helpers, introduce them in this CompileForm, removing
    /// conflicting predecessors.
    pub fn replace_helpers(&self, helpers: &[HelperForm]) -> CompileForm {
        let mut new_names = HashSet::new();
        for h in helpers.iter() {
            new_names.insert(h.name());
        }
        let mut new_helpers: Vec<HelperForm> = self
            .helpers
            .iter()
            .filter(|h| !new_names.contains(h.name()))
            .cloned()
            .collect();
        new_helpers.append(&mut helpers.to_vec());

        CompileForm {
            loc: self.loc.clone(),
            include_forms: self.include_forms.clone(),
            args: self.args.clone(),
            helpers: new_helpers,
            exp: self.exp.clone(),
        }
    }
}

pub fn generate_defmacro_sexp(mac: &DefmacData) -> Rc<SExp> {
    if mac.advanced {
        Rc::new(SExp::Cons(
            mac.loc.clone(),
            Rc::new(SExp::atom_from_string(mac.loc.clone(), "defmac")),
            Rc::new(SExp::Cons(
                mac.loc.clone(),
                Rc::new(SExp::atom_from_vec(mac.nl.clone(), &mac.name)),
                Rc::new(SExp::Cons(
                    mac.loc.clone(),
                    mac.args.clone(),
                    Rc::new(SExp::Cons(
                        mac.loc.clone(),
                        mac.program.exp.to_sexp(),
                        Rc::new(SExp::Nil(mac.loc.clone())),
                    )),
                )),
            )),
        ))
    } else {
        Rc::new(SExp::Cons(
            mac.loc.clone(),
            Rc::new(SExp::atom_from_string(mac.loc.clone(), "defmacro")),
            Rc::new(SExp::Cons(
                mac.loc.clone(),
                Rc::new(SExp::atom_from_vec(mac.nl.clone(), &mac.name)),
                mac.program.to_sexp(),
            )),
        ))
    }
}

impl HelperForm {
    /// Get a reference to the HelperForm's name.
    pub fn name(&self) -> &Vec<u8> {
        match self {
            HelperForm::Defconstant(defc) => &defc.name,
            HelperForm::Defmacro(mac) => &mac.name,
            HelperForm::Defun(_, defun) => &defun.name,
        }
    }

    /// Get the location of the HelperForm's name.
    pub fn name_loc(&self) -> &Srcloc {
        match self {
            HelperForm::Defconstant(defc) => &defc.nl,
            HelperForm::Defmacro(mac) => &mac.nl,
            HelperForm::Defun(_, defun) => &defun.nl,
        }
    }

    /// Return a general location for the whole HelperForm.
    pub fn loc(&self) -> Srcloc {
        match self {
            HelperForm::Defconstant(defc) => defc.loc.clone(),
            HelperForm::Defmacro(mac) => mac.loc.clone(),
            HelperForm::Defun(_, defun) => defun.loc.clone(),
        }
    }

    /// Convert the HelperForm to an SExp.  These render into a form that can
    /// be re-parsed if needed.
    pub fn to_sexp(&self) -> Rc<SExp> {
        match self {
            HelperForm::Defconstant(defc) => match defc.kind {
                ConstantKind::Simple => Rc::new(list_to_cons(
                    defc.loc.clone(),
                    &[
                        Rc::new(SExp::atom_from_string(defc.loc.clone(), "defconstant")),
                        Rc::new(SExp::atom_from_vec(defc.loc.clone(), &defc.name)),
                        defc.body.to_sexp(),
                    ],
                )),
                ConstantKind::Complex => Rc::new(list_to_cons(
                    defc.loc.clone(),
                    &[
                        Rc::new(SExp::atom_from_string(defc.loc.clone(), "defconst")),
                        Rc::new(SExp::atom_from_vec(defc.loc.clone(), &defc.name)),
                        defc.body.to_sexp(),
                    ],
                )),
            },
            HelperForm::Defmacro(mac) => generate_defmacro_sexp(mac),
            HelperForm::Defun(inline, defun) => {
                let di_string = "defun-inline".to_string();
                let d_string = "defun".to_string();
                Rc::new(list_to_cons(
                    defun.loc.clone(),
                    &[
                        Rc::new(SExp::atom_from_string(
                            defun.loc.clone(),
                            if *inline { &di_string } else { &d_string },
                        )),
                        Rc::new(SExp::atom_from_vec(defun.nl.clone(), &defun.name)),
                        defun.args.clone(),
                        defun.body.to_sexp(),
                    ],
                ))
            }
        }
    }
}

impl BodyForm {
    /// Get the general location of the BodyForm.
    pub fn loc(&self) -> Srcloc {
        match self {
            BodyForm::Let(_, letdata) => letdata.loc.clone(),
            BodyForm::Quoted(a) => a.loc(),
            BodyForm::Call(loc, _, _) => loc.clone(),
            BodyForm::Value(a) => a.loc(),
            BodyForm::Mod(kl, program) => kl.ext(&program.loc),
        }
    }

    /// Convert the expression to its SExp form.  These should be reparsable but
    /// may change when desugaring requires it if re-serialization is needed
    /// afterward.
    pub fn to_sexp(&self) -> Rc<SExp> {
        match self {
            BodyForm::Let(kind, letdata) => {
                let translated_bindings: Vec<Rc<SExp>> =
                    letdata.bindings.iter().map(|x| x.to_sexp()).collect();
                let bindings_cons = list_to_cons(letdata.loc.clone(), &translated_bindings);
                let translated_body = letdata.body.to_sexp();
                let marker = match kind {
                    LetFormKind::Parallel => "let",
                    LetFormKind::Sequential => "let*",
                };
                let kw_loc = letdata.kw.clone().unwrap_or_else(|| letdata.loc.clone());
                Rc::new(SExp::Cons(
                    letdata.loc.clone(),
                    Rc::new(SExp::atom_from_string(kw_loc, marker)),
                    Rc::new(SExp::Cons(
                        letdata.loc.clone(),
                        Rc::new(bindings_cons),
                        Rc::new(SExp::Cons(
                            letdata.loc.clone(),
                            translated_body,
                            Rc::new(SExp::Nil(letdata.loc.clone())),
                        )),
                    )),
                ))
            }
            BodyForm::Quoted(body) => Rc::new(SExp::Cons(
                body.loc(),
                Rc::new(SExp::atom_from_string(body.loc(), "q")),
                Rc::new(body.clone()),
            )),
            BodyForm::Value(body) => Rc::new(body.clone()),
            BodyForm::Call(loc, exprs, tail) => {
                let mut converted: Vec<Rc<SExp>> = exprs.iter().map(|x| x.to_sexp()).collect();
                if let Some(t) = tail.as_ref() {
                    converted.push(Rc::new(SExp::Atom(t.loc(), "&rest".as_bytes().to_vec())));
                    converted.push(t.to_sexp());
                }
                Rc::new(list_to_cons(loc.clone(), &converted))
            }
            BodyForm::Mod(loc, program) => Rc::new(SExp::Cons(
                loc.clone(),
                Rc::new(SExp::Atom(loc.clone(), b"mod".to_vec())),
                program.to_sexp(),
            )),
        }
    }
}

impl Binding {
    /// Express the binding as it would be used in a let form.
    pub fn to_sexp(&self) -> Rc<SExp> {
        Rc::new(SExp::Cons(
            self.loc.clone(),
            Rc::new(SExp::atom_from_vec(self.loc.clone(), &self.name)),
            Rc::new(SExp::Cons(
                self.loc.clone(),
                self.body.to_sexp(),
                Rc::new(SExp::Nil(self.loc.clone())),
            )),
        ))
    }

    /// Get the general location of the binding.
    pub fn loc(&self) -> Srcloc {
        self.loc.clone()
    }
}

impl CompiledCode {
    /// Get the general location the code was compiled from.
    pub fn loc(&self) -> Srcloc {
        self.0.clone()
    }
}

impl PrimaryCodegen {
    pub fn add_constant(&self, name: &[u8], value: Rc<SExp>) -> Self {
        let mut codegen_copy = self.clone();
        codegen_copy.constants.insert(name.to_owned(), value);
        codegen_copy
    }

    pub fn add_macro(&self, name: &[u8], value: Rc<SExp>) -> Self {
        let mut codegen_copy = self.clone();
        codegen_copy.macros.insert(name.to_owned(), value);
        codegen_copy
    }

    pub fn add_inline(&self, name: &[u8], value: &InlineFunction) -> Self {
        let mut codegen_copy = self.clone();
        codegen_copy.inlines.insert(name.to_owned(), value.clone());
        codegen_copy
    }

    pub fn add_defun(&self, name: &[u8], args: Rc<SExp>, value: DefunCall, left_env: bool) -> Self {
        let mut codegen_copy = self.clone();
        codegen_copy.defuns.insert(name.to_owned(), value.clone());
        let hash = sha256tree(value.code);
        let hash_str = Bytes::new(Some(BytesFromType::Raw(hash))).hex();
        let name = Bytes::new(Some(BytesFromType::Raw(name.to_owned()))).decode();
        codegen_copy.function_symbols.insert(hash_str.clone(), name);
        if left_env {
            codegen_copy
                .function_symbols
                .insert(format!("{hash_str}_left_env"), "1".to_string());
        }
        codegen_copy
            .function_symbols
            .insert(format!("{hash_str}_arguments"), args.to_string());
        codegen_copy
    }

    pub fn set_env(&self, env: Rc<SExp>) -> Self {
        let mut codegen_copy = self.clone();
        codegen_copy.env = env;
        codegen_copy
    }
}

pub fn with_heading(l: Srcloc, name: &str, body: Rc<SExp>) -> SExp {
    SExp::Cons(l.clone(), Rc::new(SExp::atom_from_string(l, name)), body)
}

pub fn cons_of_string_map<X>(
    l: Srcloc,
    cvt_body: &dyn Fn(&X) -> Rc<SExp>,
    map: &HashMap<Vec<u8>, X>,
) -> SExp {
    // Thanks: https://users.rust-lang.org/t/sort-hashmap-data-by-keys/37095/3
    let mut v: Vec<_> = map.iter().collect();
    v.sort_by(|x, y| x.0.cmp(y.0));

    let sorted_converted: Vec<Rc<SExp>> = v
        .iter()
        .map(|x| {
            Rc::new(SExp::Cons(
                l.clone(),
                Rc::new(SExp::QuotedString(l.clone(), b'\"', x.0.to_vec())),
                Rc::new(SExp::Cons(
                    l.clone(),
                    cvt_body(x.1),
                    Rc::new(SExp::Nil(l.clone())),
                )),
            ))
        })
        .collect();

    list_to_cons(l, &sorted_converted)
}

pub fn map_m<T, U, E>(f: &dyn Fn(&T) -> Result<U, E>, list: &[T]) -> Result<Vec<U>, E> {
    let mut result = Vec::new();
    for e in list {
        let val = f(e)?;
        result.push(val);
    }
    Ok(result)
}

pub fn fold_m<R, T, E>(f: &dyn Fn(&R, &T) -> Result<R, E>, start: R, list: &[T]) -> Result<R, E> {
    let mut res: R = start;
    for elt in list.iter() {
        res = f(&res, elt)?;
    }
    Ok(res)
}

pub fn join_vecs_to_string(sep: Vec<u8>, vecs: &[Vec<u8>]) -> String {
    let mut s = Vec::new();
    let mut comma = Vec::new();

    for elt in vecs {
        s.append(&mut comma.clone());
        s.append(&mut elt.to_vec());
        if comma.is_empty() {
            comma = sep.clone();
        }
    }

    decode_string(&s)
}<|MERGE_RESOLUTION|>--- conflicted
+++ resolved
@@ -30,20 +30,6 @@
 /// chialisp input.  It's used by codegen.
 #[derive(Clone, Debug)]
 pub struct CompiledCode(pub Srcloc, pub Rc<SExp>);
-
-/// Specifying how the language is spoken.
-///
-/// This object will eventually contain more information about the specifics of
-/// the requested dialect.  Initially, this includes a 'strict' setting in the
-/// modern macros PR which allows us to begin with the *strict-cl-21* sigil to
-/// include a more modern macro system and the ability to turn on strict variable
-/// name use.  This is a feature that's been widely requested and a first step
-/// toward it is to make the object that specifies how chialisp is compiled be
-/// able to carry more information.
-#[derive(Clone, Debug, Default)]
-pub struct AcceptedDialect {
-    pub stepping: Option<i32>,
-}
 
 /// A description of an inlined function for use during inline expansion.
 /// This is used only by PrimaryCodegen.
@@ -346,11 +332,8 @@
     fn code_generator(&self) -> Option<PrimaryCodegen>;
     /// Get the dialect declared in the toplevel program.
     fn dialect(&self) -> AcceptedDialect;
-<<<<<<< HEAD
-=======
     /// Disassembly version (for disassembly style serialization)
     fn disassembly_ver(&self) -> Option<usize>;
->>>>>>> 7812149b
     /// Specifies whether code is being generated on behalf of an inner defun in
     /// the program.
     fn in_defun(&self) -> bool;
