--- conflicted
+++ resolved
@@ -3,26 +3,15 @@
 use std::fmt::Debug;
 use std::rc::Rc;
 
-use clvmr::Allocator;
 use serde::Serialize;
 
 use crate::classic::clvm::__type_compatibility__::{Bytes, BytesFromType};
-use crate::classic::clvm_tools::stages::stage_0::TRunProgram;
 
 use crate::compiler::clvm::{sha256tree, truthy};
 use crate::compiler::dialect::AcceptedDialect;
 use crate::compiler::sexp::{decode_string, enlist, SExp};
 use crate::compiler::srcloc::Srcloc;
 use crate::compiler::BasicCompileContext;
-use crate::util::Number;
-
-// Note: only used in tests, not normally dependencies.
-#[cfg(test)]
-use crate::compiler::compiler::DefaultCompilerOpts;
-#[cfg(test)]
-use crate::compiler::frontend::compile_bodyform;
-#[cfg(test)]
-use crate::compiler::sexp::parse_sexp;
 
 // Note: only used in tests, not normally dependencies.
 #[cfg(test)]
@@ -721,7 +710,6 @@
     Defmacro(DefmacData),
     /// A function definition (see DefunData).
     Defun(bool, Box<DefunData>),
-<<<<<<< HEAD
 }
 
 #[test]
@@ -779,8 +767,6 @@
         .to_string(),
         "(import qualified foo.bar as FB)"
     );
-=======
->>>>>>> 39a04179
 }
 
 /// To what purpose is the file included.
@@ -915,10 +901,7 @@
     pub final_code: Option<CompiledCode>,
     pub function_symbols: HashMap<String, String>,
     pub left_env: bool,
-<<<<<<< HEAD
     pub module_phase: Option<ModulePhase>,
-=======
->>>>>>> 39a04179
 }
 
 /// The CompilerOpts specifies global options used during compilation.
@@ -1258,216 +1241,6 @@
     }
 }
 
-/// A trait that simplifies implementing one's own CompilerOpts personality.
-/// This specifies to a CompilerOptsDelegator that this object contains a
-/// CompilerOpts that it uses for most of what it does, allowing end users
-/// to opt into a default implementation of all the methods via
-/// CompilerOptsDelegator and override only what's desired.
-pub trait HasCompilerOptsDelegation {
-    /// Get this object's inner CompilerOpts.
-    fn compiler_opts(&self) -> Rc<dyn CompilerOpts>;
-    /// Call a function that updates this object's CompilerOpts and use the
-    /// update our own object with the result.  Return the new wrapper.
-    fn update_compiler_opts<F: FnOnce(Rc<dyn CompilerOpts>) -> Rc<dyn CompilerOpts>>(
-        &self,
-        f: F,
-    ) -> Rc<dyn CompilerOpts>;
-
-    // Defaults.
-    fn override_filename(&self) -> String {
-        self.compiler_opts().filename()
-    }
-    fn override_code_generator(&self) -> Option<PrimaryCodegen> {
-        self.compiler_opts().code_generator()
-    }
-    fn override_dialect(&self) -> AcceptedDialect {
-        self.compiler_opts().dialect()
-    }
-    fn override_disassembly_ver(&self) -> Option<usize> {
-        self.compiler_opts().disassembly_ver()
-    }
-    fn override_in_defun(&self) -> bool {
-        self.compiler_opts().in_defun()
-    }
-    fn override_stdenv(&self) -> bool {
-        self.compiler_opts().stdenv()
-    }
-    fn override_optimize(&self) -> bool {
-        self.compiler_opts().optimize()
-    }
-    fn override_frontend_opt(&self) -> bool {
-        self.compiler_opts().frontend_opt()
-    }
-    fn override_frontend_check_live(&self) -> bool {
-        self.compiler_opts().frontend_check_live()
-    }
-    fn override_start_env(&self) -> Option<Rc<SExp>> {
-        self.compiler_opts().start_env()
-    }
-    fn override_prim_map(&self) -> Rc<HashMap<Vec<u8>, Rc<SExp>>> {
-        self.compiler_opts().prim_map()
-    }
-    fn override_get_search_paths(&self) -> Vec<String> {
-        self.compiler_opts().get_search_paths()
-    }
-    fn override_diag_flags(&self) -> Rc<HashSet<usize>> {
-        self.compiler_opts().diag_flags()
-    }
-
-    fn override_set_dialect(&self, dialect: AcceptedDialect) -> Rc<dyn CompilerOpts> {
-        self.update_compiler_opts(|o| o.set_dialect(dialect))
-    }
-    fn override_set_search_paths(&self, dirs: &[String]) -> Rc<dyn CompilerOpts> {
-        self.update_compiler_opts(|o| o.set_search_paths(dirs))
-    }
-    fn override_set_disassembly_ver(&self, ver: Option<usize>) -> Rc<dyn CompilerOpts> {
-        self.update_compiler_opts(|o| o.set_disassembly_ver(ver))
-    }
-    fn override_set_in_defun(&self, new_in_defun: bool) -> Rc<dyn CompilerOpts> {
-        self.update_compiler_opts(|o| o.set_in_defun(new_in_defun))
-    }
-    fn override_set_stdenv(&self, new_stdenv: bool) -> Rc<dyn CompilerOpts> {
-        self.update_compiler_opts(|o| o.set_stdenv(new_stdenv))
-    }
-    fn override_set_optimize(&self, opt: bool) -> Rc<dyn CompilerOpts> {
-        self.update_compiler_opts(|o| o.set_optimize(opt))
-    }
-    fn override_set_frontend_opt(&self, opt: bool) -> Rc<dyn CompilerOpts> {
-        self.update_compiler_opts(|o| o.set_frontend_opt(opt))
-    }
-    fn override_set_frontend_check_live(&self, check: bool) -> Rc<dyn CompilerOpts> {
-        self.update_compiler_opts(|o| o.set_frontend_check_live(check))
-    }
-    fn override_set_code_generator(&self, new_compiler: PrimaryCodegen) -> Rc<dyn CompilerOpts> {
-        self.update_compiler_opts(|o| o.set_code_generator(new_compiler))
-    }
-    fn override_set_start_env(&self, start_env: Option<Rc<SExp>>) -> Rc<dyn CompilerOpts> {
-        self.update_compiler_opts(|o| o.set_start_env(start_env))
-    }
-    fn override_set_diag_flags(&self, flags: Rc<HashSet<usize>>) -> Rc<dyn CompilerOpts> {
-        self.update_compiler_opts(|o| o.set_diag_flags(flags))
-    }
-    fn override_set_prim_map(
-        &self,
-        new_map: Rc<HashMap<Vec<u8>, Rc<SExp>>>,
-    ) -> Rc<dyn CompilerOpts> {
-        self.update_compiler_opts(|o| o.set_prim_map(new_map))
-    }
-    fn override_read_new_file(
-        &self,
-        inc_from: String,
-        filename: String,
-    ) -> Result<(String, Vec<u8>), CompileErr> {
-        self.compiler_opts().read_new_file(inc_from, filename)
-    }
-    fn override_compile_program(
-        &self,
-        allocator: &mut Allocator,
-        runner: Rc<dyn TRunProgram>,
-        sexp: Rc<SExp>,
-        symbol_table: &mut HashMap<String, String>,
-    ) -> Result<SExp, CompileErr> {
-        self.compiler_opts()
-            .compile_program(allocator, runner, sexp, symbol_table)
-    }
-}
-
-impl<T: HasCompilerOptsDelegation> CompilerOpts for T {
-    // Defaults.
-    fn filename(&self) -> String {
-        self.override_filename()
-    }
-    fn code_generator(&self) -> Option<PrimaryCodegen> {
-        self.override_code_generator()
-    }
-    fn dialect(&self) -> AcceptedDialect {
-        self.override_dialect()
-    }
-    fn disassembly_ver(&self) -> Option<usize> {
-        self.override_disassembly_ver()
-    }
-    fn in_defun(&self) -> bool {
-        self.override_in_defun()
-    }
-    fn stdenv(&self) -> bool {
-        self.override_stdenv()
-    }
-    fn optimize(&self) -> bool {
-        self.override_optimize()
-    }
-    fn frontend_opt(&self) -> bool {
-        self.override_frontend_opt()
-    }
-    fn frontend_check_live(&self) -> bool {
-        self.override_frontend_check_live()
-    }
-    fn start_env(&self) -> Option<Rc<SExp>> {
-        self.override_start_env()
-    }
-    fn prim_map(&self) -> Rc<HashMap<Vec<u8>, Rc<SExp>>> {
-        self.override_prim_map()
-    }
-    fn get_search_paths(&self) -> Vec<String> {
-        self.override_get_search_paths()
-    }
-    fn diag_flags(&self) -> Rc<HashSet<usize>> {
-        self.override_diag_flags()
-    }
-
-    fn set_dialect(&self, dialect: AcceptedDialect) -> Rc<dyn CompilerOpts> {
-        self.override_set_dialect(dialect)
-    }
-    fn set_search_paths(&self, dirs: &[String]) -> Rc<dyn CompilerOpts> {
-        self.override_set_search_paths(dirs)
-    }
-    fn set_disassembly_ver(&self, ver: Option<usize>) -> Rc<dyn CompilerOpts> {
-        self.override_set_disassembly_ver(ver)
-    }
-    fn set_in_defun(&self, new_in_defun: bool) -> Rc<dyn CompilerOpts> {
-        self.override_set_in_defun(new_in_defun)
-    }
-    fn set_stdenv(&self, new_stdenv: bool) -> Rc<dyn CompilerOpts> {
-        self.override_set_stdenv(new_stdenv)
-    }
-    fn set_optimize(&self, opt: bool) -> Rc<dyn CompilerOpts> {
-        self.override_set_optimize(opt)
-    }
-    fn set_frontend_opt(&self, opt: bool) -> Rc<dyn CompilerOpts> {
-        self.override_set_frontend_opt(opt)
-    }
-    fn set_frontend_check_live(&self, check: bool) -> Rc<dyn CompilerOpts> {
-        self.override_set_frontend_check_live(check)
-    }
-    fn set_code_generator(&self, new_compiler: PrimaryCodegen) -> Rc<dyn CompilerOpts> {
-        self.override_set_code_generator(new_compiler)
-    }
-    fn set_start_env(&self, start_env: Option<Rc<SExp>>) -> Rc<dyn CompilerOpts> {
-        self.override_set_start_env(start_env)
-    }
-    fn set_prim_map(&self, new_map: Rc<HashMap<Vec<u8>, Rc<SExp>>>) -> Rc<dyn CompilerOpts> {
-        self.override_set_prim_map(new_map)
-    }
-    fn set_diag_flags(&self, new_flags: Rc<HashSet<usize>>) -> Rc<dyn CompilerOpts> {
-        self.override_set_diag_flags(new_flags)
-    }
-    fn read_new_file(
-        &self,
-        inc_from: String,
-        filename: String,
-    ) -> Result<(String, Vec<u8>), CompileErr> {
-        self.override_read_new_file(inc_from, filename)
-    }
-    fn compile_program(
-        &self,
-        allocator: &mut Allocator,
-        runner: Rc<dyn TRunProgram>,
-        sexp: Rc<SExp>,
-        symbol_table: &mut HashMap<String, String>,
-    ) -> Result<SExp, CompileErr> {
-        self.override_compile_program(allocator, runner, sexp, symbol_table)
-    }
-}
-
 /// Frontend uses this to accumulate frontend forms, used internally.
 #[derive(Debug, Clone)]
 pub struct ModAccum {
@@ -1715,13 +1488,8 @@
                         Rc::new(SExp::atom_from_vec(defc.loc.clone(), &defc.name)),
                         defc.body.to_sexp(),
                     ],
-<<<<<<< HEAD
                 ))
             }
-=======
-                )),
-            },
->>>>>>> 39a04179
             HelperForm::Defmacro(mac) => generate_defmacro_sexp(mac),
             HelperForm::Defun(inline, defun) => {
                 let di_string = "defun-inline".to_string();
