--- conflicted
+++ resolved
@@ -231,19 +231,15 @@
 /// To what purpose is the file included.
 #[derive(Clone, Debug, PartialEq, Eq, Serialize)]
 pub enum IncludeProcessType {
-<<<<<<< HEAD
-    Bin,
-    Hex,
-    SExpression,
-    Compiled,
-=======
     /// Include the bytes on disk as an atom.
     Bin,
     /// Parse the hex on disk and present it as a clvm value.
     Hex,
     /// Read clvm in s-expression form as a clvm value.
     SExpression,
->>>>>>> fefd7634
+    /// The file is a program that should be compiled as clvm.
+    /// The output is s-expression data.
+    Compiled,
 }
 
 /// A description of an include form.  Here, records the locations of the various
