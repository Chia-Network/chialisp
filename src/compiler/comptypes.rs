--- conflicted
+++ resolved
@@ -9,14 +9,9 @@
 use crate::classic::clvm::__type_compatibility__::{Bytes, BytesFromType};
 use crate::classic::clvm_tools::stages::stage_0::TRunProgram;
 
-<<<<<<< HEAD
 use crate::compiler::clvm::{sha256tree, truthy};
+use crate::compiler::dialect::AcceptedDialect;
 use crate::compiler::sexp::{decode_string, enlist, SExp};
-=======
-use crate::compiler::clvm::sha256tree;
-use crate::compiler::dialect::AcceptedDialect;
-use crate::compiler::sexp::{decode_string, SExp};
->>>>>>> 62cfdb96
 use crate::compiler::srcloc::Srcloc;
 use crate::compiler::typecheck::TheoryToSExp;
 use crate::compiler::types::ast::{Polytype, TypeVar};
@@ -446,11 +441,7 @@
     /// to carry this info across boundaries into a new context.
     fn code_generator(&self) -> Option<PrimaryCodegen>;
     /// Get the dialect declared in the toplevel program.
-<<<<<<< HEAD
-    fn dialect(&self) -> Option<i32>;
-=======
     fn dialect(&self) -> AcceptedDialect;
->>>>>>> 62cfdb96
     /// Specifies whether code is being generated on behalf of an inner defun in
     /// the program.
     fn in_defun(&self) -> bool;
@@ -476,11 +467,7 @@
     fn get_search_paths(&self) -> Vec<String>;
 
     /// Set the dialect.
-<<<<<<< HEAD
-    fn set_dialect(&self, dialect: Option<i32>) -> Rc<dyn CompilerOpts>;
-=======
     fn set_dialect(&self, dialect: AcceptedDialect) -> Rc<dyn CompilerOpts>;
->>>>>>> 62cfdb96
     /// Set search paths.
     fn set_search_paths(&self, dirs: &[String]) -> Rc<dyn CompilerOpts>;
     /// Set whether we're compiling on behalf of a defun.
