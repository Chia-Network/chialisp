use std::borrow::Borrow;
use std::collections::HashMap;
use std::collections::HashSet;
use std::rc::Rc;

use serde::Serialize;

use clvm_rs::allocator::Allocator;

use crate::classic::clvm::__type_compatibility__::{Bytes, BytesFromType};
use crate::classic::clvm_tools::stages::stage_0::TRunProgram;

use crate::compiler::clvm::{sha256tree, truthy};
use crate::compiler::sexp::{decode_string, SExp};
use crate::compiler::srcloc::Srcloc;

<<<<<<< HEAD
// Note: only used in tests, not normally dependencies.
#[cfg(test)]
use crate::compiler::compiler::DefaultCompilerOpts;
#[cfg(test)]
use crate::compiler::frontend::compile_bodyform;
#[cfg(test)]
use crate::compiler::sexp::parse_sexp;

=======
/// The basic error type.  It contains a Srcloc identifying coordinates of the
/// error in the source file and a message.  It probably should be made even better
/// but this works ok.
>>>>>>> 19d23a27
#[derive(Clone, Debug)]
pub struct CompileErr(pub Srcloc, pub String);

impl From<(Srcloc, String)> for CompileErr {
    fn from(err: (Srcloc, String)) -> Self {
        CompileErr(err.0, err.1)
    }
}

/// A structure carrying a compilation result to give it a distinct type from
/// chialisp input.  It's used by codegen.
#[derive(Clone, Debug)]
pub struct CompiledCode(pub Srcloc, pub Rc<SExp>);

/// A description of an inlined function for use during inline expansion.
/// This is used only by PrimaryCodegen.
#[derive(Clone, Debug)]
pub struct InlineFunction {
    pub name: Vec<u8>,
    pub args: Rc<SExp>,
    pub body: Rc<BodyForm>,
}

impl InlineFunction {
    pub fn to_sexp(&self) -> Rc<SExp> {
        Rc::new(SExp::Cons(
            self.body.loc(),
            self.args.clone(),
            self.body.to_sexp(),
        ))
    }
}

/// Specifies the type of application that any form (X ...) invokes in an
/// expression position.
pub enum Callable {
    /// The expression is a macro expansion (list, if etc.)
    CallMacro(Srcloc, SExp),
    /// The expression invokes an env defun.
    CallDefun(Srcloc, SExp),
    /// The expression expands and inline function.
    CallInline(Srcloc, InlineFunction),
    /// The expression addresses a clvm primitive (such as a, c, f, =)
    CallPrim(Srcloc, SExp),
    /// The expression is a (com ...) invokcation (normally used in macros).
    RunCompiler,
    /// The expression is an (@ n) form that directly references the environment.
    EnvPath,
}

/// Given a slice of SExp values, generate a proper list containing them.
pub fn list_to_cons(l: Srcloc, list: &[Rc<SExp>]) -> SExp {
    if list.is_empty() {
        return SExp::Nil(l);
    }

    let mut result = SExp::Nil(l);
    for i_reverse in 0..list.len() {
        let i = list.len() - i_reverse - 1;
        result = SExp::Cons(list[i].loc(), list[i].clone(), Rc::new(result));
    }

    result
}

/// A binding from a (let ...) form.  Specifies the name of the bound variable
/// the location of the whole binding form, the location of the name atom (nl)
/// and the body as a BodyForm (which are chialisp expressions).
#[derive(Clone, Debug, Serialize)]
pub struct Binding {
    /// Overall location of the form.
    pub loc: Srcloc,
    /// Location of the name atom specifically.
    pub nl: Srcloc,
    /// The name.
    pub name: Vec<u8>,
    /// The expression the binding refers to.
    pub body: Rc<BodyForm>,
}

/// Determines how a let binding is bound.  Parallel means that the bindings do
/// not depend on each other and aren't in scope for each other.  Sequential
/// is like lisp's let* form in that each binding has the previous ones in scope
/// for itself.
#[derive(Clone, Debug, PartialEq, Eq, Serialize)]
pub enum LetFormKind {
    Parallel,
    Sequential,
}

/// Information about a let form.  Encapsulates everything except whether it's
/// parallel or sequential, which is left in the BodyForm itself.
#[derive(Clone, Debug, Serialize)]
pub struct LetData {
    /// The location of the form overall.
    pub loc: Srcloc,
    /// The location specifically of the let or let* keyword.
    pub kw: Option<Srcloc>,
    /// The bindings introduced.
    pub bindings: Vec<Rc<Binding>>,
    /// The expression evaluated in the context of all the bindings.
    pub body: Rc<BodyForm>,
}

<<<<<<< HEAD
#[derive(Clone, Debug)]
pub struct LambdaData {
    pub loc: Srcloc,
    pub kw: Option<Srcloc>,
    pub capture_args: Rc<SExp>,
    pub captures: Rc<BodyForm>,
    pub args: Rc<SExp>,
    pub body: Rc<BodyForm>,
}

#[derive(Clone, Debug)]
=======
#[derive(Clone, Debug, Serialize)]
>>>>>>> 19d23a27
pub enum BodyForm {
    /// A let or let* form (depending on LetFormKind).
    Let(LetFormKind, LetData),
    /// An explicitly quoted constant of some kind.
    Quoted(SExp),
    /// An undiferentiated "value" of some kind in the source language.
    /// If this refers to an atom, then it is a variable reference of some kind,
    /// otherwise it refers to a self-quoting value (like a quoted string or int).
    Value(SExp),
    /// An application of some kind, parsed from a proper list.
    /// This is a proper list because of the ambiguity of the final value in an
    /// improper list.  While it's possible to treat a final atom
    ///
    /// (x y . z)
    ///
    /// as an argument that matches a tail argument, there's no way to write
    ///
    /// (x y . (+ 1 z))
    ///
    /// So tail improper calls aren't allowed.  In real lisp, (apply ...) can
    /// generate them if needed.
    Call(Srcloc, Vec<Rc<BodyForm>>),
<<<<<<< HEAD
    Mod(Srcloc, bool, CompileForm),
    Lambda(LambdaData),
=======
    /// (mod ...) can be used in chialisp as an expression, in which it returns
    /// the compiled code.  Here, it contains a CompileForm, which represents
    /// the full significant input of a program (yielded by frontend()).
    Mod(Srcloc, CompileForm),
>>>>>>> 19d23a27
}

/// The information needed to know about a defun.  Whether it's inline is left in
/// the HelperForm.
#[derive(Clone, Debug, Serialize)]
pub struct DefunData {
    /// The location of the helper form.
    pub loc: Srcloc,
    /// The name of the defun.
    pub name: Vec<u8>,
    /// The location of the keyword used in the defun.
    pub kw: Option<Srcloc>,
    /// The location of the name of the defun.
    pub nl: Srcloc,
    /// The arguments as originally given by the user.
    pub orig_args: Rc<SExp>,
    /// The argument spec for the defun with any renaming.
    pub args: Rc<SExp>,
    /// The body expression of the defun.
    pub body: Rc<BodyForm>,
}

/// Specifies the information extracted from a macro definition allowing the
/// compiler to expand code using it.
#[derive(Clone, Debug, Serialize)]
pub struct DefmacData {
    /// The location of the macro.
    pub loc: Srcloc,
    /// The name of the macro.
    pub name: Vec<u8>,
    /// The locaton of the keyword used to define the macro.
    pub kw: Option<Srcloc>,
    /// The location of the macro's name.
    pub nl: Srcloc,
    /// The argument spec.
    pub args: Rc<SExp>,
    /// The program appearing in the macro definition.
    pub program: Rc<CompileForm>,
}

/// Information from a constant definition.
#[derive(Clone, Debug, Serialize)]
pub struct DefconstData {
    /// The location of the constant form.
    pub loc: Srcloc,
    /// Specifies whether the constant is a simple quoted sexp or is specified
    /// by an expression.  This allows us to delay constant evaluation until we
    /// have the whole program.
    pub kind: ConstantKind,
    /// The name of constant.
    pub name: Vec<u8>,
    /// The location of the keyword in the definition.
    pub kw: Option<Srcloc>,
    /// The location of the name in the definition.
    pub nl: Srcloc,
    /// The location of the body expression, whatever it is.
    pub body: Rc<BodyForm>,
}

/// Specifies where a constant is the classic kind (unevaluated) or a proper
/// expression.
#[derive(Clone, Debug, Serialize)]
pub enum ConstantKind {
    Complex,
    Simple,
}

/// HelperForm is a toplevel binding of some kind.
/// Helpers are the (defconst ...) (defun ...) (defun-inline ...) (defmacro ...)
/// forms from the source code and "help" the program do its job.  They're
/// individually parsable and represent the atomic units of the program.
#[derive(Clone, Debug, Serialize)]
pub enum HelperForm {
    /// A constant definition (see DefconstData).
    Defconstant(DefconstData),
    /// A macro definition (see DefmacData).
    Defmacro(DefmacData),
    /// A function definition (see DefunData).
    Defun(bool, DefunData),
}

/// A description of an include form.  Here, records the locations of the various
/// parts of the include so they can be marked in the language server and be
/// subject to other kind of reporting if desired.
#[derive(Clone, Debug, Serialize)]
pub struct IncludeDesc {
    /// Location of the keyword introducing this form.
    pub kw: Srcloc,
    /// Location of the name of the file.
    pub nl: Srcloc,
    /// The relative path to a target or a special directive name.
    pub name: Vec<u8>,
}

impl IncludeDesc {
    pub fn to_sexp(&self) -> Rc<SExp> {
        Rc::new(SExp::Cons(
            self.kw.clone(),
            Rc::new(SExp::Atom(self.kw.clone(), b"include".to_vec())),
            Rc::new(SExp::QuotedString(self.nl.clone(), b'"', self.name.clone())),
        ))
    }
}

/// An encoding of a complete program.  This includes all the include forms
/// traversed (for marking in a language server), the argument spec of the program,
/// the list of helper declarations and the expression serving as the "main"
/// program.
#[derive(Clone, Debug, Serialize)]
pub struct CompileForm {
    /// Location of the form that was collected into this object.
    pub loc: Srcloc,
    /// List of include directives.
    pub include_forms: Vec<IncludeDesc>,
    /// Argument spec.
    pub args: Rc<SExp>,
    /// List of declared helpers encountered.  Unless the CompilerOpts is directed
    /// to preserve all helpers, helpers not used by a toplevel defun or the main
    /// expression (those needed by the finished code) are not included.  The
    /// set_frontend_check_live method of CompilerOpts allows this to be changed.
    pub helpers: Vec<HelperForm>,
    /// The expression the program evaluates, using the declared helpers.
    pub exp: Rc<BodyForm>,
}

/// Represents a call to a defun, used by code generation.
#[derive(Clone, Debug)]
pub struct DefunCall {
    pub required_env: Rc<SExp>,
    pub code: Rc<SExp>,
}

/// PrimaryCodegen is an object used by codegen to accumulate and use state needed
/// during code generation.  It's mostly used internally.
#[derive(Clone, Debug)]
pub struct PrimaryCodegen {
    pub prims: Rc<HashMap<Vec<u8>, Rc<SExp>>>,
    pub constants: HashMap<Vec<u8>, Rc<SExp>>,
    pub macros: HashMap<Vec<u8>, Rc<SExp>>,
    pub inlines: HashMap<Vec<u8>, InlineFunction>,
    pub defuns: HashMap<Vec<u8>, DefunCall>,
    pub parentfns: HashSet<Vec<u8>>,
    pub env: Rc<SExp>,
    pub to_process: Vec<HelperForm>,
    pub orig_help: Vec<HelperForm>,
    pub final_expr: Rc<BodyForm>,
    pub final_code: Option<CompiledCode>,
    pub function_symbols: HashMap<String, String>,
}

/// The CompilerOpts specifies global options used during compilation.
/// CompilerOpts is used whenever interaction with the compilation infrastructure
/// is needed that has options or needs guidance.
pub trait CompilerOpts {
    /// The toplevel file begin compiled.
    fn filename(&self) -> String;
    /// A PrimaryCodegen that can be donated to downstream use.  It can be the
    /// case that the state of compilation needs to be passed down in a specific
    /// form, such as when a lambda is used (coming soon), when evaluating
    /// complex constants, and into (com ...) forms.  This allows the CompilerOpts
    /// to carry this info across boundaries into a new context.
    fn compiler(&self) -> Option<PrimaryCodegen>;
    /// Specifies whether code is being generated on behalf of an inner defun in
    /// the program.
    fn in_defun(&self) -> bool;
    /// Specifies whether the standard environment is injected (list, if etc).
    fn stdenv(&self) -> bool;
    /// Specifies whether certain basic optimizations are done during and after
    /// code generation.
    fn optimize(&self) -> bool;
    /// Specifies whether the frontend code is to be optimized before code
    /// generation.  This can simplify code from the user and decide on inlining
    /// of desugared forms.
    fn frontend_opt(&self) -> bool;
    /// Specifies whether forms not reachable at runtime are included in the
    /// resulting CompileForm.
    fn frontend_check_live(&self) -> bool;
    /// Specifies the shape of the environment to use.  This allows injection of
    /// the parent program's left environment when some form is compiled in the
    /// parent's context.
    fn start_env(&self) -> Option<Rc<SExp>>;
    /// Specifies the map of primitives provided during this compilation.
    fn prim_map(&self) -> Rc<HashMap<Vec<u8>, Rc<SExp>>>;
    /// Specifies the search paths we're carrying.
    fn get_search_paths(&self) -> Vec<String>;

    /// Set search paths.
    fn set_search_paths(&self, dirs: &[String]) -> Rc<dyn CompilerOpts>;
    /// Set whether we're compiling on behalf of a defun.
    fn set_in_defun(&self, new_in_defun: bool) -> Rc<dyn CompilerOpts>;
    /// Set whether to inject the standard environment.
    fn set_stdenv(&self, new_stdenv: bool) -> Rc<dyn CompilerOpts>;
    /// Set whether to run codegen optimization.
    fn set_optimize(&self, opt: bool) -> Rc<dyn CompilerOpts>;
    /// Set whether to run frontend optimization.
    fn set_frontend_opt(&self, opt: bool) -> Rc<dyn CompilerOpts>;
    /// Set whether to filter out each HelperForm that isn't reachable at
    /// run time.
    fn set_frontend_check_live(&self, check: bool) -> Rc<dyn CompilerOpts>;
    /// Set the codegen object to be used downstream.
    fn set_compiler(&self, new_compiler: PrimaryCodegen) -> Rc<dyn CompilerOpts>;
    /// Set the environment shape to assume.
    fn set_start_env(&self, start_env: Option<Rc<SExp>>) -> Rc<dyn CompilerOpts>;

    /// Using the search paths list we have, try to read a file by name,
    /// Returning the expanded path to the file and its content.
    fn read_new_file(
        &self,
        inc_from: String,
        filename: String,
    ) -> Result<(String, String), CompileErr>;

    /// Given a parsed SExp, compile it as an independent program based on the
    /// settings given here.  The result is bare generated code.
    fn compile_program(
        &self,
        allocator: &mut Allocator,
        runner: Rc<dyn TRunProgram>,
        sexp: Rc<SExp>,
        symbol_table: &mut HashMap<String, String>,
    ) -> Result<SExp, CompileErr>;
}

/// Frontend uses this to accumulate frontend forms, used internally.
#[derive(Debug)]
pub struct ModAccum {
    pub loc: Srcloc,
    pub includes: Vec<IncludeDesc>,
    pub helpers: Vec<HelperForm>,
    pub left_capture: bool,
    pub exp_form: Option<CompileForm>,
}

impl ModAccum {
    pub fn set_final(&self, c: &CompileForm) -> Self {
        ModAccum {
            loc: self.loc.clone(),
            includes: self.includes.clone(),
            helpers: self.helpers.clone(),
            left_capture: self.left_capture,
            exp_form: Some(c.clone()),
        }
    }

    pub fn add_include(&self, i: IncludeDesc) -> Self {
        let mut new_includes = self.includes.clone();
        new_includes.push(i);
        ModAccum {
            loc: self.loc.clone(),
            includes: new_includes,
            helpers: self.helpers.clone(),
            left_capture: self.left_capture,
            exp_form: self.exp_form.clone(),
        }
    }

    pub fn add_helper(&self, h: HelperForm) -> Self {
        let mut hs = self.helpers.clone();
        hs.push(h);

        ModAccum {
            loc: self.loc.clone(),
            includes: self.includes.clone(),
            helpers: hs,
            left_capture: self.left_capture,
            exp_form: self.exp_form.clone(),
        }
    }

    pub fn new(loc: Srcloc, left_capture: bool) -> ModAccum {
        ModAccum {
            loc,
            includes: Vec::new(),
            helpers: Vec::new(),
            left_capture,
            exp_form: None,
        }
    }
}

impl CompileForm {
    /// Get the location of the compileform.
    pub fn loc(&self) -> Srcloc {
        self.loc.clone()
    }

    /// Express the contents as an SExp.  This SExp does not come with a keyword
    /// but starts at the arguments, since CompileForm objects are used in the
    /// encoding of several other types.
    pub fn to_sexp(&self) -> Rc<SExp> {
        let mut sexp_forms: Vec<Rc<SExp>> = self.helpers.iter().map(|x| x.to_sexp()).collect();
        sexp_forms.push(self.exp.to_sexp());

        Rc::new(SExp::Cons(
            self.loc.clone(),
            self.args.clone(),
            Rc::new(list_to_cons(self.loc.clone(), &sexp_forms)),
        ))
    }

    /// Given a set of helpers by name, remove them.
    pub fn remove_helpers(&self, names: &HashSet<Vec<u8>>) -> CompileForm {
        CompileForm {
            loc: self.loc.clone(),
            args: self.args.clone(),
            include_forms: self.include_forms.clone(),
            helpers: self
                .helpers
                .iter()
                .filter(|h| !names.contains(h.name()))
                .cloned()
                .collect(),
            exp: self.exp.clone(),
        }
    }

    /// Given a list of helpers, introduce them in this CompileForm, removing
    /// conflicting predecessors.
    pub fn replace_helpers(&self, helpers: &[HelperForm]) -> CompileForm {
        let mut new_names = HashSet::new();
        for h in helpers.iter() {
            new_names.insert(h.name());
        }
        let mut new_helpers: Vec<HelperForm> = self
            .helpers
            .iter()
            .filter(|h| !new_names.contains(h.name()))
            .cloned()
            .collect();
        new_helpers.append(&mut helpers.to_vec());

        CompileForm {
            loc: self.loc.clone(),
            include_forms: self.include_forms.clone(),
            args: self.args.clone(),
            helpers: new_helpers,
            exp: self.exp.clone(),
        }
    }
}

impl HelperForm {
    /// Get a reference to the HelperForm's name.
    pub fn name(&self) -> &Vec<u8> {
        match self {
            HelperForm::Defconstant(defc) => &defc.name,
            HelperForm::Defmacro(mac) => &mac.name,
            HelperForm::Defun(_, defun) => &defun.name,
        }
    }

    /// Get the location of the HelperForm's name.
    pub fn name_loc(&self) -> &Srcloc {
        match self {
            HelperForm::Defconstant(defc) => &defc.nl,
            HelperForm::Defmacro(mac) => &mac.nl,
            HelperForm::Defun(_, defun) => &defun.nl,
        }
    }

    /// Return a general location for the whole HelperForm.
    pub fn loc(&self) -> Srcloc {
        match self {
            HelperForm::Defconstant(defc) => defc.loc.clone(),
            HelperForm::Defmacro(mac) => mac.loc.clone(),
            HelperForm::Defun(_, defun) => defun.loc.clone(),
        }
    }

    /// Convert the HelperForm to an SExp.  These render into a form that can
    /// be re-parsed if needed.
    pub fn to_sexp(&self) -> Rc<SExp> {
        match self {
            HelperForm::Defconstant(defc) => match defc.kind {
                ConstantKind::Simple => Rc::new(list_to_cons(
                    defc.loc.clone(),
                    &[
                        Rc::new(SExp::atom_from_string(defc.loc.clone(), "defconstant")),
                        Rc::new(SExp::atom_from_vec(defc.loc.clone(), &defc.name)),
                        defc.body.to_sexp(),
                    ],
                )),
                ConstantKind::Complex => Rc::new(list_to_cons(
                    defc.loc.clone(),
                    &[
                        Rc::new(SExp::atom_from_string(defc.loc.clone(), "defconst")),
                        Rc::new(SExp::atom_from_vec(defc.loc.clone(), &defc.name)),
                        defc.body.to_sexp(),
                    ],
                )),
            },
            HelperForm::Defmacro(mac) => Rc::new(SExp::Cons(
                mac.loc.clone(),
                Rc::new(SExp::atom_from_string(mac.loc.clone(), "defmacro")),
                Rc::new(SExp::Cons(
                    mac.loc.clone(),
                    Rc::new(SExp::atom_from_vec(mac.nl.clone(), &mac.name)),
                    mac.program.to_sexp(),
                )),
            )),
            HelperForm::Defun(inline, defun) => {
                let di_string = "defun-inline".to_string();
                let d_string = "defun".to_string();
                Rc::new(list_to_cons(
                    defun.loc.clone(),
                    &[
                        Rc::new(SExp::atom_from_string(
                            defun.loc.clone(),
                            if *inline { &di_string } else { &d_string },
                        )),
                        Rc::new(SExp::atom_from_vec(defun.nl.clone(), &defun.name)),
                        defun.args.clone(),
                        defun.body.to_sexp(),
                    ],
                ))
            }
        }
    }
}

fn compose_lambda_serialized_form(ldata: &LambdaData) -> Rc<SExp> {
    let lambda_kw = Rc::new(SExp::Atom(ldata.loc.clone(), b"lambda".to_vec()));
    let amp_kw = Rc::new(SExp::Atom(ldata.loc.clone(), b"&".to_vec()));
    let arguments = if truthy(ldata.capture_args.clone()) {
        Rc::new(SExp::Cons(
            ldata.loc.clone(),
            Rc::new(SExp::Cons(
                ldata.loc.clone(),
                amp_kw,
                ldata.capture_args.clone(),
            )),
            ldata.args.clone(),
        ))
    } else {
        ldata.args.clone()
    };
    let rest_of_body = if let SExp::Cons(_, _, after_kw) = ldata.body.to_sexp().borrow() {
        if let SExp::Cons(_, _, after_args) = after_kw.borrow() {
            after_args.clone()
        } else {
            Rc::new(SExp::Nil(ldata.loc.clone()))
        }
    } else {
        Rc::new(SExp::Nil(ldata.loc.clone()))
    };

    Rc::new(SExp::Cons(
        ldata.loc.clone(),
        lambda_kw,
        Rc::new(SExp::Cons(ldata.loc.clone(), arguments, rest_of_body)),
    ))
}

impl BodyForm {
    /// Get the general location of the BodyForm.
    pub fn loc(&self) -> Srcloc {
        match self {
            BodyForm::Let(_, letdata) => letdata.loc.clone(),
            BodyForm::Quoted(a) => a.loc(),
            BodyForm::Call(loc, _) => loc.clone(),
            BodyForm::Value(a) => a.loc(),
            BodyForm::Mod(kl, _, program) => kl.ext(&program.loc),
            BodyForm::Lambda(ldata) => ldata.loc.ext(&ldata.body.loc()),
        }
    }

    /// Convert the expression to its SExp form.  These should be reparsable but
    /// may change when desugaring requires it if re-serialization is needed
    /// afterward.
    pub fn to_sexp(&self) -> Rc<SExp> {
        match self {
            BodyForm::Let(kind, letdata) => {
                let translated_bindings: Vec<Rc<SExp>> =
                    letdata.bindings.iter().map(|x| x.to_sexp()).collect();
                let bindings_cons = list_to_cons(letdata.loc.clone(), &translated_bindings);
                let translated_body = letdata.body.to_sexp();
                let marker = match kind {
                    LetFormKind::Parallel => "let",
                    LetFormKind::Sequential => "let*",
                };
                let kw_loc = letdata.kw.clone().unwrap_or_else(|| letdata.loc.clone());
                Rc::new(SExp::Cons(
                    letdata.loc.clone(),
                    Rc::new(SExp::atom_from_string(kw_loc, marker)),
                    Rc::new(SExp::Cons(
                        letdata.loc.clone(),
                        Rc::new(bindings_cons),
                        Rc::new(SExp::Cons(
                            letdata.loc.clone(),
                            translated_body,
                            Rc::new(SExp::Nil(letdata.loc.clone())),
                        )),
                    )),
                ))
            }
            BodyForm::Quoted(body) => Rc::new(SExp::Cons(
                body.loc(),
                Rc::new(SExp::atom_from_string(body.loc(), "q")),
                Rc::new(body.clone()),
            )),
            BodyForm::Value(body) => Rc::new(body.clone()),
            BodyForm::Call(loc, exprs) => {
                let converted: Vec<Rc<SExp>> = exprs.iter().map(|x| x.to_sexp()).collect();
                Rc::new(list_to_cons(loc.clone(), &converted))
            }
            BodyForm::Mod(loc, left_env, program) => Rc::new(SExp::Cons(
                loc.clone(),
                if *left_env {
                    Rc::new(SExp::Atom(loc.clone(), b"mod+".to_vec()))
                } else {
                    Rc::new(SExp::Atom(loc.clone(), b"mod".to_vec()))
                },
                program.to_sexp(),
            )),
            BodyForm::Lambda(ldata) => compose_lambda_serialized_form(ldata),
        }
    }
}

// Note: in cfg(test), this will not be part of the finished binary.
// Also: not a test in itself, just named test so for at least some readers,
// its association with test infrastructure will be apparent.
#[cfg(test)]
fn test_parse_bodyform_to_frontend(bf: &str) {
    let name = "*test*";
    let loc = Srcloc::start(name);
    let opts = Rc::new(DefaultCompilerOpts::new(name));
    let parsed = parse_sexp(loc, bf.bytes()).expect("should parse");
    let bodyform = compile_bodyform(opts, parsed[0].clone()).expect("should compile");
    assert_eq!(bodyform.to_sexp(), parsed[0]);
}

// Inline unit tests for sexp serialization.
#[test]
fn test_mod_serialize_regular_mod() {
    test_parse_bodyform_to_frontend("(mod (X) (+ X 1))");
}

#[test]
fn test_mod_serialize_simple_lambda() {
    test_parse_bodyform_to_frontend("(lambda (X) (+ X 1))");
}

impl Binding {
    /// Express the binding as it would be used in a let form.
    pub fn to_sexp(&self) -> Rc<SExp> {
        Rc::new(SExp::Cons(
            self.loc.clone(),
            Rc::new(SExp::atom_from_vec(self.loc.clone(), &self.name)),
            Rc::new(SExp::Cons(
                self.loc.clone(),
                self.body.to_sexp(),
                Rc::new(SExp::Nil(self.loc.clone())),
            )),
        ))
    }

    /// Get the general location of the binding.
    pub fn loc(&self) -> Srcloc {
        self.loc.clone()
    }
}

impl CompiledCode {
    /// Get the general location the code was compiled from.
    pub fn loc(&self) -> Srcloc {
        self.0.clone()
    }
}

impl PrimaryCodegen {
    pub fn add_constant(&self, name: &[u8], value: Rc<SExp>) -> Self {
        let mut codegen_copy = self.clone();
        codegen_copy.constants.insert(name.to_owned(), value);
        codegen_copy
    }

    pub fn add_macro(&self, name: &[u8], value: Rc<SExp>) -> Self {
        let mut codegen_copy = self.clone();
        codegen_copy.macros.insert(name.to_owned(), value);
        codegen_copy
    }

    pub fn add_inline(&self, name: &[u8], value: &InlineFunction) -> Self {
        let mut codegen_copy = self.clone();
        codegen_copy.inlines.insert(name.to_owned(), value.clone());
        codegen_copy
    }

    pub fn add_defun(&self, name: &[u8], args: Rc<SExp>, value: DefunCall, left_env: bool) -> Self {
        let mut codegen_copy = self.clone();
        codegen_copy.defuns.insert(name.to_owned(), value.clone());
        let hash = sha256tree(value.code);
        let hash_str = Bytes::new(Some(BytesFromType::Raw(hash))).hex();
        let name = Bytes::new(Some(BytesFromType::Raw(name.to_owned()))).decode();
        codegen_copy.function_symbols.insert(hash_str.clone(), name);
        if left_env {
            codegen_copy
                .function_symbols
                .insert(format!("{hash_str}_left_env"), "1".to_string());
        }
        codegen_copy
            .function_symbols
            .insert(format!("{hash_str}_arguments"), args.to_string());
        codegen_copy
    }

    pub fn set_env(&self, env: Rc<SExp>) -> Self {
        let mut codegen_copy = self.clone();
        codegen_copy.env = env;
        codegen_copy
    }
}

pub fn with_heading(l: Srcloc, name: &str, body: Rc<SExp>) -> SExp {
    SExp::Cons(l.clone(), Rc::new(SExp::atom_from_string(l, name)), body)
}

pub fn cons_of_string_map<X>(
    l: Srcloc,
    cvt_body: &dyn Fn(&X) -> Rc<SExp>,
    map: &HashMap<Vec<u8>, X>,
) -> SExp {
    // Thanks: https://users.rust-lang.org/t/sort-hashmap-data-by-keys/37095/3
    let mut v: Vec<_> = map.iter().collect();
    v.sort_by(|x, y| x.0.cmp(y.0));

    let sorted_converted: Vec<Rc<SExp>> = v
        .iter()
        .map(|x| {
            Rc::new(SExp::Cons(
                l.clone(),
                Rc::new(SExp::QuotedString(l.clone(), b'\"', x.0.to_vec())),
                Rc::new(SExp::Cons(
                    l.clone(),
                    cvt_body(x.1),
                    Rc::new(SExp::Nil(l.clone())),
                )),
            ))
        })
        .collect();

    list_to_cons(l, &sorted_converted)
}

pub fn map_m<T, U, E>(f: &dyn Fn(&T) -> Result<U, E>, list: &[T]) -> Result<Vec<U>, E> {
    let mut result = Vec::new();
    for e in list {
        let val = f(e)?;
        result.push(val);
    }
    Ok(result)
}

pub fn fold_m<R, T, E>(f: &dyn Fn(&R, &T) -> Result<R, E>, start: R, list: &[T]) -> Result<R, E> {
    let mut res: R = start;
    for elt in list.iter() {
        res = f(&res, elt)?;
    }
    Ok(res)
}

pub fn join_vecs_to_string(sep: Vec<u8>, vecs: &[Vec<u8>]) -> String {
    let mut s = Vec::new();
    let mut comma = Vec::new();

    for elt in vecs {
        s.append(&mut comma.clone());
        s.append(&mut elt.to_vec());
        if comma.is_empty() {
            comma = sep.clone();
        }
    }

    decode_string(&s)
}<|MERGE_RESOLUTION|>--- conflicted
+++ resolved
@@ -14,7 +14,6 @@
 use crate::compiler::sexp::{decode_string, SExp};
 use crate::compiler::srcloc::Srcloc;
 
-<<<<<<< HEAD
 // Note: only used in tests, not normally dependencies.
 #[cfg(test)]
 use crate::compiler::compiler::DefaultCompilerOpts;
@@ -23,11 +22,9 @@
 #[cfg(test)]
 use crate::compiler::sexp::parse_sexp;
 
-=======
 /// The basic error type.  It contains a Srcloc identifying coordinates of the
 /// error in the source file and a message.  It probably should be made even better
 /// but this works ok.
->>>>>>> 19d23a27
 #[derive(Clone, Debug)]
 pub struct CompileErr(pub Srcloc, pub String);
 
@@ -132,8 +129,8 @@
     pub body: Rc<BodyForm>,
 }
 
-<<<<<<< HEAD
-#[derive(Clone, Debug)]
+/// Describes a lambda used in an expression.
+#[derive(Clone, Debug, Serialize)]
 pub struct LambdaData {
     pub loc: Srcloc,
     pub kw: Option<Srcloc>,
@@ -143,10 +140,7 @@
     pub body: Rc<BodyForm>,
 }
 
-#[derive(Clone, Debug)]
-=======
-#[derive(Clone, Debug, Serialize)]
->>>>>>> 19d23a27
+#[derive(Clone, Debug, Serialize)]
 pub enum BodyForm {
     /// A let or let* form (depending on LetFormKind).
     Let(LetFormKind, LetData),
@@ -169,15 +163,23 @@
     /// So tail improper calls aren't allowed.  In real lisp, (apply ...) can
     /// generate them if needed.
     Call(Srcloc, Vec<Rc<BodyForm>>),
-<<<<<<< HEAD
-    Mod(Srcloc, bool, CompileForm),
-    Lambda(LambdaData),
-=======
     /// (mod ...) can be used in chialisp as an expression, in which it returns
     /// the compiled code.  Here, it contains a CompileForm, which represents
     /// the full significant input of a program (yielded by frontend()).
-    Mod(Srcloc, CompileForm),
->>>>>>> 19d23a27
+    /// If the bool is true, then the module takes a environment when applied in
+    /// the same shape as the host program.
+    Mod(Srcloc, bool, CompileForm),
+    /// A lambda form (lambda (...) ...)
+    ///
+    /// The lambda arguments are in two parts:
+    ///
+    /// (lambda ((& captures) real args) ...)
+    ///
+    /// Where the parts in captures are captured from the hosting environment.
+    /// Captures are optional.
+    /// The real args are given in the indicated shape when the lambda is applied
+    /// with the 'a' operator.
+    Lambda(LambdaData),
 }
 
 /// The information needed to know about a defun.  Whether it's inline is left in
