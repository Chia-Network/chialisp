use std::collections::HashMap;
use std::collections::HashSet;
use std::rc::Rc;

use clvm_rs::allocator::Allocator;

use crate::classic::clvm::__type_compatibility__::{Bytes, BytesFromType};
use crate::classic::clvm_tools::stages::stage_0::TRunProgram;

use crate::compiler::clvm::sha256tree;
use crate::compiler::sexp::{decode_string, SExp};
use crate::compiler::srcloc::Srcloc;
use crate::compiler::typecheck::TheoryToSExp;
use crate::compiler::types::ast::{Polytype, TypeVar};
use crate::util::Number;

#[derive(Clone, Debug)]
pub struct CompileErr(pub Srcloc, pub String);

#[derive(Clone, Debug)]
pub struct CompiledCode(pub Srcloc, pub Rc<SExp>);

#[derive(Clone, Debug)]
pub struct InlineFunction {
    pub name: Vec<u8>,
    pub args: Rc<SExp>,
    pub body: Rc<BodyForm>,
}

impl InlineFunction {
    pub fn to_sexp(&self) -> Rc<SExp> {
        Rc::new(SExp::Cons(
            self.body.loc(),
            self.args.clone(),
            self.body.to_sexp(),
        ))
    }
}

pub enum Callable {
    CallMacro(Srcloc, SExp),
    CallDefun(Srcloc, SExp),
    CallInline(Srcloc, InlineFunction),
    CallPrim(Srcloc, SExp),
    RunCompiler,
    EnvPath,
}

pub fn list_to_cons(l: Srcloc, list: &[Rc<SExp>]) -> SExp {
    if list.is_empty() {
        return SExp::Nil(l);
    }

    let mut result = SExp::Nil(l);
    for i_reverse in 0..list.len() {
        let i = list.len() - i_reverse - 1;
        result = SExp::Cons(list[i].loc(), list[i].clone(), Rc::new(result));
    }

    result
}

#[derive(Clone, Debug)]
pub struct Binding {
    pub loc: Srcloc,
    pub nl: Srcloc,
    pub name: Vec<u8>,
    pub body: Rc<BodyForm>,
}

#[derive(Clone, Debug, PartialEq, Eq)]
pub enum LetFormKind {
    Parallel,
    Sequential,
}

#[derive(Clone, Debug)]
pub struct LetData {
    pub loc: Srcloc,
    pub kw: Option<Srcloc>,
    pub bindings: Vec<Rc<Binding>>,
    pub body: Rc<BodyForm>,
}

#[derive(Clone, Debug)]
pub enum BodyForm {
    Let(LetFormKind, LetData),
    Quoted(SExp),
    Value(SExp),
    Call(Srcloc, Vec<Rc<BodyForm>>),
    Mod(Srcloc, CompileForm),
}

#[derive(Clone, Debug)]
pub struct DefunData {
    pub loc: Srcloc,
    pub name: Vec<u8>,
    pub kw: Option<Srcloc>,
    pub nl: Srcloc,
    pub args: Rc<SExp>,
    pub body: Rc<BodyForm>,
    pub ty: Option<Polytype>,
}

#[derive(Clone, Debug)]
pub struct DefmacData {
    pub loc: Srcloc,
    pub name: Vec<u8>,
    pub kw: Option<Srcloc>,
    pub nl: Srcloc,
    pub args: Rc<SExp>,
    pub program: Rc<CompileForm>,
}

#[derive(Clone, Debug)]
pub struct DefconstData {
    pub loc: Srcloc,
    pub kind: ConstantKind,
    pub name: Vec<u8>,
    pub kw: Option<Srcloc>,
    pub nl: Srcloc,
    pub body: Rc<BodyForm>,
    pub ty: Option<Polytype>,
}

#[derive(Clone, Debug)]
pub struct StructMember {
    pub loc: Srcloc,
    pub name: Vec<u8>,
    pub path: Number,
    pub ty: Polytype,
}

#[derive(Clone, Debug)]
pub struct StructDef {
    pub loc: Srcloc,
    pub name: Vec<u8>,
    pub vars: Vec<TypeVar>,
    pub members: Vec<StructMember>,
    pub proto: Rc<SExp>,
    pub ty: Polytype,
}

#[derive(Clone, Debug)]
pub enum ChiaType {
    Abstract(Srcloc, Vec<u8>),
    Struct(StructDef),
}

#[derive(Clone, Debug)]
pub enum TypeAnnoKind {
    Colon(Polytype),
    Arrow(Polytype),
}

#[derive(Clone, Debug)]
pub struct DeftypeData {
    pub kw: Srcloc,
    pub nl: Srcloc,
    pub loc: Srcloc,
    pub name: Vec<u8>,
    pub args: Vec<TypeVar>,
    pub ty: Option<Polytype>,
}

#[derive(Clone, Debug)]
pub enum ConstantKind {
    Complex,
    Simple,
}

#[derive(Clone, Debug)]
pub enum HelperForm {
    Deftype(DeftypeData),
    Defconstant(DefconstData),
    Defmacro(DefmacData),
    Defun(bool, DefunData),
}

// A description of an include form.
#[derive(Clone, Debug)]
pub struct IncludeDesc {
    pub kw: Srcloc,
    pub nl: Srcloc,
    pub name: Vec<u8>,
}

impl IncludeDesc {
    pub fn to_sexp(&self) -> Rc<SExp> {
        Rc::new(SExp::Cons(
            self.kw.clone(),
            Rc::new(SExp::Atom(self.kw.clone(), b"include".to_vec())),
            Rc::new(SExp::QuotedString(self.nl.clone(), b'"', self.name.clone())),
        ))
    }
}

#[derive(Clone, Debug)]
pub struct CompileForm {
    pub loc: Srcloc,
    pub include_forms: Vec<IncludeDesc>,
    pub args: Rc<SExp>,
    pub helpers: Vec<HelperForm>,
    pub exp: Rc<BodyForm>,
    pub ty: Option<Polytype>,
}

#[derive(Clone, Debug)]
pub struct DefunCall {
    pub required_env: Rc<SExp>,
    pub code: Rc<SExp>,
}

#[derive(Clone, Debug)]
pub struct PrimaryCodegen {
    pub prims: Rc<HashMap<Vec<u8>, Rc<SExp>>>,
    pub constants: HashMap<Vec<u8>, Rc<SExp>>,
    pub macros: HashMap<Vec<u8>, Rc<SExp>>,
    pub inlines: HashMap<Vec<u8>, InlineFunction>,
    pub defuns: HashMap<Vec<u8>, DefunCall>,
    pub parentfns: HashSet<Vec<u8>>,
    pub env: Rc<SExp>,
    pub to_process: Vec<HelperForm>,
    pub orig_help: Vec<HelperForm>,
    pub final_expr: Rc<BodyForm>,
    pub final_code: Option<CompiledCode>,
    pub function_symbols: HashMap<String, String>,
}

pub trait CompilerOpts {
    fn filename(&self) -> String;
    fn compiler(&self) -> Option<PrimaryCodegen>;
    fn in_defun(&self) -> bool;
    fn stdenv(&self) -> bool;
    fn optimize(&self) -> bool;
    fn frontend_opt(&self) -> bool;
    fn frontend_check_live(&self) -> bool;
    fn start_env(&self) -> Option<Rc<SExp>>;
    fn prim_map(&self) -> Rc<HashMap<Vec<u8>, Rc<SExp>>>;

    fn set_search_paths(&self, dirs: &[String]) -> Rc<dyn CompilerOpts>;
    fn set_in_defun(&self, new_in_defun: bool) -> Rc<dyn CompilerOpts>;
    fn set_stdenv(&self, new_stdenv: bool) -> Rc<dyn CompilerOpts>;
    fn set_optimize(&self, opt: bool) -> Rc<dyn CompilerOpts>;
    fn set_frontend_opt(&self, opt: bool) -> Rc<dyn CompilerOpts>;
    fn set_frontend_check_live(&self, check: bool) -> Rc<dyn CompilerOpts>;
    fn set_compiler(&self, new_compiler: PrimaryCodegen) -> Rc<dyn CompilerOpts>;
    fn set_start_env(&self, start_env: Option<Rc<SExp>>) -> Rc<dyn CompilerOpts>;

    fn read_new_file(
        &self,
        inc_from: String,
        filename: String,
    ) -> Result<(String, String), CompileErr>;
    fn compile_program(
        &self,
        allocator: &mut Allocator,
        runner: Rc<dyn TRunProgram>,
        sexp: Rc<SExp>,
        symbol_table: &mut HashMap<String, String>,
    ) -> Result<SExp, CompileErr>;
}

/* Frontend uses this to accumulate frontend forms */
#[derive(Debug, Clone)]
pub struct ModAccum {
    pub loc: Srcloc,
    pub includes: Vec<IncludeDesc>,
    pub helpers: Vec<HelperForm>,
    pub exp_form: Option<CompileForm>,
}

impl ModAccum {
    pub fn set_final(&self, c: &CompileForm) -> Self {
        ModAccum {
            loc: self.loc.clone(),
            includes: self.includes.clone(),
            helpers: self.helpers.clone(),
            exp_form: Some(c.clone()),
        }
    }

    pub fn add_include(&self, i: IncludeDesc) -> Self {
        let mut new_includes = self.includes.clone();
        new_includes.push(i);
        ModAccum {
            loc: self.loc.clone(),
            includes: new_includes,
            helpers: self.helpers.clone(),
            exp_form: self.exp_form.clone(),
        }
    }

    pub fn add_helper(&self, h: HelperForm) -> Self {
        let mut hs = self.helpers.clone();
        hs.push(h);

        ModAccum {
            loc: self.loc.clone(),
            includes: self.includes.clone(),
            helpers: hs,
            exp_form: self.exp_form.clone(),
        }
    }

    pub fn new(loc: Srcloc) -> ModAccum {
        ModAccum {
            loc,
            includes: Vec::new(),
            helpers: Vec::new(),
            exp_form: None,
        }
    }
}

impl CompileForm {
    pub fn loc(&self) -> Srcloc {
        self.loc.clone()
    }

    pub fn to_sexp(&self) -> Rc<SExp> {
        let mut sexp_forms: Vec<Rc<SExp>> = self.helpers.iter().map(|x| x.to_sexp()).collect();
        sexp_forms.push(self.exp.to_sexp());

        Rc::new(SExp::Cons(
            self.loc.clone(),
            self.args.clone(),
            Rc::new(list_to_cons(self.loc.clone(), &sexp_forms)),
        ))
    }

    pub fn remove_helpers(&self, names: &HashSet<Vec<u8>>) -> CompileForm {
        CompileForm {
            loc: self.loc.clone(),
            args: self.args.clone(),
            include_forms: self.include_forms.clone(),
            helpers: self
                .helpers
                .iter()
                .filter(|h| !names.contains(h.name()))
                .cloned()
                .collect(),
            exp: self.exp.clone(),
            ty: self.ty.clone(),
        }
    }

    pub fn replace_helpers(&self, helpers: &[HelperForm]) -> CompileForm {
        let mut new_names = HashSet::new();
        for h in helpers.iter() {
            new_names.insert(h.name());
        }
        let mut new_helpers: Vec<HelperForm> = self
            .helpers
            .iter()
            .filter(|h| !new_names.contains(h.name()))
            .cloned()
            .collect();
        new_helpers.append(&mut helpers.to_vec());

        CompileForm {
            loc: self.loc.clone(),
            include_forms: self.include_forms.clone(),
            args: self.args.clone(),
            helpers: new_helpers,
            exp: self.exp.clone(),
            ty: self.ty.clone(),
        }
    }
}

impl HelperForm {
    pub fn name(&self) -> &Vec<u8> {
        match self {
            HelperForm::Deftype(deft) => &deft.name,
            HelperForm::Defconstant(defc) => &defc.name,
            HelperForm::Defmacro(mac) => &mac.name,
            HelperForm::Defun(_, defun) => &defun.name,
        }
    }

    pub fn name_loc(&self) -> &Srcloc {
        match self {
            HelperForm::Deftype(deft) => &deft.nl,
            HelperForm::Defconstant(defc) => &defc.nl,
            HelperForm::Defmacro(mac) => &mac.nl,
            HelperForm::Defun(_, defun) => &defun.nl,
        }
    }

    pub fn loc(&self) -> Srcloc {
        match self {
            HelperForm::Deftype(deft) => deft.loc.clone(),
            HelperForm::Defconstant(defc) => defc.loc.clone(),
            HelperForm::Defmacro(mac) => mac.loc.clone(),
            HelperForm::Defun(_, defun) => defun.loc.clone(),
        }
    }

    pub fn to_sexp(&self) -> Rc<SExp> {
        match self {
<<<<<<< HEAD
            HelperForm::Deftype(deft) => {
                let mut result_vec = vec![
                    Rc::new(SExp::atom_from_string(deft.loc.clone(), "deftype")),
                    Rc::new(SExp::Atom(deft.loc.clone(), deft.name.clone())),
                ];

                for a in deft.args.iter() {
                    result_vec.push(Rc::new(a.to_sexp()));
                }

                if let Some(ty) = &deft.ty {
                    result_vec.push(Rc::new(ty.to_sexp()));
                }

                Rc::new(list_to_cons(deft.loc.clone(), &result_vec))
            }
            HelperForm::Defconstant(defc) => Rc::new(list_to_cons(
                defc.loc.clone(),
                &[
                    Rc::new(SExp::atom_from_string(defc.loc.clone(), "defconstant")),
                    Rc::new(SExp::atom_from_vec(defc.loc.clone(), &defc.name)),
                    defc.body.to_sexp(),
                ],
            )),
=======
            HelperForm::Defconstant(defc) => match defc.kind {
                ConstantKind::Simple => Rc::new(list_to_cons(
                    defc.loc.clone(),
                    &[
                        Rc::new(SExp::atom_from_string(defc.loc.clone(), "defconstant")),
                        Rc::new(SExp::atom_from_vec(defc.loc.clone(), &defc.name)),
                        defc.body.to_sexp(),
                    ],
                )),
                ConstantKind::Complex => Rc::new(list_to_cons(
                    defc.loc.clone(),
                    &[
                        Rc::new(SExp::atom_from_string(defc.loc.clone(), "defconst")),
                        Rc::new(SExp::atom_from_vec(defc.loc.clone(), &defc.name)),
                        defc.body.to_sexp(),
                    ],
                )),
            },
>>>>>>> 0733d516
            HelperForm::Defmacro(mac) => Rc::new(SExp::Cons(
                mac.loc.clone(),
                Rc::new(SExp::atom_from_string(mac.loc.clone(), "defmacro")),
                Rc::new(SExp::Cons(
                    mac.loc.clone(),
                    Rc::new(SExp::atom_from_vec(mac.nl.clone(), &mac.name)),
                    mac.program.to_sexp(),
                )),
            )),
            HelperForm::Defun(inline, defun) => {
                let di_string = "defun-inline".to_string();
                let d_string = "defun".to_string();
                Rc::new(list_to_cons(
                    defun.loc.clone(),
                    &[
                        Rc::new(SExp::atom_from_string(
                            defun.loc.clone(),
                            if *inline { &di_string } else { &d_string },
                        )),
                        Rc::new(SExp::atom_from_vec(defun.nl.clone(), &defun.name)),
                        defun.args.clone(),
                        defun.body.to_sexp(),
                    ],
                ))
            }
        }
    }
}

impl BodyForm {
    pub fn loc(&self) -> Srcloc {
        match self {
            BodyForm::Let(_, letdata) => letdata.loc.clone(),
            BodyForm::Quoted(a) => a.loc(),
            BodyForm::Call(loc, _) => loc.clone(),
            BodyForm::Value(a) => a.loc(),
            BodyForm::Mod(kl, program) => kl.ext(&program.loc),
        }
    }

    pub fn to_sexp(&self) -> Rc<SExp> {
        match self {
            BodyForm::Let(kind, letdata) => {
                let translated_bindings: Vec<Rc<SExp>> =
                    letdata.bindings.iter().map(|x| x.to_sexp()).collect();
                let bindings_cons = list_to_cons(letdata.loc.clone(), &translated_bindings);
                let translated_body = letdata.body.to_sexp();
                let marker = match kind {
                    LetFormKind::Parallel => "let",
                    LetFormKind::Sequential => "let*",
                };
                let kw_loc = letdata.kw.clone().unwrap_or_else(|| letdata.loc.clone());
                Rc::new(SExp::Cons(
                    letdata.loc.clone(),
                    Rc::new(SExp::atom_from_string(kw_loc, marker)),
                    Rc::new(SExp::Cons(
                        letdata.loc.clone(),
                        Rc::new(bindings_cons),
                        Rc::new(SExp::Cons(
                            letdata.loc.clone(),
                            translated_body,
                            Rc::new(SExp::Nil(letdata.loc.clone())),
                        )),
                    )),
                ))
            }
            BodyForm::Quoted(body) => Rc::new(SExp::Cons(
                body.loc(),
                Rc::new(SExp::atom_from_string(body.loc(), "q")),
                Rc::new(body.clone()),
            )),
            BodyForm::Value(body) => Rc::new(body.clone()),
            BodyForm::Call(loc, exprs) => {
                let converted: Vec<Rc<SExp>> = exprs.iter().map(|x| x.to_sexp()).collect();
                Rc::new(list_to_cons(loc.clone(), &converted))
            }
            BodyForm::Mod(loc, program) => Rc::new(SExp::Cons(
                loc.clone(),
                Rc::new(SExp::Atom(loc.clone(), b"mod".to_vec())),
                program.to_sexp(),
            )),
        }
    }
}

impl Binding {
    pub fn to_sexp(&self) -> Rc<SExp> {
        Rc::new(SExp::Cons(
            self.loc.clone(),
            Rc::new(SExp::atom_from_vec(self.loc.clone(), &self.name)),
            Rc::new(SExp::Cons(
                self.loc.clone(),
                self.body.to_sexp(),
                Rc::new(SExp::Nil(self.loc.clone())),
            )),
        ))
    }

    pub fn loc(&self) -> Srcloc {
        self.loc.clone()
    }
}

impl CompiledCode {
    pub fn loc(&self) -> Srcloc {
        self.0.clone()
    }
}

impl PrimaryCodegen {
    pub fn add_constant(&self, name: &[u8], value: Rc<SExp>) -> Self {
        let mut codegen_copy = self.clone();
        codegen_copy.constants.insert(name.to_owned(), value);
        codegen_copy
    }

    pub fn add_macro(&self, name: &[u8], value: Rc<SExp>) -> Self {
        let mut codegen_copy = self.clone();
        codegen_copy.macros.insert(name.to_owned(), value);
        codegen_copy
    }

    pub fn add_inline(&self, name: &[u8], value: &InlineFunction) -> Self {
        let mut codegen_copy = self.clone();
        codegen_copy.inlines.insert(name.to_owned(), value.clone());
        codegen_copy
    }

    pub fn add_defun(&self, name: &[u8], value: DefunCall) -> Self {
        let mut codegen_copy = self.clone();
        codegen_copy.defuns.insert(name.to_owned(), value.clone());
        let hash = sha256tree(value.code);
        let hash_str = Bytes::new(Some(BytesFromType::Raw(hash))).hex();
        let name = Bytes::new(Some(BytesFromType::Raw(name.to_owned()))).decode();
        codegen_copy.function_symbols.insert(hash_str, name);
        codegen_copy
    }

    pub fn set_env(&self, env: Rc<SExp>) -> Self {
        let mut codegen_copy = self.clone();
        codegen_copy.env = env;
        codegen_copy
    }
}

pub fn with_heading(l: Srcloc, name: &str, body: Rc<SExp>) -> SExp {
    SExp::Cons(l.clone(), Rc::new(SExp::atom_from_string(l, name)), body)
}

pub fn cons_of_string_map<X>(
    l: Srcloc,
    cvt_body: &dyn Fn(&X) -> Rc<SExp>,
    map: &HashMap<Vec<u8>, X>,
) -> SExp {
    // Thanks: https://users.rust-lang.org/t/sort-hashmap-data-by-keys/37095/3
    let mut v: Vec<_> = map.iter().collect();
    v.sort_by(|x, y| x.0.cmp(y.0));

    let sorted_converted: Vec<Rc<SExp>> = v
        .iter()
        .map(|x| {
            Rc::new(SExp::Cons(
                l.clone(),
                Rc::new(SExp::QuotedString(l.clone(), b'\"', x.0.to_vec())),
                Rc::new(SExp::Cons(
                    l.clone(),
                    cvt_body(x.1),
                    Rc::new(SExp::Nil(l.clone())),
                )),
            ))
        })
        .collect();

    list_to_cons(l, &sorted_converted)
}

pub fn map_m<T, U, E>(f: &dyn Fn(&T) -> Result<U, E>, list: &[T]) -> Result<Vec<U>, E> {
    let mut result = Vec::new();
    for e in list {
        let val = f(e)?;
        result.push(val);
    }
    Ok(result)
}

pub fn fold_m<R, T, E>(f: &dyn Fn(&R, &T) -> Result<R, E>, start: R, list: &[T]) -> Result<R, E> {
    let mut res: R = start;
    for elt in list.iter() {
        res = f(&res, elt)?;
    }
    Ok(res)
}

pub fn join_vecs_to_string(sep: Vec<u8>, vecs: &[Vec<u8>]) -> String {
    let mut s = Vec::new();
    let mut comma = Vec::new();

    for elt in vecs {
        s.append(&mut comma.clone());
        s.append(&mut elt.to_vec());
        if comma.is_empty() {
            comma = sep.clone();
        }
    }

    decode_string(&s)
}<|MERGE_RESOLUTION|>--- conflicted
+++ resolved
@@ -399,7 +399,6 @@
 
     pub fn to_sexp(&self) -> Rc<SExp> {
         match self {
-<<<<<<< HEAD
             HelperForm::Deftype(deft) => {
                 let mut result_vec = vec![
                     Rc::new(SExp::atom_from_string(deft.loc.clone(), "deftype")),
@@ -416,15 +415,6 @@
 
                 Rc::new(list_to_cons(deft.loc.clone(), &result_vec))
             }
-            HelperForm::Defconstant(defc) => Rc::new(list_to_cons(
-                defc.loc.clone(),
-                &[
-                    Rc::new(SExp::atom_from_string(defc.loc.clone(), "defconstant")),
-                    Rc::new(SExp::atom_from_vec(defc.loc.clone(), &defc.name)),
-                    defc.body.to_sexp(),
-                ],
-            )),
-=======
             HelperForm::Defconstant(defc) => match defc.kind {
                 ConstantKind::Simple => Rc::new(list_to_cons(
                     defc.loc.clone(),
@@ -442,8 +432,7 @@
                         defc.body.to_sexp(),
                     ],
                 )),
-            },
->>>>>>> 0733d516
+            }
             HelperForm::Defmacro(mac) => Rc::new(SExp::Cons(
                 mac.loc.clone(),
                 Rc::new(SExp::atom_from_string(mac.loc.clone(), "defmacro")),
