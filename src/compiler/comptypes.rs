--- conflicted
+++ resolved
@@ -241,7 +241,7 @@
     Arrow(Polytype),
 }
 
-#[derive(Clone, Debug)]
+#[derive(Clone, Debug, Serialize)]
 pub struct DeftypeData {
     pub kw: Srcloc,
     pub nl: Srcloc,
@@ -265,11 +265,9 @@
 /// individually parsable and represent the atomic units of the program.
 #[derive(Clone, Debug, Serialize)]
 pub enum HelperForm {
-<<<<<<< HEAD
+    /// A type definition.
     Deftype(DeftypeData),
-=======
     /// A constant definition (see DefconstData).
->>>>>>> 19d23a27
     Defconstant(DefconstData),
     /// A macro definition (see DefmacData).
     Defmacro(DefmacData),
@@ -420,13 +418,8 @@
     ) -> Result<SExp, CompileErr>;
 }
 
-<<<<<<< HEAD
-/* Frontend uses this to accumulate frontend forms */
+/// Frontend uses this to accumulate frontend forms, used internally.
 #[derive(Debug, Clone)]
-=======
-/// Frontend uses this to accumulate frontend forms, used internally.
-#[derive(Debug)]
->>>>>>> 19d23a27
 pub struct ModAccum {
     pub loc: Srcloc,
     pub includes: Vec<IncludeDesc>,
