--- conflicted
+++ resolved
@@ -99,6 +99,7 @@
     pub nl: Srcloc,
     pub args: Rc<SExp>,
     pub body: Rc<BodyForm>,
+    pub ty: Option<Polytype>,
 }
 
 #[derive(Clone, Debug)]
@@ -118,6 +119,7 @@
     pub kw: Option<Srcloc>,
     pub nl: Srcloc,
     pub body: Rc<BodyForm>,
+    pub ty: Option<Polytype>,
 }
 
 #[derive(Clone, Debug)]
@@ -151,24 +153,19 @@
 }
 
 #[derive(Clone, Debug)]
+pub struct DeftypeData {
+    pub loc: Srcloc,
+    pub name: Vec<u8>,
+    pub args: Vec<TypeVar>,
+    pub ty: Option<Polytype>,
+}
+
+#[derive(Clone, Debug)]
 pub enum HelperForm {
-<<<<<<< HEAD
-    Deftype(Srcloc, Vec<u8>, Vec<TypeVar>, Option<Polytype>),
-    Defconstant(Srcloc, Vec<u8>, Rc<BodyForm>, Option<Polytype>),
-    Defmacro(Srcloc, Vec<u8>, Rc<SExp>, Rc<CompileForm>),
-    Defun(
-        Srcloc,
-        Vec<u8>,
-        bool,
-        Rc<SExp>,
-        Rc<BodyForm>,
-        Option<Polytype>,
-    ),
-=======
+    Deftype(DeftypeData),
     Defconstant(DefconstData),
     Defmacro(DefmacData),
     Defun(bool, DefunData),
->>>>>>> 1356aded
 }
 
 #[derive(Clone, Debug)]
@@ -298,6 +295,7 @@
                 .cloned()
                 .collect(),
             exp: self.exp.clone(),
+            ty: self.ty.clone(),
         }
     }
 
@@ -319,6 +317,7 @@
             args: self.args.clone(),
             helpers: new_helpers,
             exp: self.exp.clone(),
+            ty: self.ty.clone(),
         }
     }
 }
@@ -326,59 +325,42 @@
 impl HelperForm {
     pub fn name(&self) -> &Vec<u8> {
         match self {
-<<<<<<< HEAD
-            HelperForm::Deftype(_, name, _, _) => name,
-            HelperForm::Defconstant(_, name, _, _) => name,
-            HelperForm::Defmacro(_, name, _, _) => name,
-            HelperForm::Defun(_, name, _, _, _, _) => name,
-=======
+            HelperForm::Deftype(deft) => &deft.name,
             HelperForm::Defconstant(defc) => &defc.name,
             HelperForm::Defmacro(mac) => &mac.name,
             HelperForm::Defun(_, defun) => &defun.name,
->>>>>>> 1356aded
         }
     }
 
     pub fn loc(&self) -> Srcloc {
         match self {
-<<<<<<< HEAD
-            HelperForm::Deftype(l, _, _, _) => l.clone(),
-            HelperForm::Defconstant(l, _, _, _) => l.clone(),
-            HelperForm::Defmacro(l, _, _, _) => l.clone(),
-            HelperForm::Defun(l, _, _, _, _, _) => l.clone(),
-=======
+            HelperForm::Deftype(deft) => deft.loc.clone(),
             HelperForm::Defconstant(defc) => defc.loc.clone(),
             HelperForm::Defmacro(mac) => mac.loc.clone(),
             HelperForm::Defun(_, defun) => defun.loc.clone(),
->>>>>>> 1356aded
         }
     }
 
     pub fn to_sexp(&self) -> Rc<SExp> {
         match self {
-<<<<<<< HEAD
-            HelperForm::Deftype(loc, name, args, ty) => {
+            HelperForm::Deftype(deft) => {
                 let mut result_vec = vec![
-                    Rc::new(SExp::atom_from_string(loc.clone(), "deftype")),
-                    Rc::new(SExp::Atom(loc.clone(), name.clone())),
+                    Rc::new(SExp::atom_from_string(deft.loc.clone(), "deftype")),
+                    Rc::new(SExp::Atom(deft.loc.clone(), deft.name.clone())),
                 ];
 
-                for a in args.iter() {
+                for a in deft.args.iter() {
                     result_vec.push(Rc::new(a.to_sexp()));
                 }
 
-                if let Some(ty) = ty {
+                if let Some(ty) = &deft.ty {
                     result_vec.push(Rc::new(ty.to_sexp()));
                 }
 
-                Rc::new(list_to_cons(loc.clone(), &result_vec))
+                Rc::new(list_to_cons(deft.loc.clone(), &result_vec))
             }
-            HelperForm::Defconstant(loc, name, body, _ty) => Rc::new(list_to_cons(
-                loc.clone(),
-=======
             HelperForm::Defconstant(defc) => Rc::new(list_to_cons(
                 defc.loc.clone(),
->>>>>>> 1356aded
                 &[
                     Rc::new(SExp::atom_from_string(defc.loc.clone(), "defconstant")),
                     Rc::new(SExp::atom_from_vec(defc.loc.clone(), &defc.name)),
@@ -394,11 +376,7 @@
                     mac.program.to_sexp(),
                 )),
             )),
-<<<<<<< HEAD
-            HelperForm::Defun(loc, name, inline, arg, body, _) => {
-=======
             HelperForm::Defun(inline, defun) => {
->>>>>>> 1356aded
                 let di_string = "defun-inline".to_string();
                 let d_string = "defun".to_string();
                 Rc::new(list_to_cons(
