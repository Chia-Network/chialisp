--- conflicted
+++ resolved
@@ -528,9 +528,6 @@
     pub original: Rc<BodyForm>,
 }
 
-<<<<<<< HEAD
-/// A pair of arguments and an optional tail for function calls.
-=======
 /// Raw callspec for use in codegen.
 #[derive(Debug, Clone)]
 pub struct RawCallSpec<'a> {
@@ -542,7 +539,6 @@
 
 /// A pair of arguments and an optional tail for function calls.  The tail is
 /// a function tail given by a final &rest argument.
->>>>>>> 7d5336f3
 #[derive(Debug, Default, Clone)]
 pub struct ArgsAndTail {
     pub args: Vec<Rc<BodyForm>>,
