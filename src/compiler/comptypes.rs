use std::collections::HashMap;
use std::collections::HashSet;
use std::rc::Rc;

use serde::Serialize;

use clvm_rs::allocator::Allocator;

use crate::classic::clvm::__type_compatibility__::{Bytes, BytesFromType};
use crate::classic::clvm_tools::stages::stage_0::TRunProgram;

use crate::compiler::clvm::sha256tree;
use crate::compiler::sexp::{decode_string, SExp};
use crate::compiler::srcloc::Srcloc;

/// The basic error type.  It contains a Srcloc identifying coordinates of the
/// error in the source file and a message.  It probably should be made even better
/// but this works ok.
#[derive(Clone, Debug)]
pub struct CompileErr(pub Srcloc, pub String);

impl From<(Srcloc, String)> for CompileErr {
    fn from(err: (Srcloc, String)) -> Self {
        CompileErr(err.0, err.1)
    }
}

/// A structure carrying a compilation result to give it a distinct type from
/// chialisp input.  It's used by codegen.
#[derive(Clone, Debug)]
pub struct CompiledCode(pub Srcloc, pub Rc<SExp>);

/// Specifying how the language is spoken.
#[derive(Clone, Debug, Default)]
pub struct AcceptedDialect {
    pub stepping: Option<i32>,
}

/// A description of an inlined function for use during inline expansion.
/// This is used only by PrimaryCodegen.
#[derive(Clone, Debug)]
pub struct InlineFunction {
    pub name: Vec<u8>,
    pub args: Rc<SExp>,
    pub body: Rc<BodyForm>,
}

impl InlineFunction {
    pub fn to_sexp(&self) -> Rc<SExp> {
        Rc::new(SExp::Cons(
            self.body.loc(),
            self.args.clone(),
            self.body.to_sexp(),
        ))
    }
}

/// Specifies the type of application that any form (X ...) invokes in an
/// expression position.
pub enum Callable {
    /// The expression is a macro expansion (list, if etc.)
    CallMacro(Srcloc, SExp),
    /// The expression invokes an env defun.
    CallDefun(Srcloc, SExp),
    /// The expression expands and inline function.
    CallInline(Srcloc, InlineFunction),
    /// The expression addresses a clvm primitive (such as a, c, f, =)
    CallPrim(Srcloc, SExp),
    /// The expression is a (com ...) invokcation (normally used in macros).
    RunCompiler,
    /// The expression is an (@ n) form that directly references the environment.
    EnvPath,
}

/// Given a slice of SExp values, generate a proper list containing them.
pub fn list_to_cons(l: Srcloc, list: &[Rc<SExp>]) -> SExp {
    if list.is_empty() {
        return SExp::Nil(l);
    }

    let mut result = SExp::Nil(l);
    for i_reverse in 0..list.len() {
        let i = list.len() - i_reverse - 1;
        result = SExp::Cons(list[i].loc(), list[i].clone(), Rc::new(result));
    }

    result
}

/// A binding from a (let ...) form.  Specifies the name of the bound variable
/// the location of the whole binding form, the location of the name atom (nl)
/// and the body as a BodyForm (which are chialisp expressions).
#[derive(Clone, Debug, Serialize)]
pub struct Binding {
    /// Overall location of the form.
    pub loc: Srcloc,
    /// Location of the name atom specifically.
    pub nl: Srcloc,
    /// The name.
    pub name: Vec<u8>,
    /// The expression the binding refers to.
    pub body: Rc<BodyForm>,
}

/// Determines how a let binding is bound.  Parallel means that the bindings do
/// not depend on each other and aren't in scope for each other.  Sequential
/// is like lisp's let* form in that each binding has the previous ones in scope
/// for itself.
#[derive(Clone, Debug, PartialEq, Eq, Serialize)]
pub enum LetFormKind {
    Parallel,
    Sequential,
}

/// Information about a let form.  Encapsulates everything except whether it's
/// parallel or sequential, which is left in the BodyForm itself.
#[derive(Clone, Debug, Serialize)]
pub struct LetData {
    /// The location of the form overall.
    pub loc: Srcloc,
    /// The location specifically of the let or let* keyword.
    pub kw: Option<Srcloc>,
    /// The bindings introduced.
    pub bindings: Vec<Rc<Binding>>,
    /// The expression evaluated in the context of all the bindings.
    pub body: Rc<BodyForm>,
}

#[derive(Clone, Debug, Serialize)]
pub enum BodyForm {
    /// A let or let* form (depending on LetFormKind).
    Let(LetFormKind, LetData),
    /// An explicitly quoted constant of some kind.
    Quoted(SExp),
    /// An undiferentiated "value" of some kind in the source language.
    /// If this refers to an atom, then it is a variable reference of some kind,
    /// otherwise it refers to a self-quoting value (like a quoted string or int).
    Value(SExp),
    /// An application of some kind, parsed from a proper list.
    /// This is a proper list because of the ambiguity of the final value in an
    /// improper list.  While it's possible to treat a final atom
    ///
    /// (x y . z)
    ///
    /// as an argument that matches a tail argument, there's no way to write
    ///
    /// (x y . (+ 1 z))
    ///
    /// So tail improper calls aren't allowed.  In real lisp, (apply ...) can
    /// generate them if needed.
    Call(Srcloc, Vec<Rc<BodyForm>>, Option<Rc<BodyForm>>),
    /// (mod ...) can be used in chialisp as an expression, in which it returns
    /// the compiled code.  Here, it contains a CompileForm, which represents
    /// the full significant input of a program (yielded by frontend()).
    Mod(Srcloc, CompileForm),
}

/// The information needed to know about a defun.  Whether it's inline is left in
/// the HelperForm.
#[derive(Clone, Debug, Serialize)]
pub struct DefunData {
    /// The location of the helper form.
    pub loc: Srcloc,
    /// The name of the defun.
    pub name: Vec<u8>,
    /// The location of the keyword used in the defun.
    pub kw: Option<Srcloc>,
    /// The location of the name of the defun.
    pub nl: Srcloc,
    /// The arguments as originally given by the user.
    pub orig_args: Rc<SExp>,
    /// The argument spec for the defun with any renaming.
    pub args: Rc<SExp>,
    /// The body expression of the defun.
    pub body: Rc<BodyForm>,
}

/// Specifies the information extracted from a macro definition allowing the
/// compiler to expand code using it.
#[derive(Clone, Debug, Serialize)]
pub struct DefmacData {
    /// The location of the macro.
    pub loc: Srcloc,
    /// The name of the macro.
    pub name: Vec<u8>,
    /// The locaton of the keyword used to define the macro.
    pub kw: Option<Srcloc>,
    /// The location of the macro's name.
    pub nl: Srcloc,
    /// The argument spec.
    pub args: Rc<SExp>,
    /// The program appearing in the macro definition.
    pub program: Rc<CompileForm>,
}

/// Information from a constant definition.
#[derive(Clone, Debug, Serialize)]
pub struct DefconstData {
    /// The location of the constant form.
    pub loc: Srcloc,
    /// Specifies whether the constant is a simple quoted sexp or is specified
    /// by an expression.  This allows us to delay constant evaluation until we
    /// have the whole program.
    pub kind: ConstantKind,
    /// The name of constant.
    pub name: Vec<u8>,
    /// The location of the keyword in the definition.
    pub kw: Option<Srcloc>,
    /// The location of the name in the definition.
    pub nl: Srcloc,
    /// The location of the body expression, whatever it is.
    pub body: Rc<BodyForm>,
}

/// Specifies where a constant is the classic kind (unevaluated) or a proper
/// expression.
#[derive(Clone, Debug, Serialize)]
pub enum ConstantKind {
    Complex,
    Simple,
}

/// HelperForm is a toplevel binding of some kind.
/// Helpers are the (defconst ...) (defun ...) (defun-inline ...) (defmacro ...)
/// forms from the source code and "help" the program do its job.  They're
/// individually parsable and represent the atomic units of the program.
#[derive(Clone, Debug, Serialize)]
pub enum HelperForm {
    /// A constant definition (see DefconstData).
    Defconstant(DefconstData),
    /// A macro definition (see DefmacData).
    Defmacro(DefmacData),
    /// A function definition (see DefunData).
    Defun(bool, DefunData),
}

/// To what purpose is the file included.
#[derive(Clone, Debug, PartialEq, Eq, Serialize)]
pub enum IncludeProcessType {
    /// Include the bytes on disk as an atom.
    Bin,
    /// Parse the hex on disk and present it as a clvm value.
    Hex,
    /// Read clvm in s-expression form as a clvm value.
    SExpression,
}

/// A description of an include form.  Here, records the locations of the various
/// parts of the include so they can be marked in the language server and be
/// subject to other kind of reporting if desired.
#[derive(Clone, Debug, Serialize)]
pub struct IncludeDesc {
    /// Location of the keyword introducing this form.
    pub kw: Srcloc,
    /// Location of the name of the file.
    pub nl: Srcloc,
    /// The relative path to a target or a special directive name.
    pub name: Vec<u8>,
    pub kind: Option<IncludeProcessType>,
}

impl IncludeDesc {
    pub fn to_sexp(&self) -> Rc<SExp> {
        Rc::new(SExp::Cons(
            self.kw.clone(),
            Rc::new(SExp::Atom(self.kw.clone(), b"include".to_vec())),
            Rc::new(SExp::QuotedString(self.nl.clone(), b'"', self.name.clone())),
        ))
    }
}

/// An encoding of a complete program.  This includes all the include forms
/// traversed (for marking in a language server), the argument spec of the program,
/// the list of helper declarations and the expression serving as the "main"
/// program.
#[derive(Clone, Debug, Serialize)]
pub struct CompileForm {
    /// Location of the form that was collected into this object.
    pub loc: Srcloc,
    /// List of include directives.
    pub include_forms: Vec<IncludeDesc>,
    /// Argument spec.
    pub args: Rc<SExp>,
    /// List of declared helpers encountered.  Unless the CompilerOpts is directed
    /// to preserve all helpers, helpers not used by a toplevel defun or the main
    /// expression (those needed by the finished code) are not included.  The
    /// set_frontend_check_live method of CompilerOpts allows this to be changed.
    pub helpers: Vec<HelperForm>,
    /// The expression the program evaluates, using the declared helpers.
    pub exp: Rc<BodyForm>,
}

/// Represents a call to a defun, used by code generation.
#[derive(Clone, Debug)]
pub struct DefunCall {
    pub required_env: Rc<SExp>,
    pub code: Rc<SExp>,
}

/// PrimaryCodegen is an object used by codegen to accumulate and use state needed
/// during code generation.  It's mostly used internally.
#[derive(Clone, Debug)]
pub struct PrimaryCodegen {
    pub prims: Rc<HashMap<Vec<u8>, Rc<SExp>>>,
    pub constants: HashMap<Vec<u8>, Rc<SExp>>,
    pub macros: HashMap<Vec<u8>, Rc<SExp>>,
    pub inlines: HashMap<Vec<u8>, InlineFunction>,
    pub defuns: HashMap<Vec<u8>, DefunCall>,
    pub parentfns: HashSet<Vec<u8>>,
    pub env: Rc<SExp>,
    pub to_process: Vec<HelperForm>,
    pub original_helpers: Vec<HelperForm>,
    pub final_expr: Rc<BodyForm>,
    pub final_code: Option<CompiledCode>,
    pub function_symbols: HashMap<String, String>,
}

/// The CompilerOpts specifies global options used during compilation.
/// CompilerOpts is used whenever interaction with the compilation infrastructure
/// is needed that has options or needs guidance.
pub trait CompilerOpts {
    /// The toplevel file begin compiled.
    fn filename(&self) -> String;
    /// A PrimaryCodegen that can be donated to downstream use.  It can be the
    /// case that the state of compilation needs to be passed down in a specific
    /// form, such as when a lambda is used (coming soon), when evaluating
    /// complex constants, and into (com ...) forms.  This allows the CompilerOpts
    /// to carry this info across boundaries into a new context.
    fn code_generator(&self) -> Option<PrimaryCodegen>;
<<<<<<< HEAD
    /// Get the dialect declared in the toplevel program.
    fn dialect(&self) -> AcceptedDialect;
=======
    /// Disassembly version (for disassembly style serialization)
    fn disassembly_ver(&self) -> Option<usize>;
>>>>>>> 2f3d88a2
    /// Specifies whether code is being generated on behalf of an inner defun in
    /// the program.
    fn in_defun(&self) -> bool;
    /// Specifies whether the standard environment is injected (list, if etc).
    fn stdenv(&self) -> bool;
    /// Specifies whether certain basic optimizations are done during and after
    /// code generation.
    fn optimize(&self) -> bool;
    /// Specifies whether the frontend code is to be optimized before code
    /// generation.  This can simplify code from the user and decide on inlining
    /// of desugared forms.
    fn frontend_opt(&self) -> bool;
    /// Specifies whether forms not reachable at runtime are included in the
    /// resulting CompileForm.
    fn frontend_check_live(&self) -> bool;
    /// Specifies the shape of the environment to use.  This allows injection of
    /// the parent program's left environment when some form is compiled in the
    /// parent's context.
    fn start_env(&self) -> Option<Rc<SExp>>;
    /// Specifies the map of primitives provided during this compilation.
    fn prim_map(&self) -> Rc<HashMap<Vec<u8>, Rc<SExp>>>;
    /// Specifies the search paths we're carrying.
    fn get_search_paths(&self) -> Vec<String>;

    /// Set the dialect.
    fn set_dialect(&self, dialect: AcceptedDialect) -> Rc<dyn CompilerOpts>;
    /// Set search paths.
    fn set_search_paths(&self, dirs: &[String]) -> Rc<dyn CompilerOpts>;
    /// Set disassembly version for.
    fn set_disassembly_ver(&self, ver: Option<usize>) -> Rc<dyn CompilerOpts>;
    /// Set whether we're compiling on behalf of a defun.
    fn set_in_defun(&self, new_in_defun: bool) -> Rc<dyn CompilerOpts>;
    /// Set whether to inject the standard environment.
    fn set_stdenv(&self, new_stdenv: bool) -> Rc<dyn CompilerOpts>;
    /// Set whether to run codegen optimization.
    fn set_optimize(&self, opt: bool) -> Rc<dyn CompilerOpts>;
    /// Set whether to run frontend optimization.
    fn set_frontend_opt(&self, opt: bool) -> Rc<dyn CompilerOpts>;
    /// Set whether to filter out each HelperForm that isn't reachable at
    /// run time.
    fn set_frontend_check_live(&self, check: bool) -> Rc<dyn CompilerOpts>;
    /// Set the codegen object to be used downstream.
    fn set_code_generator(&self, new_compiler: PrimaryCodegen) -> Rc<dyn CompilerOpts>;
    /// Set the environment shape to assume.
    fn set_start_env(&self, start_env: Option<Rc<SExp>>) -> Rc<dyn CompilerOpts>;

    /// Using the search paths list we have, try to read a file by name,
    /// Returning the expanded path to the file and its content.
    fn read_new_file(
        &self,
        inc_from: String,
        filename: String,
    ) -> Result<(String, Vec<u8>), CompileErr>;

    /// Given a parsed SExp, compile it as an independent program based on the
    /// settings given here.  The result is bare generated code.
    fn compile_program(
        &self,
        allocator: &mut Allocator,
        runner: Rc<dyn TRunProgram>,
        sexp: Rc<SExp>,
        symbol_table: &mut HashMap<String, String>,
    ) -> Result<SExp, CompileErr>;
}

/// Frontend uses this to accumulate frontend forms, used internally.
#[derive(Debug)]
pub struct ModAccum {
    pub loc: Srcloc,
    pub includes: Vec<IncludeDesc>,
    pub helpers: Vec<HelperForm>,
    pub exp_form: Option<CompileForm>,
}

/// A specification of a function call including elements useful for evaluation.
#[derive(Debug, Clone)]
pub struct CallSpec<'a> {
    pub loc: Srcloc,
    pub name: &'a [u8],
    pub args: &'a [Rc<BodyForm>],
    pub tail: Option<Rc<BodyForm>>,
    pub original: Rc<BodyForm>,
}

/// Raw callspec for use in codegen.
#[derive(Debug, Clone)]
pub struct RawCallSpec<'a> {
    pub loc: Srcloc,
    pub args: &'a [Rc<BodyForm>],
    pub tail: Option<Rc<BodyForm>>,
    pub original: Rc<BodyForm>,
}

/// A pair of arguments and an optional tail for function calls.  The tail is
/// a function tail given by a final &rest argument.
#[derive(Debug, Default, Clone)]
pub struct ArgsAndTail {
    pub args: Vec<Rc<BodyForm>>,
    pub tail: Option<Rc<BodyForm>>,
}

impl ModAccum {
    pub fn set_final(&self, c: &CompileForm) -> Self {
        ModAccum {
            loc: self.loc.clone(),
            includes: self.includes.clone(),
            helpers: self.helpers.clone(),
            exp_form: Some(c.clone()),
        }
    }

    pub fn add_include(&self, i: IncludeDesc) -> Self {
        let mut new_includes = self.includes.clone();
        new_includes.push(i);
        ModAccum {
            loc: self.loc.clone(),
            includes: new_includes,
            helpers: self.helpers.clone(),
            exp_form: self.exp_form.clone(),
        }
    }

    pub fn add_helper(&self, h: HelperForm) -> Self {
        let mut hs = self.helpers.clone();
        hs.push(h);

        ModAccum {
            loc: self.loc.clone(),
            includes: self.includes.clone(),
            helpers: hs,
            exp_form: self.exp_form.clone(),
        }
    }

    pub fn new(loc: Srcloc) -> ModAccum {
        ModAccum {
            loc,
            includes: Vec::new(),
            helpers: Vec::new(),
            exp_form: None,
        }
    }
}

impl CompileForm {
    /// Get the location of the compileform.
    pub fn loc(&self) -> Srcloc {
        self.loc.clone()
    }

    /// Express the contents as an SExp.  This SExp does not come with a keyword
    /// but starts at the arguments, since CompileForm objects are used in the
    /// encoding of several other types.
    pub fn to_sexp(&self) -> Rc<SExp> {
        let mut sexp_forms: Vec<Rc<SExp>> = self.helpers.iter().map(|x| x.to_sexp()).collect();
        sexp_forms.push(self.exp.to_sexp());

        Rc::new(SExp::Cons(
            self.loc.clone(),
            self.args.clone(),
            Rc::new(list_to_cons(self.loc.clone(), &sexp_forms)),
        ))
    }

    /// Given a set of helpers by name, remove them.
    pub fn remove_helpers(&self, names: &HashSet<Vec<u8>>) -> CompileForm {
        CompileForm {
            loc: self.loc.clone(),
            args: self.args.clone(),
            include_forms: self.include_forms.clone(),
            helpers: self
                .helpers
                .iter()
                .filter(|h| !names.contains(h.name()))
                .cloned()
                .collect(),
            exp: self.exp.clone(),
        }
    }

    /// Given a list of helpers, introduce them in this CompileForm, removing
    /// conflicting predecessors.
    pub fn replace_helpers(&self, helpers: &[HelperForm]) -> CompileForm {
        let mut new_names = HashSet::new();
        for h in helpers.iter() {
            new_names.insert(h.name());
        }
        let mut new_helpers: Vec<HelperForm> = self
            .helpers
            .iter()
            .filter(|h| !new_names.contains(h.name()))
            .cloned()
            .collect();
        new_helpers.append(&mut helpers.to_vec());

        CompileForm {
            loc: self.loc.clone(),
            include_forms: self.include_forms.clone(),
            args: self.args.clone(),
            helpers: new_helpers,
            exp: self.exp.clone(),
        }
    }
}

impl HelperForm {
    /// Get a reference to the HelperForm's name.
    pub fn name(&self) -> &Vec<u8> {
        match self {
            HelperForm::Defconstant(defc) => &defc.name,
            HelperForm::Defmacro(mac) => &mac.name,
            HelperForm::Defun(_, defun) => &defun.name,
        }
    }

    /// Get the location of the HelperForm's name.
    pub fn name_loc(&self) -> &Srcloc {
        match self {
            HelperForm::Defconstant(defc) => &defc.nl,
            HelperForm::Defmacro(mac) => &mac.nl,
            HelperForm::Defun(_, defun) => &defun.nl,
        }
    }

    /// Return a general location for the whole HelperForm.
    pub fn loc(&self) -> Srcloc {
        match self {
            HelperForm::Defconstant(defc) => defc.loc.clone(),
            HelperForm::Defmacro(mac) => mac.loc.clone(),
            HelperForm::Defun(_, defun) => defun.loc.clone(),
        }
    }

    /// Convert the HelperForm to an SExp.  These render into a form that can
    /// be re-parsed if needed.
    pub fn to_sexp(&self) -> Rc<SExp> {
        match self {
            HelperForm::Defconstant(defc) => match defc.kind {
                ConstantKind::Simple => Rc::new(list_to_cons(
                    defc.loc.clone(),
                    &[
                        Rc::new(SExp::atom_from_string(defc.loc.clone(), "defconstant")),
                        Rc::new(SExp::atom_from_vec(defc.loc.clone(), &defc.name)),
                        defc.body.to_sexp(),
                    ],
                )),
                ConstantKind::Complex => Rc::new(list_to_cons(
                    defc.loc.clone(),
                    &[
                        Rc::new(SExp::atom_from_string(defc.loc.clone(), "defconst")),
                        Rc::new(SExp::atom_from_vec(defc.loc.clone(), &defc.name)),
                        defc.body.to_sexp(),
                    ],
                )),
            },
            HelperForm::Defmacro(mac) => Rc::new(SExp::Cons(
                mac.loc.clone(),
                Rc::new(SExp::atom_from_string(mac.loc.clone(), "defmacro")),
                Rc::new(SExp::Cons(
                    mac.loc.clone(),
                    Rc::new(SExp::atom_from_vec(mac.nl.clone(), &mac.name)),
                    mac.program.to_sexp(),
                )),
            )),
            HelperForm::Defun(inline, defun) => {
                let di_string = "defun-inline".to_string();
                let d_string = "defun".to_string();
                Rc::new(list_to_cons(
                    defun.loc.clone(),
                    &[
                        Rc::new(SExp::atom_from_string(
                            defun.loc.clone(),
                            if *inline { &di_string } else { &d_string },
                        )),
                        Rc::new(SExp::atom_from_vec(defun.nl.clone(), &defun.name)),
                        defun.args.clone(),
                        defun.body.to_sexp(),
                    ],
                ))
            }
        }
    }
}

impl BodyForm {
    /// Get the general location of the BodyForm.
    pub fn loc(&self) -> Srcloc {
        match self {
            BodyForm::Let(_, letdata) => letdata.loc.clone(),
            BodyForm::Quoted(a) => a.loc(),
            BodyForm::Call(loc, _, _) => loc.clone(),
            BodyForm::Value(a) => a.loc(),
            BodyForm::Mod(kl, program) => kl.ext(&program.loc),
        }
    }

    /// Convert the expression to its SExp form.  These should be reparsable but
    /// may change when desugaring requires it if re-serialization is needed
    /// afterward.
    pub fn to_sexp(&self) -> Rc<SExp> {
        match self {
            BodyForm::Let(kind, letdata) => {
                let translated_bindings: Vec<Rc<SExp>> =
                    letdata.bindings.iter().map(|x| x.to_sexp()).collect();
                let bindings_cons = list_to_cons(letdata.loc.clone(), &translated_bindings);
                let translated_body = letdata.body.to_sexp();
                let marker = match kind {
                    LetFormKind::Parallel => "let",
                    LetFormKind::Sequential => "let*",
                };
                let kw_loc = letdata.kw.clone().unwrap_or_else(|| letdata.loc.clone());
                Rc::new(SExp::Cons(
                    letdata.loc.clone(),
                    Rc::new(SExp::atom_from_string(kw_loc, marker)),
                    Rc::new(SExp::Cons(
                        letdata.loc.clone(),
                        Rc::new(bindings_cons),
                        Rc::new(SExp::Cons(
                            letdata.loc.clone(),
                            translated_body,
                            Rc::new(SExp::Nil(letdata.loc.clone())),
                        )),
                    )),
                ))
            }
            BodyForm::Quoted(body) => Rc::new(SExp::Cons(
                body.loc(),
                Rc::new(SExp::atom_from_string(body.loc(), "q")),
                Rc::new(body.clone()),
            )),
            BodyForm::Value(body) => Rc::new(body.clone()),
            BodyForm::Call(loc, exprs, tail) => {
                let mut converted: Vec<Rc<SExp>> = exprs.iter().map(|x| x.to_sexp()).collect();
                if let Some(t) = tail.as_ref() {
                    converted.push(Rc::new(SExp::Atom(t.loc(), "&rest".as_bytes().to_vec())));
                    converted.push(t.to_sexp());
                }
                Rc::new(list_to_cons(loc.clone(), &converted))
            }
            BodyForm::Mod(loc, program) => Rc::new(SExp::Cons(
                loc.clone(),
                Rc::new(SExp::Atom(loc.clone(), b"mod".to_vec())),
                program.to_sexp(),
            )),
        }
    }
}

impl Binding {
    /// Express the binding as it would be used in a let form.
    pub fn to_sexp(&self) -> Rc<SExp> {
        Rc::new(SExp::Cons(
            self.loc.clone(),
            Rc::new(SExp::atom_from_vec(self.loc.clone(), &self.name)),
            Rc::new(SExp::Cons(
                self.loc.clone(),
                self.body.to_sexp(),
                Rc::new(SExp::Nil(self.loc.clone())),
            )),
        ))
    }

    /// Get the general location of the binding.
    pub fn loc(&self) -> Srcloc {
        self.loc.clone()
    }
}

impl CompiledCode {
    /// Get the general location the code was compiled from.
    pub fn loc(&self) -> Srcloc {
        self.0.clone()
    }
}

impl PrimaryCodegen {
    pub fn add_constant(&self, name: &[u8], value: Rc<SExp>) -> Self {
        let mut codegen_copy = self.clone();
        codegen_copy.constants.insert(name.to_owned(), value);
        codegen_copy
    }

    pub fn add_macro(&self, name: &[u8], value: Rc<SExp>) -> Self {
        let mut codegen_copy = self.clone();
        codegen_copy.macros.insert(name.to_owned(), value);
        codegen_copy
    }

    pub fn add_inline(&self, name: &[u8], value: &InlineFunction) -> Self {
        let mut codegen_copy = self.clone();
        codegen_copy.inlines.insert(name.to_owned(), value.clone());
        codegen_copy
    }

    pub fn add_defun(&self, name: &[u8], args: Rc<SExp>, value: DefunCall, left_env: bool) -> Self {
        let mut codegen_copy = self.clone();
        codegen_copy.defuns.insert(name.to_owned(), value.clone());
        let hash = sha256tree(value.code);
        let hash_str = Bytes::new(Some(BytesFromType::Raw(hash))).hex();
        let name = Bytes::new(Some(BytesFromType::Raw(name.to_owned()))).decode();
        codegen_copy.function_symbols.insert(hash_str.clone(), name);
        if left_env {
            codegen_copy
                .function_symbols
                .insert(format!("{hash_str}_left_env"), "1".to_string());
        }
        codegen_copy
            .function_symbols
            .insert(format!("{hash_str}_arguments"), args.to_string());
        codegen_copy
    }

    pub fn set_env(&self, env: Rc<SExp>) -> Self {
        let mut codegen_copy = self.clone();
        codegen_copy.env = env;
        codegen_copy
    }
}

pub fn with_heading(l: Srcloc, name: &str, body: Rc<SExp>) -> SExp {
    SExp::Cons(l.clone(), Rc::new(SExp::atom_from_string(l, name)), body)
}

pub fn cons_of_string_map<X>(
    l: Srcloc,
    cvt_body: &dyn Fn(&X) -> Rc<SExp>,
    map: &HashMap<Vec<u8>, X>,
) -> SExp {
    // Thanks: https://users.rust-lang.org/t/sort-hashmap-data-by-keys/37095/3
    let mut v: Vec<_> = map.iter().collect();
    v.sort_by(|x, y| x.0.cmp(y.0));

    let sorted_converted: Vec<Rc<SExp>> = v
        .iter()
        .map(|x| {
            Rc::new(SExp::Cons(
                l.clone(),
                Rc::new(SExp::QuotedString(l.clone(), b'\"', x.0.to_vec())),
                Rc::new(SExp::Cons(
                    l.clone(),
                    cvt_body(x.1),
                    Rc::new(SExp::Nil(l.clone())),
                )),
            ))
        })
        .collect();

    list_to_cons(l, &sorted_converted)
}

pub fn map_m<T, U, E>(f: &dyn Fn(&T) -> Result<U, E>, list: &[T]) -> Result<Vec<U>, E> {
    let mut result = Vec::new();
    for e in list {
        let val = f(e)?;
        result.push(val);
    }
    Ok(result)
}

pub fn fold_m<R, T, E>(f: &dyn Fn(&R, &T) -> Result<R, E>, start: R, list: &[T]) -> Result<R, E> {
    let mut res: R = start;
    for elt in list.iter() {
        res = f(&res, elt)?;
    }
    Ok(res)
}

pub fn join_vecs_to_string(sep: Vec<u8>, vecs: &[Vec<u8>]) -> String {
    let mut s = Vec::new();
    let mut comma = Vec::new();

    for elt in vecs {
        s.append(&mut comma.clone());
        s.append(&mut elt.to_vec());
        if comma.is_empty() {
            comma = sep.clone();
        }
    }

    decode_string(&s)
}<|MERGE_RESOLUTION|>--- conflicted
+++ resolved
@@ -31,6 +31,14 @@
 pub struct CompiledCode(pub Srcloc, pub Rc<SExp>);
 
 /// Specifying how the language is spoken.
+///
+/// This object will eventually contain more information about the specifics of
+/// the requested dialect.  Initially, this includes a 'strict' setting in the
+/// modern macros PR which allows us to begin with the *strict-cl-21* sigil to
+/// include a more modern macro system and the ability to turn on strict variable
+/// name use.  This is a feature that's been widely requested and a first step
+/// toward it is to make the object that specifies how chialisp is compiled be
+/// able to carry more information.
 #[derive(Clone, Debug, Default)]
 pub struct AcceptedDialect {
     pub stepping: Option<i32>,
@@ -327,13 +335,10 @@
     /// complex constants, and into (com ...) forms.  This allows the CompilerOpts
     /// to carry this info across boundaries into a new context.
     fn code_generator(&self) -> Option<PrimaryCodegen>;
-<<<<<<< HEAD
     /// Get the dialect declared in the toplevel program.
     fn dialect(&self) -> AcceptedDialect;
-=======
     /// Disassembly version (for disassembly style serialization)
     fn disassembly_ver(&self) -> Option<usize>;
->>>>>>> 2f3d88a2
     /// Specifies whether code is being generated on behalf of an inner defun in
     /// the program.
     fn in_defun(&self) -> bool;
