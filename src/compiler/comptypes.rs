--- conflicted
+++ resolved
@@ -9,11 +9,7 @@
 use crate::classic::clvm::__type_compatibility__::{Bytes, BytesFromType};
 use crate::classic::clvm_tools::stages::stage_0::TRunProgram;
 
-<<<<<<< HEAD
 use crate::compiler::clvm::{sha256tree, truthy};
-=======
-use crate::compiler::clvm::sha256tree;
->>>>>>> 62eaadeb
 use crate::compiler::dialect::AcceptedDialect;
 use crate::compiler::sexp::{decode_string, enlist, SExp};
 use crate::compiler::srcloc::Srcloc;
@@ -353,19 +349,14 @@
 /// To what purpose is the file included.
 #[derive(Clone, Debug, PartialEq, Eq, Serialize)]
 pub enum IncludeProcessType {
-<<<<<<< HEAD
-    Bin,
-    Hex,
-    SExpression,
-    Compiled,
-=======
     /// Include the bytes on disk as an atom.
     Bin,
     /// Parse the hex on disk and present it as a clvm value.
     Hex,
     /// Read clvm in s-expression form as a clvm value.
     SExpression,
->>>>>>> 62eaadeb
+    /// Compile a full program and return its representation.
+    Compiled,
 }
 
 /// A description of an include form.  Here, records the locations of the various
@@ -456,11 +447,8 @@
     fn code_generator(&self) -> Option<PrimaryCodegen>;
     /// Get the dialect declared in the toplevel program.
     fn dialect(&self) -> AcceptedDialect;
-<<<<<<< HEAD
-=======
     /// Disassembly version (for disassembly style serialization)
     fn disassembly_ver(&self) -> Option<usize>;
->>>>>>> 62eaadeb
     /// Specifies whether code is being generated on behalf of an inner defun in
     /// the program.
     fn in_defun(&self) -> bool;
@@ -797,7 +785,6 @@
     }
 }
 
-<<<<<<< HEAD
 fn compose_lambda_serialized_form(ldata: &LambdaData) -> Rc<SExp> {
     let lambda_kw = Rc::new(SExp::Atom(ldata.loc.clone(), b"lambda".to_vec()));
     let amp_kw = Rc::new(SExp::Atom(ldata.loc.clone(), b"&".to_vec()));
@@ -827,8 +814,6 @@
     ))
 }
 
-=======
->>>>>>> 62eaadeb
 fn compose_let(marker: &[u8], letdata: &LetData) -> Rc<SExp> {
     let translated_bindings: Vec<Rc<SExp>> = letdata.bindings.iter().map(|x| x.to_sexp()).collect();
     let bindings_cons = list_to_cons(letdata.loc.clone(), &translated_bindings);
@@ -872,8 +857,6 @@
     Rc::new(enlist(letdata.loc.clone(), &result))
 }
 
-<<<<<<< HEAD
-=======
 fn get_let_marker_text(kind: &LetFormKind, letdata: &LetData) -> Vec<u8> {
     match (kind, letdata.inline_hint.as_ref()) {
         (LetFormKind::Sequential, _) => b"let*".to_vec(),
@@ -884,7 +867,6 @@
     }
 }
 
->>>>>>> 62eaadeb
 impl BodyForm {
     /// Get the general location of the BodyForm.
     pub fn loc(&self) -> Srcloc {
@@ -905,21 +887,8 @@
         match self {
             BodyForm::Let(LetFormKind::Assign, letdata) => compose_assign(letdata),
             BodyForm::Let(kind, letdata) => {
-<<<<<<< HEAD
-                if matches!(kind, LetFormKind::Assign) {
-                    compose_assign(letdata)
-                } else {
-                    let marker = if matches!(kind, LetFormKind::Sequential) {
-                        b"let*".to_vec()
-                    } else {
-                        b"let".to_vec()
-                    };
-                    compose_let(&marker, letdata)
-                }
-=======
                 let marker = get_let_marker_text(kind, letdata);
                 compose_let(&marker, letdata)
->>>>>>> 62eaadeb
             }
             BodyForm::Quoted(body) => Rc::new(SExp::Cons(
                 body.loc(),
