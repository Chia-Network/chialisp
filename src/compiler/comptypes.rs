use std::collections::HashMap;
use std::collections::HashSet;
use std::rc::Rc;

use serde::Serialize;

use clvm_rs::allocator::Allocator;

use crate::classic::clvm::__type_compatibility__::{Bytes, BytesFromType};
use crate::classic::clvm_tools::stages::stage_0::TRunProgram;

<<<<<<< HEAD
use crate::compiler::clvm::{sha256tree, truthy};
use crate::compiler::sexp::{decode_string, SExp};
=======
use crate::compiler::clvm::sha256tree;
use crate::compiler::sexp::{decode_string, enlist, SExp};
>>>>>>> cd03d680
use crate::compiler::srcloc::Srcloc;
use crate::compiler::typecheck::TheoryToSExp;
use crate::compiler::types::ast::{Polytype, TypeVar};
use crate::util::Number;

// Note: only used in tests, not normally dependencies.
#[cfg(test)]
use crate::compiler::compiler::DefaultCompilerOpts;
#[cfg(test)]
use crate::compiler::frontend::compile_bodyform;
#[cfg(test)]
use crate::compiler::sexp::parse_sexp;

/// The basic error type.  It contains a Srcloc identifying coordinates of the
/// error in the source file and a message.  It probably should be made even better
/// but this works ok.
#[derive(Clone, Debug)]
pub struct CompileErr(pub Srcloc, pub String);

impl From<(Srcloc, String)> for CompileErr {
    fn from(err: (Srcloc, String)) -> Self {
        CompileErr(err.0, err.1)
    }
}

/// A structure carrying a compilation result to give it a distinct type from
/// chialisp input.  It's used by codegen.
#[derive(Clone, Debug)]
pub struct CompiledCode(pub Srcloc, pub Rc<SExp>);

/// A description of an inlined function for use during inline expansion.
/// This is used only by PrimaryCodegen.
#[derive(Clone, Debug)]
pub struct InlineFunction {
    pub name: Vec<u8>,
    pub args: Rc<SExp>,
    pub body: Rc<BodyForm>,
}

impl InlineFunction {
    pub fn to_sexp(&self) -> Rc<SExp> {
        Rc::new(SExp::Cons(
            self.body.loc(),
            self.args.clone(),
            self.body.to_sexp(),
        ))
    }
}

/// Specifies the type of application that any form (X ...) invokes in an
/// expression position.
pub enum Callable {
    /// The expression is a macro expansion (list, if etc.)
    CallMacro(Srcloc, SExp),
    /// The expression invokes an env defun.
    CallDefun(Srcloc, SExp),
    /// The expression expands and inline function.
    CallInline(Srcloc, InlineFunction),
    /// The expression addresses a clvm primitive (such as a, c, f, =)
    CallPrim(Srcloc, SExp),
    /// The expression is a (com ...) invokcation (normally used in macros).
    RunCompiler,
    /// The expression is an (@ n) form that directly references the environment.
    EnvPath,
}

/// Given a slice of SExp values, generate a proper list containing them.
pub fn list_to_cons(l: Srcloc, list: &[Rc<SExp>]) -> SExp {
    if list.is_empty() {
        return SExp::Nil(l);
    }

    let mut result = SExp::Nil(l);
    for i_reverse in 0..list.len() {
        let i = list.len() - i_reverse - 1;
        result = SExp::Cons(list[i].loc(), list[i].clone(), Rc::new(result));
    }

    result
}

/// Specifies the pattern that is destructured in let bindings.
#[derive(Clone, Debug, Serialize)]
pub enum BindingPattern {
    /// The whole expression is bound to this name.
    Name(Vec<u8>),
    /// Specifies a tree of atoms into which the value will be destructured.
    Complex(Rc<SExp>),
}

/// If present, states an intention for desugaring of this let form to favor
/// inlining or functions.
#[derive(Clone, Debug, Serialize)]
pub enum LetFormInlineHint {
    NoChoice,
    Inline(Srcloc),
    NonInline(Srcloc),
}

/// A binding from a (let ...) form.  Specifies the name of the bound variable
/// the location of the whole binding form, the location of the name atom (nl)
/// and the body as a BodyForm (which are chialisp expressions).
#[derive(Clone, Debug, Serialize)]
pub struct Binding {
    /// Overall location of the form.
    pub loc: Srcloc,
    /// Location of the name atom specifically.
    pub nl: Srcloc,
    /// Specifies the pattern which is extracted from the expression, which can
    /// be a Name (a single name names the whole subexpression) or Complex which
    /// can destructure and is used in code that extends cl21 past the definition
    /// of the language at that point.
    pub pattern: BindingPattern,
    /// The expression the binding refers to.
    pub body: Rc<BodyForm>,
}

/// Determines how a let binding is bound.  Parallel means that the bindings do
/// not depend on each other and aren't in scope for each other.  Sequential
/// is like lisp's let* form in that each binding has the previous ones in scope
/// for itself.
#[derive(Clone, Debug, PartialEq, Eq, Serialize)]
pub enum LetFormKind {
    Parallel,
    Sequential,
    Assign,
}

/// Information about a let form.  Encapsulates everything except whether it's
/// parallel or sequential, which is left in the BodyForm itself.
#[derive(Clone, Debug, Serialize)]
pub struct LetData {
    /// The location of the form overall.
    pub loc: Srcloc,
    /// The location specifically of the let or let* keyword.
    pub kw: Option<Srcloc>,
    /// Inline hint.
    pub inline_hint: Option<LetFormInlineHint>,
    /// The bindings introduced.
    pub bindings: Vec<Rc<Binding>>,
    /// The expression evaluated in the context of all the bindings.
    pub body: Rc<BodyForm>,
}

/// Describes a lambda used in an expression.
#[derive(Clone, Debug, Serialize)]
pub struct LambdaData {
    pub loc: Srcloc,
    pub kw: Option<Srcloc>,
    pub capture_args: Rc<SExp>,
    pub captures: Rc<BodyForm>,
    pub args: Rc<SExp>,
    pub body: Rc<BodyForm>,
}

#[derive(Clone, Debug, Serialize)]
pub enum BodyForm {
    /// A let or let* form (depending on LetFormKind).
    Let(LetFormKind, Box<LetData>),
    /// An explicitly quoted constant of some kind.
    Quoted(SExp),
    /// An undiferentiated "value" of some kind in the source language.
    /// If this refers to an atom, then it is a variable reference of some kind,
    /// otherwise it refers to a self-quoting value (like a quoted string or int).
    Value(SExp),
    /// An application of some kind, parsed from a proper list.
    /// This is a proper list because of the ambiguity of the final value in an
    /// improper list.  While it's possible to treat a final atom
    ///
    /// (x y . z)
    ///
    /// as an argument that matches a tail argument, there's no way to write
    ///
    /// (x y . (+ 1 z))
    ///
    /// So tail improper calls aren't allowed.  In real lisp, (apply ...) can
    /// generate them if needed.
    Call(Srcloc, Vec<Rc<BodyForm>>),
    /// (mod ...) can be used in chialisp as an expression, in which it returns
    /// the compiled code.  Here, it contains a CompileForm, which represents
    /// the full significant input of a program (yielded by frontend()).
    Mod(Srcloc, CompileForm),
    /// A lambda form (lambda (...) ...)
    ///
    /// The lambda arguments are in two parts:
    ///
    /// (lambda ((& captures) real args) ...)
    ///
    /// Where the parts in captures are captured from the hosting environment.
    /// Captures are optional.
    /// The real args are given in the indicated shape when the lambda is applied
    /// with the 'a' operator.
    Lambda(Box<LambdaData>),
}

#[derive(Clone, Debug, Serialize)]
pub enum SyntheticType {
    NoInlinePreference,
    MaybeRecursive,
    WantInline,
    WantNonInline,
}

/// The information needed to know about a defun.  Whether it's inline is left in
/// the HelperForm.
#[derive(Clone, Debug, Serialize)]
pub struct DefunData {
    /// The location of the helper form.
    pub loc: Srcloc,
    /// The name of the defun.
    pub name: Vec<u8>,
    /// The location of the keyword used in the defun.
    pub kw: Option<Srcloc>,
    /// The location of the name of the defun.
    pub nl: Srcloc,
    /// The arguments as originally given by the user.
    pub orig_args: Rc<SExp>,
    /// The argument spec for the defun with any renaming.
    pub args: Rc<SExp>,
    /// The body expression of the defun.
    pub body: Rc<BodyForm>,
    /// Whether this defun was created during desugaring.
    pub synthetic: Option<SyntheticType>,
    /// Type annotation if given.
    pub ty: Option<Polytype>,
}

/// Specifies the information extracted from a macro definition allowing the
/// compiler to expand code using it.
#[derive(Clone, Debug, Serialize)]
pub struct DefmacData {
    /// The location of the macro.
    pub loc: Srcloc,
    /// The name of the macro.
    pub name: Vec<u8>,
    /// The locaton of the keyword used to define the macro.
    pub kw: Option<Srcloc>,
    /// The location of the macro's name.
    pub nl: Srcloc,
    /// The argument spec.
    pub args: Rc<SExp>,
    /// The program appearing in the macro definition.
    pub program: Rc<CompileForm>,
}

/// Information from a constant definition.
#[derive(Clone, Debug, Serialize)]
pub struct DefconstData {
    /// The location of the constant form.
    pub loc: Srcloc,
    /// Specifies whether the constant is a simple quoted sexp or is specified
    /// by an expression.  This allows us to delay constant evaluation until we
    /// have the whole program.
    pub kind: ConstantKind,
    /// The name of constant.
    pub name: Vec<u8>,
    /// The location of the keyword in the definition.
    pub kw: Option<Srcloc>,
    /// The location of the name in the definition.
    pub nl: Srcloc,
    /// The location of the body expression, whatever it is.
    pub body: Rc<BodyForm>,
    /// This constant should exist in the left env rather than be inlined.
    pub tabled: bool,
    /// Type annotation if given.
    pub ty: Option<Polytype>,
}

#[derive(Clone, Debug)]
pub struct StructMember {
    pub loc: Srcloc,
    pub name: Vec<u8>,
    pub path: Number,
    pub ty: Polytype,
}

#[derive(Clone, Debug)]
pub struct StructDef {
    pub loc: Srcloc,
    pub name: Vec<u8>,
    pub vars: Vec<TypeVar>,
    pub members: Vec<StructMember>,
    pub proto: Rc<SExp>,
    pub ty: Polytype,
}

#[derive(Clone, Debug)]
pub enum ChiaType {
    Abstract(Srcloc, Vec<u8>),
    Struct(StructDef),
}

#[derive(Clone, Debug)]
pub enum TypeAnnoKind {
    Colon(Polytype),
    Arrow(Polytype),
}

#[derive(Clone, Debug, Serialize)]
pub struct DeftypeData {
    pub kw: Srcloc,
    pub nl: Srcloc,
    pub loc: Srcloc,
    pub name: Vec<u8>,
    pub args: Vec<TypeVar>,
    pub ty: Option<Polytype>,
}

/// Specifies where a constant is the classic kind (unevaluated) or a proper
/// expression.
#[derive(Clone, Debug, Serialize)]
pub enum ConstantKind {
    Complex,
    Simple,
}

/// HelperForm is a toplevel binding of some kind.
/// Helpers are the (defconst ...) (defun ...) (defun-inline ...) (defmacro ...)
/// forms from the source code and "help" the program do its job.  They're
/// individually parsable and represent the atomic units of the program.
#[derive(Clone, Debug, Serialize)]
pub enum HelperForm {
    /// A type definition.
    Deftype(DeftypeData),
    /// A constant definition (see DefconstData).
    Defconstant(DefconstData),
    /// A macro definition (see DefmacData).
    Defmacro(DefmacData),
    /// A function definition (see DefunData).
    Defun(bool, DefunData),
}

/// To what purpose is the file included.
#[derive(Clone, Debug, PartialEq, Eq, Serialize)]
pub enum IncludeProcessType {
    Bin,
    Hex,
    SExpression,
    Compiled,
}

/// A description of an include form.  Here, records the locations of the various
/// parts of the include so they can be marked in the language server and be
/// subject to other kind of reporting if desired.
#[derive(Clone, Debug, Serialize)]
pub struct IncludeDesc {
    /// Location of the keyword introducing this form.
    pub kw: Srcloc,
    /// Location of the name of the file.
    pub nl: Srcloc,
    /// The relative path to a target or a special directive name.
    pub name: Vec<u8>,
    pub kind: Option<IncludeProcessType>,
}

impl IncludeDesc {
    pub fn to_sexp(&self) -> Rc<SExp> {
        Rc::new(SExp::Cons(
            self.kw.clone(),
            Rc::new(SExp::Atom(self.kw.clone(), b"include".to_vec())),
            Rc::new(SExp::QuotedString(self.nl.clone(), b'"', self.name.clone())),
        ))
    }
}

/// An encoding of a complete program.  This includes all the include forms
/// traversed (for marking in a language server), the argument spec of the program,
/// the list of helper declarations and the expression serving as the "main"
/// program.
#[derive(Clone, Debug, Serialize)]
pub struct CompileForm {
    /// Location of the form that was collected into this object.
    pub loc: Srcloc,
    /// List of include directives.
    pub include_forms: Vec<IncludeDesc>,
    /// Argument spec.
    pub args: Rc<SExp>,
    /// List of declared helpers encountered.  Unless the CompilerOpts is directed
    /// to preserve all helpers, helpers not used by a toplevel defun or the main
    /// expression (those needed by the finished code) are not included.  The
    /// set_frontend_check_live method of CompilerOpts allows this to be changed.
    pub helpers: Vec<HelperForm>,
    /// The expression the program evaluates, using the declared helpers.
    pub exp: Rc<BodyForm>,
    /// Type if specified.
    pub ty: Option<Polytype>,
}

/// Represents a call to a defun, used by code generation.
#[derive(Clone, Debug)]
pub struct DefunCall {
    pub required_env: Rc<SExp>,
    pub code: Rc<SExp>,
}

/// PrimaryCodegen is an object used by codegen to accumulate and use state needed
/// during code generation.  It's mostly used internally.
#[derive(Clone, Debug)]
pub struct PrimaryCodegen {
    pub prims: Rc<HashMap<Vec<u8>, Rc<SExp>>>,
    pub constants: HashMap<Vec<u8>, Rc<SExp>>,
    pub tabled_constants: HashMap<Vec<u8>, Rc<SExp>>,
    pub macros: HashMap<Vec<u8>, Rc<SExp>>,
    pub inlines: HashMap<Vec<u8>, InlineFunction>,
    pub defuns: HashMap<Vec<u8>, DefunCall>,
    pub parentfns: HashSet<Vec<u8>>,
    pub env: Rc<SExp>,
    pub to_process: Vec<HelperForm>,
    pub original_helpers: Vec<HelperForm>,
    pub final_expr: Rc<BodyForm>,
    pub final_code: Option<CompiledCode>,
    pub function_symbols: HashMap<String, String>,
}

/// The CompilerOpts specifies global options used during compilation.
/// CompilerOpts is used whenever interaction with the compilation infrastructure
/// is needed that has options or needs guidance.
pub trait CompilerOpts {
    /// The toplevel file begin compiled.
    fn filename(&self) -> String;
    /// A PrimaryCodegen that can be donated to downstream use.  It can be the
    /// case that the state of compilation needs to be passed down in a specific
    /// form, such as when a lambda is used (coming soon), when evaluating
    /// complex constants, and into (com ...) forms.  This allows the CompilerOpts
    /// to carry this info across boundaries into a new context.
    fn code_generator(&self) -> Option<PrimaryCodegen>;
    /// Get the dialect declared in the toplevel program.
    fn dialect(&self) -> Option<i32>;
    /// Specifies whether code is being generated on behalf of an inner defun in
    /// the program.
    fn in_defun(&self) -> bool;
    /// Specifies whether the standard environment is injected (list, if etc).
    fn stdenv(&self) -> bool;
    /// Specifies whether certain basic optimizations are done during and after
    /// code generation.
    fn optimize(&self) -> bool;
    /// Specifies whether the frontend code is to be optimized before code
    /// generation.  This can simplify code from the user and decide on inlining
    /// of desugared forms.
    fn frontend_opt(&self) -> bool;
    /// Specifies whether forms not reachable at runtime are included in the
    /// resulting CompileForm.
    fn frontend_check_live(&self) -> bool;
    /// Specifies the shape of the environment to use.  This allows injection of
    /// the parent program's left environment when some form is compiled in the
    /// parent's context.
    fn start_env(&self) -> Option<Rc<SExp>>;
    /// Specifies the map of primitives provided during this compilation.
    fn prim_map(&self) -> Rc<HashMap<Vec<u8>, Rc<SExp>>>;
    /// Specifies the search paths we're carrying.
    fn get_search_paths(&self) -> Vec<String>;

    /// Set the dialect.
    fn set_dialect(&self, dialect: Option<i32>) -> Rc<dyn CompilerOpts>;
    /// Set search paths.
    fn set_search_paths(&self, dirs: &[String]) -> Rc<dyn CompilerOpts>;
    /// Set whether we're compiling on behalf of a defun.
    fn set_in_defun(&self, new_in_defun: bool) -> Rc<dyn CompilerOpts>;
    /// Set whether to inject the standard environment.
    fn set_stdenv(&self, new_stdenv: bool) -> Rc<dyn CompilerOpts>;
    /// Set whether to run codegen optimization.
    fn set_optimize(&self, opt: bool) -> Rc<dyn CompilerOpts>;
    /// Set whether to run frontend optimization.
    fn set_frontend_opt(&self, opt: bool) -> Rc<dyn CompilerOpts>;
    /// Set whether to filter out each HelperForm that isn't reachable at
    /// run time.
    fn set_frontend_check_live(&self, check: bool) -> Rc<dyn CompilerOpts>;
    /// Set the codegen object to be used downstream.
    fn set_code_generator(&self, new_compiler: PrimaryCodegen) -> Rc<dyn CompilerOpts>;
    /// Set the environment shape to assume.
    fn set_start_env(&self, start_env: Option<Rc<SExp>>) -> Rc<dyn CompilerOpts>;

    /// Using the search paths list we have, try to read a file by name,
    /// Returning the expanded path to the file and its content.
    fn read_new_file(
        &self,
        inc_from: String,
        filename: String,
    ) -> Result<(String, Vec<u8>), CompileErr>;

    /// Given a parsed SExp, compile it as an independent program based on the
    /// settings given here.  The result is bare generated code.
    fn compile_program(
        &self,
        allocator: &mut Allocator,
        runner: Rc<dyn TRunProgram>,
        sexp: Rc<SExp>,
        symbol_table: &mut HashMap<String, String>,
    ) -> Result<SExp, CompileErr>;
}

/// Frontend uses this to accumulate frontend forms, used internally.
#[derive(Debug, Clone)]
pub struct ModAccum {
    pub loc: Srcloc,
    pub includes: Vec<IncludeDesc>,
    pub helpers: Vec<HelperForm>,
    pub left_capture: bool,
    pub exp_form: Option<CompileForm>,
}

impl ModAccum {
    pub fn set_final(&self, c: &CompileForm) -> Self {
        ModAccum {
            loc: self.loc.clone(),
            includes: self.includes.clone(),
            helpers: self.helpers.clone(),
            left_capture: self.left_capture,
            exp_form: Some(c.clone()),
        }
    }

    pub fn add_include(&self, i: IncludeDesc) -> Self {
        let mut new_includes = self.includes.clone();
        new_includes.push(i);
        ModAccum {
            loc: self.loc.clone(),
            includes: new_includes,
            helpers: self.helpers.clone(),
            left_capture: self.left_capture,
            exp_form: self.exp_form.clone(),
        }
    }

    pub fn add_helper(&self, h: HelperForm) -> Self {
        let mut hs = self.helpers.clone();
        hs.push(h);

        ModAccum {
            loc: self.loc.clone(),
            includes: self.includes.clone(),
            helpers: hs,
            left_capture: self.left_capture,
            exp_form: self.exp_form.clone(),
        }
    }

    pub fn new(loc: Srcloc, left_capture: bool) -> ModAccum {
        ModAccum {
            loc,
            includes: Vec::new(),
            helpers: Vec::new(),
            left_capture,
            exp_form: None,
        }
    }
}

impl CompileForm {
    /// Get the location of the compileform.
    pub fn loc(&self) -> Srcloc {
        self.loc.clone()
    }

    /// Express the contents as an SExp.  This SExp does not come with a keyword
    /// but starts at the arguments, since CompileForm objects are used in the
    /// encoding of several other types.
    pub fn to_sexp(&self) -> Rc<SExp> {
        let mut sexp_forms: Vec<Rc<SExp>> = self.helpers.iter().map(|x| x.to_sexp()).collect();
        sexp_forms.push(self.exp.to_sexp());

        Rc::new(SExp::Cons(
            self.loc.clone(),
            self.args.clone(),
            Rc::new(list_to_cons(self.loc.clone(), &sexp_forms)),
        ))
    }

    /// Given a set of helpers by name, remove them.
    pub fn remove_helpers(&self, names: &HashSet<Vec<u8>>) -> CompileForm {
        CompileForm {
            loc: self.loc.clone(),
            args: self.args.clone(),
            include_forms: self.include_forms.clone(),
            helpers: self
                .helpers
                .iter()
                .filter(|h| !names.contains(h.name()))
                .cloned()
                .collect(),
            exp: self.exp.clone(),
            ty: self.ty.clone(),
        }
    }

    /// Given a list of helpers, introduce them in this CompileForm, removing
    /// conflicting predecessors.
    pub fn replace_helpers(&self, helpers: &[HelperForm]) -> CompileForm {
        let mut new_names = HashSet::new();
        for h in helpers.iter() {
            new_names.insert(h.name());
        }
        let mut new_helpers: Vec<HelperForm> = self
            .helpers
            .iter()
            .filter(|h| !new_names.contains(h.name()))
            .cloned()
            .collect();
        new_helpers.append(&mut helpers.to_vec());

        CompileForm {
            loc: self.loc.clone(),
            include_forms: self.include_forms.clone(),
            args: self.args.clone(),
            helpers: new_helpers,
            exp: self.exp.clone(),
            ty: self.ty.clone(),
        }
    }
}

impl HelperForm {
    /// Get a reference to the HelperForm's name.
    pub fn name(&self) -> &Vec<u8> {
        match self {
            HelperForm::Deftype(deft) => &deft.name,
            HelperForm::Defconstant(defc) => &defc.name,
            HelperForm::Defmacro(mac) => &mac.name,
            HelperForm::Defun(_, defun) => &defun.name,
        }
    }

    /// Get the location of the HelperForm's name.
    pub fn name_loc(&self) -> &Srcloc {
        match self {
            HelperForm::Deftype(deft) => &deft.nl,
            HelperForm::Defconstant(defc) => &defc.nl,
            HelperForm::Defmacro(mac) => &mac.nl,
            HelperForm::Defun(_, defun) => &defun.nl,
        }
    }

    /// Return a general location for the whole HelperForm.
    pub fn loc(&self) -> Srcloc {
        match self {
            HelperForm::Deftype(deft) => deft.loc.clone(),
            HelperForm::Defconstant(defc) => defc.loc.clone(),
            HelperForm::Defmacro(mac) => mac.loc.clone(),
            HelperForm::Defun(_, defun) => defun.loc.clone(),
        }
    }

    /// Convert the HelperForm to an SExp.  These render into a form that can
    /// be re-parsed if needed.
    pub fn to_sexp(&self) -> Rc<SExp> {
        match self {
            HelperForm::Deftype(deft) => {
                let mut result_vec = vec![
                    Rc::new(SExp::atom_from_string(deft.loc.clone(), "deftype")),
                    Rc::new(SExp::Atom(deft.loc.clone(), deft.name.clone())),
                ];

                for a in deft.args.iter() {
                    result_vec.push(Rc::new(a.to_sexp()));
                }

                if let Some(ty) = &deft.ty {
                    result_vec.push(Rc::new(ty.to_sexp()));
                }

                Rc::new(list_to_cons(deft.loc.clone(), &result_vec))
            }
            HelperForm::Defconstant(defc) => match defc.kind {
                ConstantKind::Simple => Rc::new(list_to_cons(
                    defc.loc.clone(),
                    &[
                        Rc::new(SExp::atom_from_string(defc.loc.clone(), "defconstant")),
                        Rc::new(SExp::atom_from_vec(defc.loc.clone(), &defc.name)),
                        defc.body.to_sexp(),
                    ],
                )),
                ConstantKind::Complex => Rc::new(list_to_cons(
                    defc.loc.clone(),
                    &[
                        Rc::new(SExp::atom_from_string(defc.loc.clone(), "defconst")),
                        Rc::new(SExp::atom_from_vec(defc.loc.clone(), &defc.name)),
                        defc.body.to_sexp(),
                    ],
                )),
            },
            HelperForm::Defmacro(mac) => Rc::new(SExp::Cons(
                mac.loc.clone(),
                Rc::new(SExp::atom_from_string(mac.loc.clone(), "defmacro")),
                Rc::new(SExp::Cons(
                    mac.loc.clone(),
                    Rc::new(SExp::atom_from_vec(mac.nl.clone(), &mac.name)),
                    mac.program.to_sexp(),
                )),
            )),
            HelperForm::Defun(inline, defun) => {
                let di_string = "defun-inline".to_string();
                let d_string = "defun".to_string();
                Rc::new(list_to_cons(
                    defun.loc.clone(),
                    &[
                        Rc::new(SExp::atom_from_string(
                            defun.loc.clone(),
                            if *inline { &di_string } else { &d_string },
                        )),
                        Rc::new(SExp::atom_from_vec(defun.nl.clone(), &defun.name)),
                        defun.args.clone(),
                        defun.body.to_sexp(),
                    ],
                ))
            }
        }
    }
}

<<<<<<< HEAD
fn compose_lambda_serialized_form(ldata: &LambdaData) -> Rc<SExp> {
    let lambda_kw = Rc::new(SExp::Atom(ldata.loc.clone(), b"lambda".to_vec()));
    let amp_kw = Rc::new(SExp::Atom(ldata.loc.clone(), b"&".to_vec()));
    let arguments = if truthy(ldata.capture_args.clone()) {
        Rc::new(SExp::Cons(
            ldata.loc.clone(),
            Rc::new(SExp::Cons(
                ldata.loc.clone(),
                amp_kw,
                ldata.capture_args.clone(),
            )),
            ldata.args.clone(),
        ))
    } else {
        ldata.args.clone()
    };
    let rest_of_body = Rc::new(SExp::Cons(
        ldata.loc.clone(),
        ldata.body.to_sexp(),
        Rc::new(SExp::Nil(ldata.loc.clone())),
    ));

    Rc::new(SExp::Cons(
        ldata.loc.clone(),
        lambda_kw,
        Rc::new(SExp::Cons(ldata.loc.clone(), arguments, rest_of_body)),
    ))
}

=======
fn compose_let(marker: &[u8], letdata: &LetData) -> Rc<SExp> {
    let translated_bindings: Vec<Rc<SExp>> = letdata.bindings.iter().map(|x| x.to_sexp()).collect();
    let bindings_cons = list_to_cons(letdata.loc.clone(), &translated_bindings);
    let translated_body = letdata.body.to_sexp();
    let kw_loc = letdata.kw.clone().unwrap_or_else(|| letdata.loc.clone());
    Rc::new(SExp::Cons(
        letdata.loc.clone(),
        Rc::new(SExp::Atom(kw_loc, marker.to_vec())),
        Rc::new(SExp::Cons(
            letdata.loc.clone(),
            Rc::new(bindings_cons),
            Rc::new(SExp::Cons(
                letdata.loc.clone(),
                translated_body,
                Rc::new(SExp::Nil(letdata.loc.clone())),
            )),
        )),
    ))
}

fn compose_assign(letdata: &LetData) -> Rc<SExp> {
    let mut result = Vec::new();
    let kw_loc = letdata.kw.clone().unwrap_or_else(|| letdata.loc.clone());
    result.push(Rc::new(SExp::Atom(kw_loc, b"assign".to_vec())));
    for b in letdata.bindings.iter() {
        // Binding pattern
        match &b.pattern {
            BindingPattern::Name(v) => {
                result.push(Rc::new(SExp::Atom(b.nl.clone(), v.to_vec())));
            }
            BindingPattern::Complex(c) => {
                result.push(c.clone());
            }
        }

        // Binding body.
        result.push(b.body.to_sexp());
    }

    result.push(letdata.body.to_sexp());
    Rc::new(enlist(letdata.loc.clone(), result))
}

>>>>>>> cd03d680
impl BodyForm {
    /// Get the general location of the BodyForm.
    pub fn loc(&self) -> Srcloc {
        match self {
            BodyForm::Let(_, letdata) => letdata.loc.clone(),
            BodyForm::Quoted(a) => a.loc(),
            BodyForm::Call(loc, _) => loc.clone(),
            BodyForm::Value(a) => a.loc(),
            BodyForm::Mod(kl, program) => kl.ext(&program.loc),
            BodyForm::Lambda(ldata) => ldata.loc.ext(&ldata.body.loc()),
        }
    }

    /// Convert the expression to its SExp form.  These should be reparsable but
    /// may change when desugaring requires it if re-serialization is needed
    /// afterward.
    pub fn to_sexp(&self) -> Rc<SExp> {
        match self {
            BodyForm::Let(kind, letdata) => {
                if matches!(kind, LetFormKind::Assign) {
                    compose_assign(letdata)
                } else {
                    let marker = if matches!(kind, LetFormKind::Sequential) {
                        b"let*".to_vec()
                    } else {
                        b"let".to_vec()
                    };
                    compose_let(&marker, letdata)
                }
            }
            BodyForm::Quoted(body) => Rc::new(SExp::Cons(
                body.loc(),
                Rc::new(SExp::atom_from_string(body.loc(), "q")),
                Rc::new(body.clone()),
            )),
            BodyForm::Value(body) => Rc::new(body.clone()),
            BodyForm::Call(loc, exprs) => {
                let converted: Vec<Rc<SExp>> = exprs.iter().map(|x| x.to_sexp()).collect();
                Rc::new(list_to_cons(loc.clone(), &converted))
            }
            BodyForm::Mod(loc, program) => Rc::new(SExp::Cons(
                loc.clone(),
                Rc::new(SExp::Atom(loc.clone(), b"mod".to_vec())),
                program.to_sexp(),
            )),
            BodyForm::Lambda(ldata) => compose_lambda_serialized_form(ldata),
        }
    }
}

// Note: in cfg(test), this will not be part of the finished binary.
// Also: not a test in itself, just named test so for at least some readers,
// its association with test infrastructure will be apparent.
#[cfg(test)]
fn test_parse_bodyform_to_frontend(bf: &str) {
    let name = "*test*";
    let loc = Srcloc::start(name);
    let opts = Rc::new(DefaultCompilerOpts::new(name));
    let parsed = parse_sexp(loc, bf.bytes()).expect("should parse");
    let bodyform = compile_bodyform(opts, parsed[0].clone()).expect("should compile");
    assert_eq!(bodyform.to_sexp(), parsed[0]);
}

// Inline unit tests for sexp serialization.
#[test]
fn test_mod_serialize_regular_mod() {
    test_parse_bodyform_to_frontend("(mod (X) (+ X 1))");
}

#[test]
fn test_mod_serialize_simple_lambda() {
    test_parse_bodyform_to_frontend("(lambda (X) (+ X 1))");
}

impl Binding {
    /// Express the binding as it would be used in a let form.
    pub fn to_sexp(&self) -> Rc<SExp> {
        let pat = match &self.pattern {
            BindingPattern::Name(name) => Rc::new(SExp::atom_from_vec(self.loc.clone(), name)),
            BindingPattern::Complex(sexp) => sexp.clone(),
        };
        Rc::new(SExp::Cons(
            self.loc.clone(),
            pat,
            Rc::new(SExp::Cons(
                self.loc.clone(),
                self.body.to_sexp(),
                Rc::new(SExp::Nil(self.loc.clone())),
            )),
        ))
    }

    /// Get the general location of the binding.
    pub fn loc(&self) -> Srcloc {
        self.loc.clone()
    }
}

impl CompiledCode {
    /// Get the general location the code was compiled from.
    pub fn loc(&self) -> Srcloc {
        self.0.clone()
    }
}

impl PrimaryCodegen {
    pub fn add_constant(&self, name: &[u8], value: Rc<SExp>) -> Self {
        let mut codegen_copy = self.clone();
        codegen_copy.constants.insert(name.to_owned(), value);
        codegen_copy
    }

    pub fn add_tabled_constant(&self, name: &[u8], value: Rc<SExp>) -> Self {
        let mut codegen_copy = self.clone();
        codegen_copy.tabled_constants.insert(name.to_owned(), value);
        codegen_copy
    }

    pub fn add_macro(&self, name: &[u8], value: Rc<SExp>) -> Self {
        let mut codegen_copy = self.clone();
        codegen_copy.macros.insert(name.to_owned(), value);
        codegen_copy
    }

    pub fn add_inline(&self, name: &[u8], value: &InlineFunction) -> Self {
        let mut codegen_copy = self.clone();
        codegen_copy.inlines.insert(name.to_owned(), value.clone());
        codegen_copy
    }

    pub fn add_defun(&self, name: &[u8], args: Rc<SExp>, value: DefunCall, left_env: bool) -> Self {
        let mut codegen_copy = self.clone();
        codegen_copy.defuns.insert(name.to_owned(), value.clone());
        let hash = sha256tree(value.code);
        let hash_str = Bytes::new(Some(BytesFromType::Raw(hash))).hex();
        let name = Bytes::new(Some(BytesFromType::Raw(name.to_owned()))).decode();
        codegen_copy.function_symbols.insert(hash_str.clone(), name);
        if left_env {
            codegen_copy
                .function_symbols
                .insert(format!("{hash_str}_left_env"), "1".to_string());
        }
        codegen_copy
            .function_symbols
            .insert(format!("{hash_str}_arguments"), args.to_string());
        codegen_copy
    }

    pub fn set_env(&self, env: Rc<SExp>) -> Self {
        let mut codegen_copy = self.clone();
        codegen_copy.env = env;
        codegen_copy
    }
}

pub fn with_heading(l: Srcloc, name: &str, body: Rc<SExp>) -> SExp {
    SExp::Cons(l.clone(), Rc::new(SExp::atom_from_string(l, name)), body)
}

pub fn cons_of_string_map<X>(
    l: Srcloc,
    cvt_body: &dyn Fn(&X) -> Rc<SExp>,
    map: &HashMap<Vec<u8>, X>,
) -> SExp {
    // Thanks: https://users.rust-lang.org/t/sort-hashmap-data-by-keys/37095/3
    let mut v: Vec<_> = map.iter().collect();
    v.sort_by(|x, y| x.0.cmp(y.0));

    let sorted_converted: Vec<Rc<SExp>> = v
        .iter()
        .map(|x| {
            Rc::new(SExp::Cons(
                l.clone(),
                Rc::new(SExp::QuotedString(l.clone(), b'\"', x.0.to_vec())),
                Rc::new(SExp::Cons(
                    l.clone(),
                    cvt_body(x.1),
                    Rc::new(SExp::Nil(l.clone())),
                )),
            ))
        })
        .collect();

    list_to_cons(l, &sorted_converted)
}

pub fn map_m<T, U, E>(f: &dyn Fn(&T) -> Result<U, E>, list: &[T]) -> Result<Vec<U>, E> {
    let mut result = Vec::new();
    for e in list {
        let val = f(e)?;
        result.push(val);
    }
    Ok(result)
}

pub fn fold_m<R, T, E>(f: &dyn Fn(&R, &T) -> Result<R, E>, start: R, list: &[T]) -> Result<R, E> {
    let mut res: R = start;
    for elt in list.iter() {
        res = f(&res, elt)?;
    }
    Ok(res)
}

pub fn join_vecs_to_string(sep: Vec<u8>, vecs: &[Vec<u8>]) -> String {
    let mut s = Vec::new();
    let mut comma = Vec::new();

    for elt in vecs {
        s.append(&mut comma.clone());
        s.append(&mut elt.to_vec());
        if comma.is_empty() {
            comma = sep.clone();
        }
    }

    decode_string(&s)
}<|MERGE_RESOLUTION|>--- conflicted
+++ resolved
@@ -9,13 +9,8 @@
 use crate::classic::clvm::__type_compatibility__::{Bytes, BytesFromType};
 use crate::classic::clvm_tools::stages::stage_0::TRunProgram;
 
-<<<<<<< HEAD
 use crate::compiler::clvm::{sha256tree, truthy};
-use crate::compiler::sexp::{decode_string, SExp};
-=======
-use crate::compiler::clvm::sha256tree;
 use crate::compiler::sexp::{decode_string, enlist, SExp};
->>>>>>> cd03d680
 use crate::compiler::srcloc::Srcloc;
 use crate::compiler::typecheck::TheoryToSExp;
 use crate::compiler::types::ast::{Polytype, TypeVar};
@@ -725,7 +720,6 @@
     }
 }
 
-<<<<<<< HEAD
 fn compose_lambda_serialized_form(ldata: &LambdaData) -> Rc<SExp> {
     let lambda_kw = Rc::new(SExp::Atom(ldata.loc.clone(), b"lambda".to_vec()));
     let amp_kw = Rc::new(SExp::Atom(ldata.loc.clone(), b"&".to_vec()));
@@ -755,7 +749,6 @@
     ))
 }
 
-=======
 fn compose_let(marker: &[u8], letdata: &LetData) -> Rc<SExp> {
     let translated_bindings: Vec<Rc<SExp>> = letdata.bindings.iter().map(|x| x.to_sexp()).collect();
     let bindings_cons = list_to_cons(letdata.loc.clone(), &translated_bindings);
@@ -796,10 +789,9 @@
     }
 
     result.push(letdata.body.to_sexp());
-    Rc::new(enlist(letdata.loc.clone(), result))
-}
-
->>>>>>> cd03d680
+    Rc::new(enlist(letdata.loc.clone(), &result))
+}
+
 impl BodyForm {
     /// Get the general location of the BodyForm.
     pub fn loc(&self) -> Srcloc {
