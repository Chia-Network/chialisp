--- conflicted
+++ resolved
@@ -81,32 +81,30 @@
     result
 }
 
-<<<<<<< HEAD
-#[derive(Clone, Debug)]
+/// Specifies the pattern that is destructured in let bindings.
+#[derive(Clone, Debug, Serialize)]
 pub enum BindingPattern {
+    /// The whole expression is bound to this name.
     Name(Vec<u8>),
+    /// Specifies a tree of atoms into which the value will be destructured.
     Complex(Rc<SExp>),
 }
 
-#[derive(Clone, Debug)]
-=======
 /// A binding from a (let ...) form.  Specifies the name of the bound variable
 /// the location of the whole binding form, the location of the name atom (nl)
 /// and the body as a BodyForm (which are chialisp expressions).
 #[derive(Clone, Debug, Serialize)]
->>>>>>> 19d23a27
 pub struct Binding {
     /// Overall location of the form.
     pub loc: Srcloc,
     /// Location of the name atom specifically.
     pub nl: Srcloc,
-<<<<<<< HEAD
+    /// Specifies the pattern which is extracted from the expression, which can
+    /// be a Name (a single name names the whole subexpression) or Complex which
+    /// can destructure and is used in code that extends cl21 past the definition
+    /// of the language at that point.
     pub pattern: BindingPattern,
-=======
-    /// The name.
-    pub name: Vec<u8>,
     /// The expression the binding refers to.
->>>>>>> 19d23a27
     pub body: Rc<BodyForm>,
 }
 
