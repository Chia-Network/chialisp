use num_bigint::ToBigInt;
use std::borrow::Borrow;
use std::collections::HashMap;
use std::fs;
use std::path::PathBuf;
use std::rc::Rc;

use clvm_rs::allocator::Allocator;

use crate::classic::clvm::__type_compatibility__::{bi_one, bi_zero};
use crate::classic::clvm_tools::stages::stage_0::TRunProgram;
use crate::classic::clvm_tools::stages::stage_2::optimize::optimize_sexp;

use crate::compiler::clvm::{convert_from_clvm_rs, convert_to_clvm_rs, sha256tree};
use crate::compiler::codegen::codegen;
use crate::compiler::codegen::hoist_body_let_binding;
use crate::compiler::comptypes::{
    CompileErr, CompileForm, CompilerOpts, DefunData, HelperForm, PrimaryCodegen,
};
use crate::compiler::evaluate::{build_reflex_captures, Evaluator, EVAL_STACK_LIMIT};
use crate::compiler::frontend::frontend;
use crate::compiler::prims;
use crate::compiler::runtypes::RunFailure;
use crate::compiler::sexp::{parse_sexp, SExp};
use crate::compiler::srcloc::Srcloc;
use crate::util::Number;

lazy_static! {
    pub static ref KNOWN_DIALECTS: HashMap<String, String> = {
        let mut known_dialects: HashMap<String, String> = HashMap::new();
        known_dialects.insert(
            "*standard-cl-21*".to_string(),
            indoc! {"(
           (defconstant *chialisp-version* 21)
        )"}
            .to_string(),
        );
        known_dialects.insert(
            "*standard-cl-22*".to_string(),
            indoc! {"(
           (defconstant *chialisp-version* 22)
        )"}
            .to_string(),
        );
        known_dialects
    };
    pub static ref STANDARD_MACROS: String = {
        indoc! {"(
            (defmacro if (A B C) (qq (a (i (unquote A) (com (unquote B)) (com (unquote C))) @)))
            (defmacro list ARGS
                            (defun compile-list
                                   (args)
                                   (if args
                                       (qq (c (unquote (f args))
                                             (unquote (compile-list (r args)))))
                                       ()))
                            (compile-list ARGS)
                    )
            (defun-inline / (A B) (f (divmod A B)))
            (defun-inline c* (A B) (c A B))
            (defun-inline a* (A B) (a A B))
            (defun-inline coerce (X) : (Any -> Any) X)
            (defun-inline explode (X) : (forall a ((Exec a) -> a)) X)
            (defun-inline bless (X) : (forall a ((Pair a Unit) -> (Exec a))) (coerce X))
            (defun-inline lift (X V) : (forall a (forall b ((Pair (Exec a) (Pair b Unit)) -> (Exec (Pair a b))))) (coerce X))
            (defun-inline unlift (X) : (forall a (forall b ((Pair (Exec (Pair a b)) Unit) -> (Exec b)))) (coerce X))
            )
            "}
        .to_string()
    };
}

#[derive(Clone, Debug)]
pub struct DefaultCompilerOpts {
    pub include_dirs: Vec<String>,
    pub filename: String,
    pub code_generator: Option<PrimaryCodegen>,
    pub in_defun: bool,
    pub stdenv: bool,
    pub optimize: bool,
    pub frontend_opt: bool,
    pub frontend_check_live: bool,
    pub start_env: Option<Rc<SExp>>,
    pub prim_map: Rc<HashMap<Vec<u8>, Rc<SExp>>>,

    known_dialects: Rc<HashMap<String, String>>,
}

pub fn create_prim_map() -> Rc<HashMap<Vec<u8>, Rc<SExp>>> {
    let mut prim_map: HashMap<Vec<u8>, Rc<SExp>> = HashMap::new();

    for p in prims::prims() {
        prim_map.insert(p.0.clone(), Rc::new(p.1.clone()));
    }

    Rc::new(prim_map)
}

fn fe_opt(
    allocator: &mut Allocator,
    runner: Rc<dyn TRunProgram>,
    opts: Rc<dyn CompilerOpts>,
    compileform: CompileForm,
) -> Result<CompileForm, CompileErr> {
    let evaluator = Evaluator::new(opts.clone(), runner.clone(), compileform.helpers.clone());
    let mut optimized_helpers: Vec<HelperForm> = Vec::new();
    for h in compileform.helpers.iter() {
        match h {
            HelperForm::Defun(inline, defun) => {
                let mut env = HashMap::new();
                build_reflex_captures(&mut env, defun.args.clone());
                let body_rc = evaluator.shrink_bodyform(
                    allocator,
                    defun.args.clone(),
                    &env,
                    defun.body.clone(),
                    true,
                    Some(EVAL_STACK_LIMIT),
                )?;
                let new_helper = HelperForm::Defun(
                    *inline,
                    DefunData {
                        loc: defun.loc.clone(),
                        nl: defun.nl.clone(),
                        kw: defun.kw.clone(),
                        name: defun.name.clone(),
                        args: defun.args.clone(),
                        orig_args: defun.orig_args.clone(),
                        body: body_rc.clone(),
                        ty: defun.ty.clone(),
                    },
                );
                optimized_helpers.push(new_helper);
            }
            obj => {
                optimized_helpers.push(obj.clone());
            }
        }
    }
    let new_evaluator = Evaluator::new(opts.clone(), runner.clone(), optimized_helpers.clone());

    let shrunk = new_evaluator.shrink_bodyform(
        allocator,
        Rc::new(SExp::Nil(compileform.args.loc())),
        &HashMap::new(),
        compileform.exp.clone(),
        true,
        Some(EVAL_STACK_LIMIT),
    )?;

    Ok(CompileForm {
        loc: compileform.loc.clone(),
        include_forms: compileform.include_forms.clone(),
        args: compileform.args,
        helpers: optimized_helpers.clone(),
        exp: shrunk,
        ty: None,
    })
}

pub fn compile_pre_forms(
    allocator: &mut Allocator,
    runner: Rc<dyn TRunProgram>,
    opts: Rc<dyn CompilerOpts>,
    pre_forms: &[Rc<SExp>],
    symbol_table: &mut HashMap<String, String>,
) -> Result<SExp, CompileErr> {
    // Resolve includes, convert program source to lexemes
    let p0 = frontend(opts.clone(), pre_forms)?;

    let p1 = if opts.frontend_opt() {
        // Front end optimization
        fe_opt(allocator, runner.clone(), opts.clone(), p0)?
    } else {
<<<<<<< HEAD
        CompileForm {
            loc: g.loc.clone(),
            include_forms: g.include_forms.clone(),
            args: g.args.clone(),
            helpers: g.helpers.clone(), // optimized_helpers.clone(),
            exp: g.exp,
            ty: None,
        }
=======
        p0
>>>>>>> 6d7d2247
    };

    // Transform let bindings, merging nested let scopes with the top namespace
    let hoisted_bindings = hoist_body_let_binding(None, p1.args.clone(), p1.exp.clone());
    let mut new_helpers = hoisted_bindings.0;
    let expr = hoisted_bindings.1; // expr is the let-hoisted program

    // TODO: Distinguish the frontend_helpers and the hoisted_let helpers for later stages

    let mut combined_helpers = p1.helpers.clone();
    combined_helpers.append(&mut new_helpers);

    let p2 = CompileForm {
        loc: p1.loc.clone(),
        include_forms: p1.include_forms.clone(),
        args: p1.args,
        helpers: combined_helpers,
        exp: expr,
    };

    // generate code from AST, optionally with optimization
    codegen(allocator, runner, opts, &p2, symbol_table)
}

pub fn compile_file(
    allocator: &mut Allocator,
    runner: Rc<dyn TRunProgram>,
    opts: Rc<dyn CompilerOpts>,
    content: &str,
    symbol_table: &mut HashMap<String, String>,
) -> Result<SExp, CompileErr> {
    let pre_forms = parse_sexp(Srcloc::start(&opts.filename()), content.bytes())?;

    compile_pre_forms(allocator, runner, opts, &pre_forms, symbol_table)
}

pub fn run_optimizer(
    allocator: &mut Allocator,
    runner: Rc<dyn TRunProgram>,
    r: Rc<SExp>,
) -> Result<Rc<SExp>, CompileErr> {
    let to_clvm_rs = convert_to_clvm_rs(allocator, r.clone())
        .map(|x| (r.loc(), x))
        .map_err(|e| match e {
            RunFailure::RunErr(l, e) => CompileErr(l, e),
            RunFailure::RunExn(s, e) => CompileErr(s, format!("exception {e}\n")),
        })?;

    let optimized = optimize_sexp(allocator, to_clvm_rs.1, runner)
        .map_err(|e| CompileErr(to_clvm_rs.0.clone(), e.1))
        .map(|x| (to_clvm_rs.0, x))?;

    convert_from_clvm_rs(allocator, optimized.0, optimized.1).map_err(|e| match e {
        RunFailure::RunErr(l, e) => CompileErr(l, e),
        RunFailure::RunExn(s, e) => CompileErr(s, format!("exception {e}\n")),
    })
}

impl CompilerOpts for DefaultCompilerOpts {
    fn filename(&self) -> String {
        self.filename.clone()
    }
    fn code_generator(&self) -> Option<PrimaryCodegen> {
        self.code_generator.clone()
    }
    fn in_defun(&self) -> bool {
        self.in_defun
    }
    fn stdenv(&self) -> bool {
        self.stdenv
    }
    fn optimize(&self) -> bool {
        self.optimize
    }
    fn frontend_opt(&self) -> bool {
        self.frontend_opt
    }
    fn frontend_check_live(&self) -> bool {
        self.frontend_check_live
    }
    fn start_env(&self) -> Option<Rc<SExp>> {
        self.start_env.clone()
    }
    fn prim_map(&self) -> Rc<HashMap<Vec<u8>, Rc<SExp>>> {
        self.prim_map.clone()
    }
    fn get_search_paths(&self) -> Vec<String> {
        self.include_dirs.clone()
    }

    fn set_search_paths(&self, dirs: &[String]) -> Rc<dyn CompilerOpts> {
        let mut copy = self.clone();
        copy.include_dirs = dirs.to_owned();
        Rc::new(copy)
    }
    fn set_in_defun(&self, new_in_defun: bool) -> Rc<dyn CompilerOpts> {
        let mut copy = self.clone();
        copy.in_defun = new_in_defun;
        Rc::new(copy)
    }
    fn set_stdenv(&self, new_stdenv: bool) -> Rc<dyn CompilerOpts> {
        let mut copy = self.clone();
        copy.stdenv = new_stdenv;
        Rc::new(copy)
    }
    fn set_optimize(&self, optimize: bool) -> Rc<dyn CompilerOpts> {
        let mut copy = self.clone();
        copy.optimize = optimize;
        Rc::new(copy)
    }
    fn set_frontend_opt(&self, optimize: bool) -> Rc<dyn CompilerOpts> {
        let mut copy = self.clone();
        copy.frontend_opt = optimize;
        Rc::new(copy)
    }
    fn set_frontend_check_live(&self, check: bool) -> Rc<dyn CompilerOpts> {
        let mut copy = self.clone();
        copy.frontend_check_live = check;
        Rc::new(copy)
    }
    fn set_code_generator(&self, new_code_generator: PrimaryCodegen) -> Rc<dyn CompilerOpts> {
        let mut copy = self.clone();
        copy.code_generator = Some(new_code_generator);
        Rc::new(copy)
    }
    fn set_start_env(&self, start_env: Option<Rc<SExp>>) -> Rc<dyn CompilerOpts> {
        let mut copy = self.clone();
        copy.start_env = start_env;
        Rc::new(copy)
    }

    fn read_new_file(
        &self,
        inc_from: String,
        filename: String,
    ) -> Result<(String, String), CompileErr> {
        if filename == "*macros*" {
            return Ok((filename, STANDARD_MACROS.clone()));
        } else if let Some(content) = self.known_dialects.get(&filename) {
            return Ok((filename, content.to_string()));
        }

        for dir in self.include_dirs.iter() {
            let mut p = PathBuf::from(dir);
            p.push(filename.clone());
            match fs::read_to_string(p.clone()) {
                Err(_e) => {
                    continue;
                }
                Ok(content) => {
                    return Ok((
                        p.to_str().map(|x| x.to_owned()).unwrap_or_else(|| filename),
                        content,
                    ));
                }
            }
        }
        Err(CompileErr(
            Srcloc::start(&inc_from),
            format!("could not find {filename} to include"),
        ))
    }
    fn compile_program(
        &self,
        allocator: &mut Allocator,
        runner: Rc<dyn TRunProgram>,
        sexp: Rc<SExp>,
        symbol_table: &mut HashMap<String, String>,
    ) -> Result<SExp, CompileErr> {
        let me = Rc::new(self.clone());
        compile_pre_forms(allocator, runner, me, &[sexp], symbol_table)
    }
}

impl DefaultCompilerOpts {
    pub fn new(filename: &str) -> DefaultCompilerOpts {
        DefaultCompilerOpts {
            include_dirs: vec![".".to_string()],
            filename: filename.to_string(),
            code_generator: None,
            in_defun: false,
            stdenv: true,
            optimize: false,
            frontend_opt: false,
            frontend_check_live: true,
            start_env: None,
            prim_map: create_prim_map(),
            known_dialects: Rc::new(KNOWN_DIALECTS.clone()),
        }
    }
}

fn path_to_function_inner(
    program: Rc<SExp>,
    hash: &[u8],
    path_mask: Number,
    current_path: Number,
) -> Option<Number> {
    let nextpath = path_mask.clone() * 2_i32.to_bigint().unwrap();
    match program.borrow() {
        SExp::Cons(_, a, b) => {
            path_to_function_inner(a.clone(), hash, nextpath.clone(), current_path.clone())
                .map(Some)
                .unwrap_or_else(|| {
                    path_to_function_inner(
                        b.clone(),
                        hash,
                        nextpath.clone(),
                        current_path.clone() + path_mask.clone(),
                    )
                    .map(Some)
                    .unwrap_or_else(|| {
                        let current_hash = sha256tree(program.clone());
                        if current_hash == hash {
                            Some(current_path + path_mask)
                        } else {
                            None
                        }
                    })
                })
        }
        _ => {
            let current_hash = sha256tree(program.clone());
            if current_hash == hash {
                Some(current_path + path_mask)
            } else {
                None
            }
        }
    }
}

pub fn path_to_function(program: Rc<SExp>, hash: &[u8]) -> Option<Number> {
    path_to_function_inner(program, hash, bi_one(), bi_zero())
}

fn op2(op: u32, code: Rc<SExp>, env: Rc<SExp>) -> Rc<SExp> {
    Rc::new(SExp::Cons(
        code.loc(),
        Rc::new(SExp::Integer(env.loc(), op.to_bigint().unwrap())),
        Rc::new(SExp::Cons(
            code.loc(),
            code.clone(),
            Rc::new(SExp::Cons(
                env.loc(),
                env.clone(),
                Rc::new(SExp::Nil(code.loc())),
            )),
        )),
    ))
}

fn quoted(env: Rc<SExp>) -> Rc<SExp> {
    Rc::new(SExp::Cons(
        env.loc(),
        Rc::new(SExp::Integer(env.loc(), bi_one())),
        env.clone(),
    ))
}

fn apply(code: Rc<SExp>, env: Rc<SExp>) -> Rc<SExp> {
    op2(2, code, env)
}

fn cons(f: Rc<SExp>, r: Rc<SExp>) -> Rc<SExp> {
    op2(4, f, r)
}

// compose (a (a path env) (c env 1))
pub fn rewrite_in_program(path: Number, env: Rc<SExp>) -> Rc<SExp> {
    apply(
        apply(
            // Env comes quoted, so divide by 2
            quoted(Rc::new(SExp::Integer(env.loc(), path / 2))),
            env.clone(),
        ),
        cons(env.clone(), Rc::new(SExp::Integer(env.loc(), bi_one()))),
    )
}

pub fn is_operator(op: u32, atom: &SExp) -> bool {
    match atom.to_bigint() {
        Some(n) => n == op.to_bigint().unwrap(),
        None => false,
    }
}

pub fn is_whole_env(atom: &SExp) -> bool {
    is_operator(1, atom)
}
pub fn is_apply(atom: &SExp) -> bool {
    is_operator(2, atom)
}
pub fn is_cons(atom: &SExp) -> bool {
    is_operator(4, atom)
}

// Extracts the environment from a clvm program that contains one.
// The usual form of a program to analyze is:
// (2 main (4 env 1))
pub fn extract_program_and_env(program: Rc<SExp>) -> Option<(Rc<SExp>, Rc<SExp>)> {
    // Most programs have apply as a toplevel form.  If we don't then it's
    // a form we don't understand.
    match program.proper_list() {
        Some(lst) => {
            if lst.len() != 3 {
                return None;
            }

            match (is_apply(&lst[0]), lst[1].borrow(), lst[2].proper_list()) {
                (true, real_program, Some(cexp)) => {
                    if cexp.len() != 3 || !is_cons(&cexp[0]) || !is_whole_env(&cexp[2]) {
                        None
                    } else {
                        Some((Rc::new(real_program.clone()), Rc::new(cexp[1].clone())))
                    }
                }
                _ => None,
            }
        }
        _ => None,
    }
}

pub fn is_at_capture(head: Rc<SExp>, rest: Rc<SExp>) -> Option<(Vec<u8>, Rc<SExp>)> {
    rest.proper_list().and_then(|l| {
        if l.len() != 2 {
            return None;
        }
        if let (SExp::Atom(_, a), SExp::Atom(_, cap)) = (head.borrow(), l[0].borrow()) {
            if a == &vec![b'@'] {
                return Some((cap.clone(), Rc::new(l[1].clone())));
            }
        }

        None
    })
}<|MERGE_RESOLUTION|>--- conflicted
+++ resolved
@@ -172,18 +172,7 @@
         // Front end optimization
         fe_opt(allocator, runner.clone(), opts.clone(), p0)?
     } else {
-<<<<<<< HEAD
-        CompileForm {
-            loc: g.loc.clone(),
-            include_forms: g.include_forms.clone(),
-            args: g.args.clone(),
-            helpers: g.helpers.clone(), // optimized_helpers.clone(),
-            exp: g.exp,
-            ty: None,
-        }
-=======
         p0
->>>>>>> 6d7d2247
     };
 
     // Transform let bindings, merging nested let scopes with the top namespace
@@ -202,6 +191,7 @@
         args: p1.args,
         helpers: combined_helpers,
         exp: expr,
+        ty: p1.ty.clone()
     };
 
     // generate code from AST, optionally with optimization
