use num_bigint::ToBigInt;
use std::borrow::Borrow;
use std::collections::{BTreeMap, HashMap, HashSet};
use std::fs;
use std::path::PathBuf;
use std::rc::Rc;
use std::time::UNIX_EPOCH;

use clvm_rs::allocator::Allocator;

use crate::classic::clvm::__type_compatibility__::{bi_one, bi_zero, Stream};
use crate::classic::clvm::sexp::sexp_as_bin;
use crate::classic::clvm_tools::stages::stage_0::TRunProgram;

use crate::compiler::cldb::hex_to_modern_sexp;
use crate::compiler::clvm::{convert_to_clvm_rs, run, sha256tree, NewStyleIntConversion};
use crate::compiler::codegen::{codegen, hoist_body_let_binding, process_helper_let_bindings};
use crate::compiler::comptypes::{
    BodyForm, CompileErr, CompileForm, CompileModuleComponent, CompileModuleOutput, CompilerOpts,
    CompilerOutput, ConstantKind, DefunData, Export, FrontendOutput, HelperForm, ImportLongName,
    IncludeDesc, ModulePhase, PrimaryCodegen, StandalonePhaseInfo, SyntheticType,
};
use crate::compiler::dialect::{AcceptedDialect, KNOWN_DIALECTS};
use crate::compiler::frontend::frontend;
use crate::compiler::optimize::depgraph::{DepgraphOptions, FunctionDependencyGraph};
use crate::compiler::optimize::get_optimizer;
use crate::compiler::prims;
use crate::compiler::resolve::{find_helper_target, resolve_namespaces};
use crate::compiler::sexp::{decode_string, parse_sexp, SExp};
use crate::compiler::srcloc::Srcloc;
use crate::compiler::{BasicCompileContext, CompileContextWrapper};
use crate::util::Number;

pub const SHA256TREE_PROGRAM_CLVM: &str = "(2 (1 2 (3 (7 5) (1 11 (1 . 2) (2 2 (4 2 (4 9 ()))) (2 2 (4 2 (4 13 ())))) (1 11 (1 . 1) 5)) 1) (4 (1 2 (3 (7 5) (1 11 (1 . 2) (2 2 (4 2 (4 9 ()))) (2 2 (4 2 (4 13 ())))) (1 11 (1 . 1) 5)) 1) 1))";

pub const FUZZ_TEST_PRE_CSE_MERGE_FIX_FLAG: usize = 1;

lazy_static! {
    pub static ref STANDARD_MACROS: String = {
        indoc! {"(
            (defmacro if (A B C) (qq (a (i (unquote A) (com (unquote B)) (com (unquote C))) @)))
            (defmacro list ARGS
                            (defun compile-list
                                   (args)
                                   (if args
                                       (qq (c (unquote (f args))
                                             (unquote (compile-list (r args)))))
                                       ()))
                            (compile-list ARGS)
                    )
            (defun-inline / (A B) (f (divmod A B)))
            )
            "}
        .to_string()
    };
    pub static ref ADVANCED_MACROS: String = {
        indoc! {"(
            (defmac __chia__primitive__if (A B C)
              (qq (a (i (unquote A) (com (unquote B)) (com (unquote C))) @))
              )

            (defun __chia__if (ARGS)
              (__chia__primitive__if (r (r (r ARGS)))
                (qq (a (i (unquote (f ARGS)) (com (unquote (f (r ARGS)))) (com (unquote (__chia__if (r (r ARGS)))))) @))
                (qq (a (i (unquote (f ARGS)) (com (unquote (f (r ARGS)))) (com (unquote (f (r (r ARGS)))))) @))
                )
              )

            (defmac if ARGS (__chia__if ARGS))

            (defun __chia__compile-list (args)
              (if args
                (c 4 (c (f args) (c (__chia__compile-list (r args)) ())))
                ()
                )
              )

            (defmac list ARGS (__chia__compile-list ARGS))

            (defun-inline / (A B) (f (divmod A B)))
            )
            "}
        .to_string()
    };
}

#[derive(Clone, Debug)]
pub struct DefaultCompilerOpts {
    pub include_dirs: Vec<String>,
    pub filename: String,
    pub code_generator: Option<PrimaryCodegen>,
    pub in_defun: bool,
    pub stdenv: bool,
    pub optimize: bool,
    pub frontend_opt: bool,
    pub frontend_check_live: bool,
    pub start_env: Option<Rc<SExp>>,
    pub disassembly_ver: Option<usize>,
    pub prim_map: Rc<HashMap<Vec<u8>, Rc<SExp>>>,
    pub diag_flags: Rc<HashSet<usize>>,
    pub dialect: AcceptedDialect,
    pub module_phase: Option<ModulePhase>,
}

pub fn create_prim_map() -> Rc<HashMap<Vec<u8>, Rc<SExp>>> {
    let mut prim_map: HashMap<Vec<u8>, Rc<SExp>> = HashMap::new();

    for p in prims::prims() {
        prim_map.insert(p.0.clone(), Rc::new(p.1.clone()));
    }

    Rc::new(prim_map)
}

pub fn desugar_frontend(
    context: &mut BasicCompileContext,
    opts: Rc<dyn CompilerOpts>,
    p0: CompileForm,
) -> Result<CompileForm, CompileErr> {
    let p1 = context.frontend_optimization(opts.clone(), p0)?;

    do_desugar(&p1)
}

pub fn do_desugar(program: &CompileForm) -> Result<CompileForm, CompileErr> {
    // Transform let bindings, merging nested let scopes with the top namespace
    let hoisted_bindings = hoist_body_let_binding(None, program.args.clone(), program.exp.clone())?;
    let mut new_helpers = hoisted_bindings.0;
    let expr = hoisted_bindings.1; // expr is the let-hoisted program

    // TODO: Distinguish the frontend_helpers and the hoisted_let helpers for later stages
    let mut combined_helpers = program.helpers.clone();
    combined_helpers.append(&mut new_helpers);
    let combined_helpers = process_helper_let_bindings(&combined_helpers)?;

    Ok(CompileForm {
        helpers: combined_helpers,
        exp: expr,
        ..program.clone()
    })
}

pub fn finish_compilation(
    context: &mut BasicCompileContext,
    opts: Rc<dyn CompilerOpts>,
    p2: CompileForm,
) -> Result<SExp, CompileErr> {
    let p3 = context.post_desugar_optimization(opts.clone(), p2)?;

    // generate code from AST, optionally with optimization
    let generated = codegen(context, opts.clone(), &p3)?;

    let g2 = context.post_codegen_output_optimize(opts, generated)?;

    Ok(g2)
}

pub fn compile_from_compileform(
    context: &mut BasicCompileContext,
    opts: Rc<dyn CompilerOpts>,
    p0: CompileForm,
) -> Result<SExp, CompileErr> {
    let p1 = context.frontend_optimization(opts.clone(), p0)?;

    // Resolve includes, convert program source to lexemes
    let p2 = do_desugar(&p1)?;

    finish_compilation(context, opts, p2)
}

fn create_hex_output_path(loc: Srcloc, file_path: &str, func: &str) -> Result<String, CompileErr> {
    let mut dir = PathBuf::from(file_path);
    let filename = PathBuf::from(file_path)
        .with_extension("")
        .file_name()
        .map(|f| f.to_string_lossy().to_string())
        .unwrap_or_else(|| "program".to_string());
    dir.pop();
    let func_dot_hex_list = &[func.to_string(), "hex".to_string()];
    let func_dot_hex = func_dot_hex_list.join(".");
    let name_with_func_list = &[filename.to_string(), func_dot_hex];
    dir.push(name_with_func_list.join("_"));
    dir.into_os_string().into_string().map_err(|_| {
        CompileErr(
            loc,
            format!("could not make os file path for output {func}"),
        )
    })
}

pub fn find_exported_helper(
    opts: Rc<dyn CompilerOpts>,
    program: &CompileForm,
    fun_name: &[u8],
) -> Result<Option<HelperForm>, CompileErr> {
    let (_, parsed_name) = ImportLongName::parse(fun_name);
    Ok(
        find_helper_target(opts.clone(), &program.helpers, None, fun_name, &parsed_name)?
            .map(|(_, result)| result.clone()),
    )
}

fn form_hash_expression(inner_exp: Rc<BodyForm>) -> Rc<BodyForm> {
    let shloc = Srcloc::start("*sha256tree*");
    let parsed =
        parse_sexp(shloc.clone(), SHA256TREE_PROGRAM_CLVM.bytes()).expect("should have parsed");
    let p0_borrowed: &SExp = parsed[0].borrow();

    Rc::new(BodyForm::Call(
        inner_exp.loc(),
        vec![
            Rc::new(BodyForm::Value(SExp::Integer(
                inner_exp.loc(),
                2_u32.to_bigint().unwrap(),
            ))),
            Rc::new(BodyForm::Quoted(p0_borrowed.clone())),
            Rc::new(BodyForm::Call(
                inner_exp.loc(),
                vec![
                    Rc::new(BodyForm::Value(SExp::Integer(
                        inner_exp.loc(),
                        4_u32.to_bigint().unwrap(),
                    ))),
                    inner_exp.clone(),
                    Rc::new(BodyForm::Quoted(SExp::Nil(inner_exp.loc()))),
                ],
                None,
            )),
        ],
        None,
    ))
}

fn modernize_constants(helpers: &mut [HelperForm], standalone_constants: &HashSet<Vec<u8>>) {
    for h in helpers.iter_mut() {
        match h {
            HelperForm::Defconstant(d) => {
                // Ensure that we upgrade the constant type.
                d.tabled = false;
                if standalone_constants.contains(&d.name) {
                    d.kind = ConstantKind::Module(false);
                }
            }
            HelperForm::Defnamespace(ns) => {
                modernize_constants(&mut ns.helpers, standalone_constants);
            }
            _ => {}
        }
    }
}

fn capture_standalone_constants(
    standalone_constants: &mut HashSet<Vec<u8>>,
    depgraph: &FunctionDependencyGraph,
    helpers: &[HelperForm],
    exports: &[Export],
) {
    // Find constants on which nothing depends (they're only output).
    for h in helpers.iter() {
        if let HelperForm::Defnamespace(ns) = h {
            capture_standalone_constants(standalone_constants, depgraph, &ns.helpers, exports)
        } else if matches!(h, HelperForm::Defconstant(_) | HelperForm::Defun(_, _)) {
            let match_exports = exports.iter().any(|e| match e {
                Export::MainProgram(_, _) => false,
                Export::Function(name, _) => name == h.name(),
            });

            // It isn't exported so it isn't standalone.
            if !match_exports {
                continue;
            }

            let mut constant_is_depended = HashSet::new();
            depgraph.get_full_depended_on_by(&mut constant_is_depended, h.name());
            if constant_is_depended.is_empty() {
                eprintln!("[X] standalone {}", decode_string(h.name()));
                standalone_constants.insert(h.name().to_vec());
            } else {
                eprintln!("[ ] standalone {}", decode_string(h.name()));
            }
        }
    }
}

fn add_inline_hash_for_constant(program: &mut CompileForm, loc: &Srcloc, fun_name: &[u8]) {
    let mut new_name = fun_name.to_vec();
    new_name.extend(b"_hash".to_vec());
<<<<<<< HEAD

=======
>>>>>>> 074e2a15
    let mut underscore_name = new_name.clone();
    underscore_name.insert(0, b'_');

    program.helpers.push(HelperForm::Defun(
        true,
        Box::new(DefunData {
            loc: loc.clone(),
            nl: loc.clone(),
            kw: None,
            name: new_name.clone(),
            args: Rc::new(SExp::Nil(loc.clone())),
            orig_args: Rc::new(SExp::Nil(loc.clone())),
            body: form_hash_expression(Rc::new(BodyForm::Value(SExp::Atom(
                loc.clone(),
                fun_name.to_vec(),
            )))),
            synthetic: Some(SyntheticType::WantInline),
        }),
    ));
}

fn form_module_program_common_body(
    standalone_constants: &HashSet<Vec<u8>>,
    mut program: CompileForm,
    exports: &[Export],
) -> Result<CompileForm, CompileErr> {
<<<<<<< HEAD
    program
        .helpers
        .retain(|h| !standalone_constants.contains(h.name()));
=======
    program.helpers.retain(|h| !standalone_constants.contains(h.name()));
>>>>>>> 074e2a15

    // The body should contain anything that is in the exports but not standalone
    // constants.
    let mut body = Rc::new(BodyForm::Value(SExp::Nil(program.loc())));
    let cons = Rc::new(BodyForm::Value(SExp::Integer(
        program.loc(),
        4_u32.to_bigint().unwrap(),
    )));

    // XXX Give exports locations.
    let hash_loc = program.loc.clone();
    let add_export = |body: &mut Rc<BodyForm>, target_name: &[u8], capture: &[u8]| {
        *body = Rc::new(BodyForm::Call(
            hash_loc.clone(),
            vec![
                cons.clone(),
                Rc::new(BodyForm::Call(
                    hash_loc.clone(),
                    vec![
                        cons.clone(),
                        Rc::new(BodyForm::Value(SExp::QuotedString(
                            hash_loc.clone(),
                            b'"',
                            target_name.to_vec(),
                        ))),
                        Rc::new(BodyForm::Value(SExp::Atom(
                            hash_loc.clone(),
                            capture.to_vec(),
                        ))),
                    ],
                    None,
                )),
                body.clone(),
            ],
            None,
        ));
    };

    for (target_name, capture) in exports.iter().filter_map(|e| {
        if let Export::Function(name, as_name) = e {
<<<<<<< HEAD
            let target_name = as_name.clone().unwrap_or_else(|| name.clone());
=======
            let target_name = as_name
                .clone()
                .unwrap_or_else(|| name.clone());
>>>>>>> 074e2a15
            if !standalone_constants.contains(name) {
                return Some((target_name, name.clone()));
            }
        }

        None
    }) {
        add_export(&mut body, &target_name, &capture);
    }

    program.exp = body;

    Ok(program)
}

fn populate_export_map(
    context: &mut BasicCompileContext,
    export_map: &mut BTreeMap<Vec<u8>, Rc<SExp>>,
    opts: Rc<dyn CompilerOpts>,
    code: Rc<SExp>,
) -> Result<(), CompileErr> {
    let runner = context.runner.clone();
    let mut result = run(
        context.allocator(),
        runner,
        opts.prim_map(),
        code.clone(),
        Rc::new(SExp::Nil(code.loc())),
        None,
        None,
    )?;
    eprintln!("populate_export_map: list {result}");

    while let SExp::Cons(_, first, rest) = result.borrow() {
        eprintln!("{first} . {rest}");
        if let SExp::Cons(_, name, value) = first.borrow() {
            if let SExp::Atom(_, name) = name.atomize().borrow() {
                let mut hash_name: Vec<u8> = name.clone();
                hash_name.append(&mut b"_hash".to_vec());
                eprintln!("{}", decode_string(&hash_name));
                export_map.insert(
                    hash_name,
                    Rc::new(SExp::Atom(value.loc(), sha256tree(value.clone()))),
                );
                eprintln!("{} = {value}", decode_string(name));
                export_map.insert(name.clone(), value.clone());
            }
        }
        result = rest.clone();
    }

    Ok(())
}

/// Exports are returned main programs:
///
/// Single main
///
/// (export (X) (do-stuff X))
///
/// Multiple mains
///
/// (export foo)
/// (export bar)
pub fn compile_module(
    context: &mut BasicCompileContext,
    mut opts: Rc<dyn CompilerOpts>,
    standalone_constants: &HashSet<Vec<u8>>,
    mut program: CompileForm,
    exports: &[Export],
) -> Result<CompileModuleOutput, CompileErr> {
    let loc = program.loc();
    opts = opts.set_optimize(true);

    if exports.is_empty() {
        return Err(CompileErr(
            loc.clone(),
            "A chialisp module should have at least one export".to_string(),
        ));
    }

    if exports.len() == 1 {
        if let Export::MainProgram(args, expr) = &exports[0] {
            // Single program.
            program.args = args.clone();
            program.exp = expr.clone();

            program = resolve_namespaces(opts.clone(), &program)?;
            modernize_constants(&mut program.helpers, standalone_constants);

            let output = Rc::new(compile_from_compileform(
                context,
                opts.clone(),
                program.clone(),
            )?);
            let converted = convert_to_clvm_rs(context.allocator(), output.clone())?;

            let mut output_path = PathBuf::from(&opts.filename());
            output_path.set_extension("hex");
            let output_path_str = output_path.into_os_string().to_string_lossy().to_string();
            let mut stream = Stream::new(None);
            stream.write(sexp_as_bin(context.allocator(), converted));
            opts.write_new_file(&output_path_str, stream.get_value().hex().as_bytes())?;
            return Ok(CompileModuleOutput {
                summary: Rc::new(SExp::Nil(loc.clone())),
                includes: program.include_forms.clone(),
                components: vec![CompileModuleComponent {
                    shortname: b"program".to_vec(),
                    filename: output_path_str,
                    content: output.clone(),
                    hash: sha256tree(output),
                }],
            });
        }
    }

    // Add hash functions for exports.
    let hash_loc = program.loc();
    for e in exports.iter() {
        if let Export::Function(fun_name, _) = &e {
            if !standalone_constants.contains(fun_name) {
                eprintln!(
                    "add inline hash function for export {}",
                    decode_string(fun_name)
                );
                add_inline_hash_for_constant(&mut program, &hash_loc, fun_name);
            }
        }
    }

    eprintln!("program with hashes {}", program.to_sexp());

    // First pass compilation: remove standalone constant helpers and produce
    // a body which contains all the non-standalone exports.
    let common_opts = opts.set_module_phase(Some(ModulePhase::CommonPhase));
    let mut common_program = resolve_namespaces(
        common_opts.clone(),
        &form_module_program_common_body(standalone_constants, program.clone(), exports)?,
    )?;
    modernize_constants(&mut common_program.helpers, standalone_constants);
    eprintln!("common program {}", common_program.to_sexp());
    let common_output = compile_from_compileform(context, common_opts, common_program.clone())?;
    eprintln!("common_output {}", common_output);

    let mut captured_export_map: BTreeMap<Vec<u8>, Rc<SExp>> = BTreeMap::new();
    // Capture exports that are members of the common set.
    // We get a triple of output: (env_shape env code)
    let (env_shape, env, code) = (|| {
        if let Some(lst) = common_output.proper_list() {
            if lst.len() == 3 {
                return (
                    Rc::new(lst[0].clone()),
                    Rc::new(lst[1].clone()),
                    Rc::new(lst[2].clone()),
                );
            }
        }

        todo!();
    })();

    populate_export_map(context, &mut captured_export_map, opts.clone(), code)?;

    let keys_strings: Vec<String> = captured_export_map
        .keys()
        .map(|k| decode_string(k))
        .collect();
    eprintln!("have common export keys {keys_strings:?}");

    // Second pass compilation: for each export in standalone constants
    let cons = Rc::new(BodyForm::Value(SExp::Integer(
        program.loc(),
        4_u32.to_bigint().unwrap(),
    )));
    let second_stage_opts =
        opts.set_module_phase(Some(ModulePhase::StandalonePhase(StandalonePhaseInfo {
            env: env_shape,
            left_env_value: env,
        })));
    for fun in exports.iter() {
        let (fun_name, export_name) = if let Export::Function(name, as_name) = fun {
            // Otherwise, capture it to produce to the output.
            (
                name.clone(),
                as_name.as_ref().cloned().unwrap_or_else(|| name.to_vec()),
            )
        } else {
            return Err(CompileErr(
                loc.clone(),
                "got program, wanted fun".to_string(),
            ));
        };

        eprintln!("process export {}", decode_string(&export_name));
        let second_stage_program = if let Some(h) =
            find_exported_helper(opts.clone(), &program, &fun_name)?
        {
            CompileForm {
                exp: Rc::new(BodyForm::Call(
                    h.loc(),
                    vec![
                        cons.clone(),
                        Rc::new(BodyForm::Call(
                            h.loc(),
                            vec![
                                cons.clone(),
                                Rc::new(BodyForm::Value(SExp::QuotedString(
                                    h.loc(),
                                    b'"',
                                    export_name.to_vec(),
                                ))),
                                Rc::new(BodyForm::Value(SExp::Atom(h.loc(), fun_name.to_vec()))),
                            ],
                            None,
                        )),
                        Rc::new(BodyForm::Value(SExp::Nil(h.loc()))),
                    ],
                    None,
                )),
                ..program.clone()
            }
        } else {
            return Err(CompileErr(
                program.loc(),
                format!(
                    "export helper {} not present while generating standalone constant code",
                    decode_string(&fun_name)
                ),
            ));
        };

        eprintln!(
            "resolve namespaces in program {}",
            second_stage_program.to_sexp()
        );
        // remove_standalone_constant(&mut second_stage_program, &fun_name);
        let mut constant_culled_second_stage_program =
            resolve_namespaces(second_stage_opts.clone(), &second_stage_program)?;
        modernize_constants(
            &mut constant_culled_second_stage_program.helpers,
            standalone_constants,
        );
        eprintln!(
            "standalone program for {}: {}",
            decode_string(&fun_name),
            constant_culled_second_stage_program.to_sexp()
        );

        let compiled_result = Rc::new(compile_from_compileform(
            context,
            second_stage_opts.clone(),
            constant_culled_second_stage_program,
        )?);
        eprintln!("compiled_result {compiled_result}");

        populate_export_map(
            context,
            &mut captured_export_map,
            opts.clone(),
            compiled_result,
        )?;
    }

    // Components to use for the CompileModuleOutput, which downstream can be
    // collected for namespacing.
    let mut components = vec![];
    let mut prog_output = SExp::Nil(program.loc());

    for (export_name, export_value) in captured_export_map.iter() {
        let output_path =
            create_hex_output_path(loc.clone(), &opts.filename(), &decode_string(export_name))?;

        let m = CompileModuleComponent {
            shortname: export_name.to_vec(),
            filename: output_path.clone(),
            content: export_value.clone(),
            hash: sha256tree(export_value.clone()),
        };

        prog_output = SExp::Cons(
            loc.clone(),
            Rc::new(SExp::Cons(
                loc.clone(),
                Rc::new(SExp::Atom(loc.clone(), m.shortname.clone())),
                Rc::new(SExp::QuotedString(loc.clone(), b'x', m.hash.clone())),
            )),
            Rc::new(prog_output),
        );

        let mut stream = Stream::new(None);
        let converted_func = convert_to_clvm_rs(context.allocator(), m.content.clone())?;
        stream.write(sexp_as_bin(context.allocator(), converted_func));
        opts.write_new_file(&output_path, stream.get_value().hex().as_bytes())?;

        components.push(m);
    }

    Ok(CompileModuleOutput {
        summary: Rc::new(prog_output),
        includes: program.include_forms.clone(),
        components,
    })
}

fn get_hex_name_of_export(
    opts: Rc<dyn CompilerOpts>,
    loc: &Srcloc,
    export: &Export,
) -> Result<String, CompileErr> {
    match export {
        Export::MainProgram(_, _) => {
            let mut output_path = PathBuf::from(&opts.filename());
            output_path.set_extension("hex");
            Ok(output_path.into_os_string().to_string_lossy().to_string())
        }
        Export::Function(name, as_name) => {
            let use_name = decode_string(as_name.as_ref().unwrap_or(name));
            create_hex_output_path(loc.clone(), &opts.filename(), &use_name)
        }
    }
}

fn determine_hex_file_names(
    opts: Rc<dyn CompilerOpts>,
    loc: &Srcloc,
    exports: &[Export],
) -> Result<Vec<String>, CompileErr> {
    let mut result = Vec::new();
    for e in exports.iter() {
        result.push(get_hex_name_of_export(opts.clone(), loc, e)?);
    }
    Ok(result)
}

pub fn try_to_use_existing_hex_outputs(
    context: &mut BasicCompileContext,
    opts: Rc<dyn CompilerOpts>,
    cf: &CompileForm,
    exports: &[Export],
) -> Result<Option<CompilerOutput>, CompileErr> {
    let mut imports: Vec<String> = cf
        .include_forms
        .iter()
        .map(|i| decode_string(&i.name))
        .collect();
    imports.push(opts.filename());

    // Get earliest date of any hex file.
    let hex_files = determine_hex_file_names(opts.clone(), &cf.loc, exports)?;
    let mut earliest_hex_date: Option<u64> = None;
    for file in hex_files.iter() {
        if let Ok(mod_date) = opts.get_file_mod_date(&cf.loc, file) {
            let should_set = if let Some(hex_date) = earliest_hex_date.as_ref() {
                *hex_date > mod_date
            } else {
                true
            };

            if should_set {
                earliest_hex_date = Some(mod_date);
            }
        } else {
            // One of them doesn't exist so we must build.
            break;
        }
    }

    let mut latest_file_date: Option<u64> = None;
    for file in imports.iter() {
        if let Ok(mod_date) = opts.get_file_mod_date(&cf.loc, file) {
            let should_set = if let Some(input_date) = latest_file_date.as_ref() {
                *input_date < mod_date
            } else {
                true
            };

            if should_set {
                latest_file_date = Some(mod_date);
            }
        } else {
            // Could not get the mod date of an input.
            break;
        }
    }

    if let (Some(earliest_hex_date), Some(latest_file_date)) = (earliest_hex_date, latest_file_date)
    {
        if earliest_hex_date > latest_file_date {
            let mut summary = Rc::new(SExp::Nil(cf.loc.clone()));
            let mut components = Vec::new();

            for e in exports.iter() {
                let hex_file_name = get_hex_name_of_export(opts.clone(), &cf.loc, e)?;
                let (_, hex_data) = opts.read_new_file(opts.filename(), hex_file_name.clone())?;
                let loaded_hex_data = hex_to_modern_sexp(
                    context.allocator(),
                    &HashMap::new(),
                    cf.loc.clone(),
                    &decode_string(&hex_data),
                )?;
                let shortname = if let Export::Function(name, _) = e {
                    name.clone()
                } else {
                    b"program".to_vec()
                };

                let hash = sha256tree(loaded_hex_data.clone());
                summary = Rc::new(SExp::Cons(
                    cf.loc.clone(),
                    Rc::new(SExp::Cons(
                        cf.loc.clone(),
                        Rc::new(SExp::QuotedString(cf.loc.clone(), b'"', shortname.clone())),
                        Rc::new(SExp::QuotedString(cf.loc.clone(), b'x', hash.clone())),
                    )),
                    summary,
                ));

                components.push(CompileModuleComponent {
                    shortname,
                    filename: hex_file_name,
                    content: loaded_hex_data,
                    hash,
                });
            }

            return Ok(Some(CompilerOutput::Module(CompileModuleOutput {
                summary,
                components,
                includes: cf.include_forms.clone(),
            })));
        }
    }

    Ok(None)
}

pub fn compile_pre_forms(
    context: &mut BasicCompileContext,
    opts: Rc<dyn CompilerOpts>,
    pre_forms: &[Rc<SExp>],
) -> Result<CompilerOutput, CompileErr> {
    let p0 = frontend(opts.clone(), pre_forms)?;

    match p0 {
        FrontendOutput::CompileForm(p0) => Ok(CompilerOutput::Program(
            p0.include_forms.clone(),
            compile_from_compileform(context, opts, p0)?,
        )),
        FrontendOutput::Module(cf, exports) => {
            if let Some(result) =
                try_to_use_existing_hex_outputs(context, opts.clone(), &cf, &exports)?
            {
                return Ok(result);
            }

            // cl23 always reflects optimization.
            let dialect = opts.dialect();
            let opts = if let Some(stepping) = dialect.stepping.as_ref() {
                opts.set_optimize(*stepping > 21)
            } else {
                opts
            };

            // We make a dependency graph of constants and functions.  There must
            // be a solveable hierarchy for constants, that is some must be top
            // level constants that are not depended on.  Thse will not be tabled
            // with the rest, but computed once.  Practially, these will be
            // constants that are computed only for export and no other constants
            // or functions depend on them.  Specifically, any constant that is
            // not used by a constant or function is forced to be inline.  We will
            // expand it when generating the constant output.
            let depgraph = FunctionDependencyGraph::new_with_options(
                &cf,
                DepgraphOptions {
                    with_constants: true,
                },
            );

            let mut standalone_constants = HashSet::new();

            capture_standalone_constants(
                &mut standalone_constants,
                &depgraph,
                &cf.helpers,
                &exports,
            );
            Ok(CompilerOutput::Module(compile_module(
                context,
                opts,
                &standalone_constants,
                cf,
                &exports,
            )?))
        }
    }
}

pub fn compile_file(
    allocator: &mut Allocator,
    runner: Rc<dyn TRunProgram>,
    opts: Rc<dyn CompilerOpts>,
    content: &str,
    symbol_table: &mut HashMap<String, String>,
    includes: &mut Vec<IncludeDesc>,
) -> Result<CompilerOutput, CompileErr> {
    let _int_conversion_bug = NewStyleIntConversion::new(opts.dialect().int_fix);
    let srcloc = Srcloc::start(&opts.filename());
    let pre_forms = parse_sexp(srcloc.clone(), content.bytes())?;
    let mut context_wrapper = CompileContextWrapper::new(
        allocator,
        runner,
        symbol_table,
        get_optimizer(&srcloc, opts.clone())?,
        includes,
    );

    compile_pre_forms(&mut context_wrapper.context, opts, &pre_forms)
}

impl CompilerOpts for DefaultCompilerOpts {
    fn filename(&self) -> String {
        self.filename.clone()
    }
    fn code_generator(&self) -> Option<PrimaryCodegen> {
        self.code_generator.clone()
    }
    fn dialect(&self) -> AcceptedDialect {
        self.dialect.clone()
    }
    fn in_defun(&self) -> bool {
        self.in_defun
    }
    fn stdenv(&self) -> bool {
        self.stdenv
    }
    fn optimize(&self) -> bool {
        self.optimize
    }
    fn frontend_opt(&self) -> bool {
        self.frontend_opt
    }
    fn module_phase(&self) -> Option<ModulePhase> {
        self.module_phase.clone()
    }
    fn frontend_check_live(&self) -> bool {
        self.frontend_check_live
    }
    fn start_env(&self) -> Option<Rc<SExp>> {
        self.start_env.clone()
    }
    fn prim_map(&self) -> Rc<HashMap<Vec<u8>, Rc<SExp>>> {
        self.prim_map.clone()
    }
    fn disassembly_ver(&self) -> Option<usize> {
        self.disassembly_ver
    }
    fn get_search_paths(&self) -> Vec<String> {
        self.include_dirs.clone()
    }
    fn diag_flags(&self) -> Rc<HashSet<usize>> {
        self.diag_flags.clone()
    }

    fn set_filename(&self, filename: &str) -> Rc<dyn CompilerOpts> {
        let mut copy = self.clone();
        copy.filename = filename.to_string();
        Rc::new(copy)
    }
    fn set_dialect(&self, dialect: AcceptedDialect) -> Rc<dyn CompilerOpts> {
        let mut copy = self.clone();
        copy.dialect = dialect;
        Rc::new(copy)
    }
    fn set_search_paths(&self, dirs: &[String]) -> Rc<dyn CompilerOpts> {
        let mut copy = self.clone();
        dirs.clone_into(&mut copy.include_dirs);
        Rc::new(copy)
    }
    fn set_disassembly_ver(&self, ver: Option<usize>) -> Rc<dyn CompilerOpts> {
        let mut copy = self.clone();
        copy.disassembly_ver = ver;
        Rc::new(copy)
    }
    fn set_in_defun(&self, new_in_defun: bool) -> Rc<dyn CompilerOpts> {
        let mut copy = self.clone();
        copy.in_defun = new_in_defun;
        Rc::new(copy)
    }
    fn set_stdenv(&self, new_stdenv: bool) -> Rc<dyn CompilerOpts> {
        let mut copy = self.clone();
        copy.stdenv = new_stdenv;
        Rc::new(copy)
    }
    fn set_optimize(&self, optimize: bool) -> Rc<dyn CompilerOpts> {
        let mut copy = self.clone();
        copy.optimize = optimize;
        Rc::new(copy)
    }
    fn set_frontend_opt(&self, optimize: bool) -> Rc<dyn CompilerOpts> {
        let mut copy = self.clone();
        copy.frontend_opt = optimize;
        Rc::new(copy)
    }
    fn set_frontend_check_live(&self, check: bool) -> Rc<dyn CompilerOpts> {
        let mut copy = self.clone();
        copy.frontend_check_live = check;
        Rc::new(copy)
    }
    fn set_module_phase(&self, module_phase: Option<ModulePhase>) -> Rc<dyn CompilerOpts> {
        let mut copy = self.clone();
        eprintln!("set module_phase {module_phase:?}");
        copy.module_phase = module_phase;
        Rc::new(copy)
    }
    fn set_code_generator(&self, new_code_generator: PrimaryCodegen) -> Rc<dyn CompilerOpts> {
        let mut copy = self.clone();
        copy.code_generator = Some(new_code_generator);
        Rc::new(copy)
    }
    fn set_start_env(&self, start_env: Option<Rc<SExp>>) -> Rc<dyn CompilerOpts> {
        let mut copy = self.clone();
        copy.start_env = start_env;
        Rc::new(copy)
    }
    fn set_prim_map(&self, prims: Rc<HashMap<Vec<u8>, Rc<SExp>>>) -> Rc<dyn CompilerOpts> {
        let mut copy = self.clone();
        copy.prim_map = prims;
        Rc::new(copy)
    }
    fn set_diag_flags(&self, flags: Rc<HashSet<usize>>) -> Rc<dyn CompilerOpts> {
        let mut copy = self.clone();
        copy.diag_flags = flags;
        Rc::new(copy)
    }

    fn read_new_file(
        &self,
        inc_from: String,
        filename: String,
    ) -> Result<(String, Vec<u8>), CompileErr> {
        if filename == "*macros*" {
            if self.dialect().strict {
                return Ok((filename, ADVANCED_MACROS.bytes().collect()));
            } else {
                return Ok((filename, STANDARD_MACROS.bytes().collect()));
            }
        } else if let Some(dialect) = KNOWN_DIALECTS.get(&filename) {
            return Ok((filename, dialect.content.bytes().collect()));
        }

        for dir in self.include_dirs.iter() {
            let mut p = PathBuf::from(dir);
            p.push(filename.clone());
            match fs::read(p.clone()) {
                Err(_e) => {
                    continue;
                }
                Ok(content) => {
                    return Ok((
                        p.to_str().map(|x| x.to_owned()).unwrap_or_else(|| filename),
                        content,
                    ));
                }
            }
        }
        Err(CompileErr(
            Srcloc::start(&inc_from),
            format!("could not find {filename} to include"),
        ))
    }

    fn get_file_mod_date(&self, loc: &Srcloc, filename: &str) -> Result<u64, CompileErr> {
        fs::metadata(filename)
            .map_err(|e| format!("could not get metadata for {filename}: {e:?}"))
            .and_then(|m| {
                m.modified()
                    .map_err(|e| format!("could not get modified time for {filename}: {e:?}"))
            })
            .and_then(|m| {
                m.duration_since(UNIX_EPOCH)
                    .map_err(|e| format!("Could not convert modified time of {filename} to seconds since unix epoch: {e:?}"))
            })
            .map(|m| m.as_secs())
            .map_err(|e| CompileErr(loc.clone(), e))
    }

    fn write_new_file(&self, target: &str, content: &[u8]) -> Result<(), CompileErr> {
        fs::write(target, content).map_err(|_| {
            CompileErr(
                Srcloc::start(&self.filename()),
                format!(
                    "could not write output file {} for {}",
                    target,
                    self.filename()
                ),
            )
        })?;
        Ok(())
    }

    fn compile_program(
        &self,
        context: &mut BasicCompileContext,
        sexp: Rc<SExp>,
    ) -> Result<CompilerOutput, CompileErr> {
        let _int_conversion_bug = NewStyleIntConversion::new(self.dialect.int_fix);
        let me = self.set_module_phase(None);
        compile_pre_forms(context, me, &[sexp])
    }
}

impl DefaultCompilerOpts {
    pub fn new(filename: &str) -> DefaultCompilerOpts {
        DefaultCompilerOpts {
            include_dirs: vec![".".to_string()],
            filename: filename.to_string(),
            code_generator: None,
            in_defun: false,
            stdenv: true,
            optimize: false,
            frontend_opt: false,
            frontend_check_live: true,
            start_env: None,
            dialect: AcceptedDialect::default(),
            prim_map: create_prim_map(),
            disassembly_ver: None,
            module_phase: None,
            diag_flags: Rc::new(HashSet::default()),
        }
    }
}

fn path_to_function_inner(
    program: Rc<SExp>,
    hash: &[u8],
    path_mask: Number,
    current_path: Number,
) -> Option<Number> {
    let nextpath = path_mask.clone() * 2_i32.to_bigint().unwrap();
    match program.borrow() {
        SExp::Cons(_, a, b) => {
            path_to_function_inner(a.clone(), hash, nextpath.clone(), current_path.clone())
                .map(Some)
                .unwrap_or_else(|| {
                    path_to_function_inner(
                        b.clone(),
                        hash,
                        nextpath.clone(),
                        current_path.clone() + path_mask.clone(),
                    )
                    .map(Some)
                    .unwrap_or_else(|| {
                        let current_hash = sha256tree(program.clone());
                        if current_hash == hash {
                            Some(current_path + path_mask)
                        } else {
                            None
                        }
                    })
                })
        }
        _ => {
            let current_hash = sha256tree(program.clone());
            if current_hash == hash {
                Some(current_path + path_mask)
            } else {
                None
            }
        }
    }
}

pub fn path_to_function(program: Rc<SExp>, hash: &[u8]) -> Option<Number> {
    path_to_function_inner(program, hash, bi_one(), bi_zero())
}

fn op2(op: u32, code: Rc<SExp>, env: Rc<SExp>) -> Rc<SExp> {
    Rc::new(SExp::Cons(
        code.loc(),
        Rc::new(SExp::Integer(env.loc(), op.to_bigint().unwrap())),
        Rc::new(SExp::Cons(
            code.loc(),
            code.clone(),
            Rc::new(SExp::Cons(
                env.loc(),
                env.clone(),
                Rc::new(SExp::Nil(code.loc())),
            )),
        )),
    ))
}

fn quoted(env: Rc<SExp>) -> Rc<SExp> {
    Rc::new(SExp::Cons(
        env.loc(),
        Rc::new(SExp::Integer(env.loc(), bi_one())),
        env.clone(),
    ))
}

fn apply(code: Rc<SExp>, env: Rc<SExp>) -> Rc<SExp> {
    op2(2, code, env)
}

fn cons(f: Rc<SExp>, r: Rc<SExp>) -> Rc<SExp> {
    op2(4, f, r)
}

// compose (a (a path env) (c env 1))
pub fn rewrite_in_program(path: Number, env: Rc<SExp>) -> Rc<SExp> {
    apply(
        apply(
            // Env comes quoted, so divide by 2
            quoted(Rc::new(SExp::Integer(env.loc(), path / 2))),
            env.clone(),
        ),
        cons(env.clone(), Rc::new(SExp::Integer(env.loc(), bi_one()))),
    )
}

pub fn is_operator(op: u32, atom: &SExp) -> bool {
    match atom.to_bigint() {
        Some(n) => n == op.to_bigint().unwrap(),
        None => false,
    }
}

pub fn is_whole_env(atom: &SExp) -> bool {
    is_operator(1, atom)
}
pub fn is_apply(atom: &SExp) -> bool {
    is_operator(2, atom)
}
pub fn is_cons(atom: &SExp) -> bool {
    is_operator(4, atom)
}

// Extracts the environment from a clvm program that contains one.
// The usual form of a program to analyze is:
// (2 main (4 env 1))
pub fn extract_program_and_env(program: Rc<SExp>) -> Option<(Rc<SExp>, Rc<SExp>)> {
    // Most programs have apply as a toplevel form.  If we don't then it's
    // a form we don't understand.
    match program.proper_list() {
        Some(lst) => {
            if lst.len() != 3 {
                return None;
            }

            match (is_apply(&lst[0]), &lst[1], lst[2].proper_list()) {
                (true, real_program, Some(cexp)) => {
                    if cexp.len() != 3 || !is_cons(&cexp[0]) || !is_whole_env(&cexp[2]) {
                        None
                    } else {
                        Some((Rc::new(real_program.clone()), Rc::new(cexp[1].clone())))
                    }
                }
                _ => None,
            }
        }
        _ => None,
    }
}

pub fn is_at_capture(head: Rc<SExp>, rest: Rc<SExp>) -> Option<(Vec<u8>, Rc<SExp>)> {
    rest.proper_list().and_then(|l| {
        if l.len() != 2 {
            return None;
        }
        if let (SExp::Atom(_, a), SExp::Atom(_, cap)) = (head.borrow(), &l[0]) {
            if a == &vec![b'@'] {
                return Some((cap.clone(), Rc::new(l[1].clone())));
            }
        }

        None
    })
}<|MERGE_RESOLUTION|>--- conflicted
+++ resolved
@@ -285,10 +285,7 @@
 fn add_inline_hash_for_constant(program: &mut CompileForm, loc: &Srcloc, fun_name: &[u8]) {
     let mut new_name = fun_name.to_vec();
     new_name.extend(b"_hash".to_vec());
-<<<<<<< HEAD
-
-=======
->>>>>>> 074e2a15
+
     let mut underscore_name = new_name.clone();
     underscore_name.insert(0, b'_');
 
@@ -315,13 +312,7 @@
     mut program: CompileForm,
     exports: &[Export],
 ) -> Result<CompileForm, CompileErr> {
-<<<<<<< HEAD
-    program
-        .helpers
-        .retain(|h| !standalone_constants.contains(h.name()));
-=======
     program.helpers.retain(|h| !standalone_constants.contains(h.name()));
->>>>>>> 074e2a15
 
     // The body should contain anything that is in the exports but not standalone
     // constants.
@@ -362,13 +353,9 @@
 
     for (target_name, capture) in exports.iter().filter_map(|e| {
         if let Export::Function(name, as_name) = e {
-<<<<<<< HEAD
-            let target_name = as_name.clone().unwrap_or_else(|| name.clone());
-=======
             let target_name = as_name
                 .clone()
                 .unwrap_or_else(|| name.clone());
->>>>>>> 074e2a15
             if !standalone_constants.contains(name) {
                 return Some((target_name, name.clone()));
             }
