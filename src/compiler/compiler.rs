--- conflicted
+++ resolved
@@ -14,7 +14,7 @@
 use crate::compiler::clvm::{convert_from_clvm_rs, convert_to_clvm_rs, sha256tree};
 use crate::compiler::codegen::{codegen, hoist_body_let_binding, process_helper_let_bindings};
 use crate::compiler::comptypes::{
-    AcceptedDialect, CompileErr, CompileForm, CompilerOpts, DefunData, HelperForm, PrimaryCodegen,
+    CompileErr, CompileForm, CompilerOpts, DefunData, HelperForm, PrimaryCodegen,
 };
 use crate::compiler::dialect::{AcceptedDialect, KNOWN_DIALECTS};
 use crate::compiler::evaluate::{build_reflex_captures, Evaluator, EVAL_STACK_LIMIT};
@@ -86,11 +86,6 @@
     pub disassembly_ver: Option<usize>,
     pub prim_map: Rc<HashMap<Vec<u8>, Rc<SExp>>>,
     pub dialect: AcceptedDialect,
-<<<<<<< HEAD
-=======
-
-    known_dialects: Rc<HashMap<String, String>>,
->>>>>>> 7812149b
 }
 
 pub fn create_prim_map() -> Rc<HashMap<Vec<u8>, Rc<SExp>>> {
@@ -389,15 +384,9 @@
             frontend_opt: false,
             frontend_check_live: true,
             start_env: None,
-<<<<<<< HEAD
-            dialect: Default::default(),
-            prim_map: create_prim_map(),
-=======
             dialect: AcceptedDialect::default(),
             prim_map: create_prim_map(),
             disassembly_ver: None,
-            known_dialects: Rc::new(KNOWN_DIALECTS.clone()),
->>>>>>> 7812149b
         }
     }
 }
