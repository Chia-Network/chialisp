use num_bigint::ToBigInt;
use std::borrow::Borrow;
use std::collections::HashMap;
use std::fs;
use std::path::PathBuf;
use std::rc::Rc;

use clvm_rs::allocator::Allocator;

use crate::classic::clvm::__type_compatibility__::{bi_one, bi_zero};
use crate::classic::clvm_tools::stages::stage_0::TRunProgram;

use crate::compiler::clvm::sha256tree;
use crate::compiler::codegen::{codegen, hoist_body_let_binding, process_helper_let_bindings};
<<<<<<< HEAD
use crate::compiler::comptypes::{
    CompileErr, CompileForm, CompilerOpts, DefunData, HelperForm, PrimaryCodegen,
};
use crate::compiler::dialect::{AcceptedDialect, KNOWN_DIALECTS};
use crate::compiler::evaluate::{build_reflex_captures, Evaluator, EVAL_STACK_LIMIT};
=======
use crate::compiler::comptypes::{CompileErr, CompileForm, CompilerOpts, PrimaryCodegen};
use crate::compiler::dialect::AcceptedDialect;
>>>>>>> 59f15058
use crate::compiler::frontend::frontend;
use crate::compiler::optimize::get_optimizer;
use crate::compiler::prims;
use crate::compiler::sexp::{parse_sexp, SExp};
use crate::compiler::srcloc::Srcloc;
use crate::compiler::{BasicCompileContext, CompileContextWrapper};
use crate::util::Number;

lazy_static! {
    pub static ref STANDARD_MACROS: String = {
        indoc! {"(
            (defmacro if (A B C) (qq (a (i (unquote A) (com (unquote B)) (com (unquote C))) @)))
            (defmacro list ARGS
                            (defun compile-list
                                   (args)
                                   (if args
                                       (qq (c (unquote (f args))
                                             (unquote (compile-list (r args)))))
                                       ()))
                            (compile-list ARGS)
                    )
            (defun-inline / (A B) (f (divmod A B)))
            )
            "}
        .to_string()
    };
    pub static ref ADVANCED_MACROS: String = {
        indoc! {"(
            (defmac __chia__primitive__if (A B C)
              (qq (a (i (unquote A) (com (unquote B)) (com (unquote C))) @))
              )

            (defun __chia__if (ARGS)
              (__chia__primitive__if (r (r (r ARGS)))
                (qq (i (unquote (f ARGS)) (com (unquote (f (r ARGS)))) (unquote (__chia__if (r (r ARGS))))))
                (qq (i (unquote (f ARGS)) (com (unquote (f (r ARGS)))) (com (unquote (f (r (r ARGS)))))))
                )
              )

            (defmac if ARGS (qq (a (unquote (__chia__if ARGS)) @)))

            (defun __chia__compile-list (args)
              (if args
                (c 4 (c (f args) (c (__chia__compile-list (r args)) ())))
                ()
                )
              )

            (defmac list ARGS (__chia__compile-list ARGS))

            (defun-inline / (A B) (f (divmod A B)))
            (defun-inline c* (A B) (c A B))
            (defun-inline a* (A B) (a A B))
            (defun-inline coerce (X) : (Any -> Any) X)
            (defun-inline explode (X) : (forall a ((Exec a) -> a)) X)
            (defun-inline bless (X) : (forall a ((Pair a Unit) -> (Exec a))) (coerce X))
            (defun-inline lift (X V) : (forall a (forall b ((Pair (Exec a) (Pair b Unit)) -> (Exec (Pair a b))))) (coerce X))
            (defun-inline unlift (X) : (forall a (forall b ((Pair (Exec (Pair a b)) Unit) -> (Exec b)))) (coerce X))
            )
            "}
        .to_string()
    };
}

#[derive(Clone, Debug)]
pub struct DefaultCompilerOpts {
    pub include_dirs: Vec<String>,
    pub filename: String,
    pub code_generator: Option<PrimaryCodegen>,
    pub in_defun: bool,
    pub stdenv: bool,
    pub optimize: bool,
    pub frontend_opt: bool,
    pub frontend_check_live: bool,
    pub start_env: Option<Rc<SExp>>,
    pub disassembly_ver: Option<usize>,
    pub prim_map: Rc<HashMap<Vec<u8>, Rc<SExp>>>,
    pub dialect: AcceptedDialect,
}

pub fn create_prim_map() -> Rc<HashMap<Vec<u8>, Rc<SExp>>> {
    let mut prim_map: HashMap<Vec<u8>, Rc<SExp>> = HashMap::new();

    for p in prims::prims() {
        prim_map.insert(p.0.clone(), Rc::new(p.1.clone()));
    }

    Rc::new(prim_map)
}

fn do_desugar(program: &CompileForm) -> Result<CompileForm, CompileErr> {
    // Transform let bindings, merging nested let scopes with the top namespace
    let hoisted_bindings = hoist_body_let_binding(None, program.args.clone(), program.exp.clone())?;
    let mut new_helpers = hoisted_bindings.0;
    let expr = hoisted_bindings.1; // expr is the let-hoisted program

    // TODO: Distinguish the frontend_helpers and the hoisted_let helpers for later stages
    let mut combined_helpers = program.helpers.clone();
    combined_helpers.append(&mut new_helpers);
    let combined_helpers = process_helper_let_bindings(&combined_helpers)?;

    Ok(CompileForm {
        helpers: combined_helpers,
        exp: expr,
        ..program.clone()
    })
}

pub fn desugar_pre_forms(
    context: &mut BasicCompileContext,
    opts: Rc<dyn CompilerOpts>,
    pre_forms: &[Rc<SExp>],
) -> Result<CompileForm, CompileErr> {
    let p0 = frontend(opts.clone(), pre_forms)?;

    let p1 = context.frontend_optimization(opts.clone(), p0)?;

    do_desugar(&p1)
}

pub fn compile_from_compileform(
    allocator: &mut Allocator,
    runner: Rc<dyn TRunProgram>,
    opts: Rc<dyn CompilerOpts>,
    p0: CompileForm,
    symbol_table: &mut HashMap<String, String>,
) -> Result<SExp, CompileErr> {
<<<<<<< HEAD
    let mut wrapper = CompileContextWrapper::new(allocator, runner, symbol_table);
    let p1 = if opts.frontend_opt() {
        // Front end optimization
        fe_opt(&mut wrapper.context, opts.clone(), p0)?
    } else {
        p0
    };

    // Transform let bindings, merging nested let scopes with the top namespace
    let hoisted_bindings = hoist_body_let_binding(None, p1.args.clone(), p1.exp.clone())?;
    let mut new_helpers = hoisted_bindings.0;
    let expr = hoisted_bindings.1; // expr is the let-hoisted program
=======
    // Resolve includes, convert program source to lexemes
    let p2 = desugar_pre_forms(context, opts.clone(), pre_forms)?;

    let p3 = context.post_desugar_optimization(opts.clone(), p2)?;
>>>>>>> 59f15058

    // generate code from AST, optionally with optimization
    let generated = codegen(context, opts.clone(), &p3)?;

    let g2 = context.post_codegen_output_optimize(opts, generated)?;

<<<<<<< HEAD
    // generate code from AST, optionally with optimization
    codegen(&mut wrapper.context, opts, &p2)
}

pub fn compile_pre_forms(
    allocator: &mut Allocator,
    runner: Rc<dyn TRunProgram>,
    opts: Rc<dyn CompilerOpts>,
    pre_forms: &[Rc<SExp>],
    symbol_table: &mut HashMap<String, String>,
) -> Result<SExp, CompileErr> {
    // Resolve includes, convert program source to lexemes
    let p0 = frontend(opts.clone(), pre_forms)?;

    compile_from_compileform(allocator, runner, opts, p0, symbol_table)
=======
    Ok(g2)
>>>>>>> 59f15058
}

pub fn compile_file(
    allocator: &mut Allocator,
    runner: Rc<dyn TRunProgram>,
    opts: Rc<dyn CompilerOpts>,
    content: &str,
    symbol_table: &mut HashMap<String, String>,
) -> Result<SExp, CompileErr> {
<<<<<<< HEAD
    let pre_forms = parse_sexp(Srcloc::start(&opts.filename()), content.bytes())?;
    compile_pre_forms(allocator, runner, opts, &pre_forms, symbol_table)
=======
    let srcloc = Srcloc::start(&opts.filename());
    let pre_forms = parse_sexp(srcloc.clone(), content.bytes())?;
    let mut context_wrapper = CompileContextWrapper::new(
        allocator,
        runner,
        symbol_table,
        get_optimizer(&srcloc, opts.clone())?,
    );
    compile_pre_forms(&mut context_wrapper.context, opts, &pre_forms)
>>>>>>> 59f15058
}

impl CompilerOpts for DefaultCompilerOpts {
    fn filename(&self) -> String {
        self.filename.clone()
    }
    fn code_generator(&self) -> Option<PrimaryCodegen> {
        self.code_generator.clone()
    }
    fn dialect(&self) -> AcceptedDialect {
        self.dialect.clone()
    }
    fn in_defun(&self) -> bool {
        self.in_defun
    }
    fn stdenv(&self) -> bool {
        self.stdenv
    }
    fn optimize(&self) -> bool {
        self.optimize
    }
    fn frontend_opt(&self) -> bool {
        self.frontend_opt
    }
    fn frontend_check_live(&self) -> bool {
        self.frontend_check_live
    }
    fn start_env(&self) -> Option<Rc<SExp>> {
        self.start_env.clone()
    }
    fn prim_map(&self) -> Rc<HashMap<Vec<u8>, Rc<SExp>>> {
        self.prim_map.clone()
    }
    fn disassembly_ver(&self) -> Option<usize> {
        self.disassembly_ver
    }
    fn get_search_paths(&self) -> Vec<String> {
        self.include_dirs.clone()
    }

    fn set_dialect(&self, dialect: AcceptedDialect) -> Rc<dyn CompilerOpts> {
        let mut copy = self.clone();
        copy.dialect = dialect;
        Rc::new(copy)
    }
    fn set_search_paths(&self, dirs: &[String]) -> Rc<dyn CompilerOpts> {
        let mut copy = self.clone();
        copy.include_dirs = dirs.to_owned();
        Rc::new(copy)
    }
    fn set_disassembly_ver(&self, ver: Option<usize>) -> Rc<dyn CompilerOpts> {
        let mut copy = self.clone();
        copy.disassembly_ver = ver;
        Rc::new(copy)
    }
    fn set_in_defun(&self, new_in_defun: bool) -> Rc<dyn CompilerOpts> {
        let mut copy = self.clone();
        copy.in_defun = new_in_defun;
        Rc::new(copy)
    }
    fn set_stdenv(&self, new_stdenv: bool) -> Rc<dyn CompilerOpts> {
        let mut copy = self.clone();
        copy.stdenv = new_stdenv;
        Rc::new(copy)
    }
    fn set_optimize(&self, optimize: bool) -> Rc<dyn CompilerOpts> {
        let mut copy = self.clone();
        copy.optimize = optimize;
        Rc::new(copy)
    }
    fn set_frontend_opt(&self, optimize: bool) -> Rc<dyn CompilerOpts> {
        let mut copy = self.clone();
        copy.frontend_opt = optimize;
        Rc::new(copy)
    }
    fn set_frontend_check_live(&self, check: bool) -> Rc<dyn CompilerOpts> {
        let mut copy = self.clone();
        copy.frontend_check_live = check;
        Rc::new(copy)
    }
    fn set_code_generator(&self, new_code_generator: PrimaryCodegen) -> Rc<dyn CompilerOpts> {
        let mut copy = self.clone();
        copy.code_generator = Some(new_code_generator);
        Rc::new(copy)
    }
    fn set_start_env(&self, start_env: Option<Rc<SExp>>) -> Rc<dyn CompilerOpts> {
        let mut copy = self.clone();
        copy.start_env = start_env;
        Rc::new(copy)
    }
    fn set_prim_map(&self, prims: Rc<HashMap<Vec<u8>, Rc<SExp>>>) -> Rc<dyn CompilerOpts> {
        let mut copy = self.clone();
        copy.prim_map = prims;
        Rc::new(copy)
    }

    fn read_new_file(
        &self,
        inc_from: String,
        filename: String,
    ) -> Result<(String, Vec<u8>), CompileErr> {
        if filename == "*macros*" {
            if self.dialect().strict {
                return Ok((filename, ADVANCED_MACROS.bytes().collect()));
            } else {
                return Ok((filename, STANDARD_MACROS.bytes().collect()));
            }
        } else if let Some(dialect) = KNOWN_DIALECTS.get(&filename) {
            return Ok((filename, dialect.content.bytes().collect()));
        }

        for dir in self.include_dirs.iter() {
            let mut p = PathBuf::from(dir);
            p.push(filename.clone());
            match fs::read(p.clone()) {
                Err(_e) => {
                    continue;
                }
                Ok(content) => {
                    return Ok((
                        p.to_str().map(|x| x.to_owned()).unwrap_or_else(|| filename),
                        content,
                    ));
                }
            }
        }
        Err(CompileErr(
            Srcloc::start(&inc_from),
            format!("could not find {filename} to include"),
        ))
    }
    fn compile_program(
        &self,
        allocator: &mut Allocator,
        runner: Rc<dyn TRunProgram>,
        sexp: Rc<SExp>,
        symbol_table: &mut HashMap<String, String>,
    ) -> Result<SExp, CompileErr> {
        let me = Rc::new(self.clone());
<<<<<<< HEAD
        compile_pre_forms(allocator, runner, me, &[sexp], symbol_table)
=======
        let optimizer = get_optimizer(&sexp.loc(), me.clone())?;
        let mut context_wrapper =
            CompileContextWrapper::new(allocator, runner, symbol_table, optimizer);
        compile_pre_forms(&mut context_wrapper.context, me, &[sexp])
>>>>>>> 59f15058
    }
}

impl DefaultCompilerOpts {
    pub fn new(filename: &str) -> DefaultCompilerOpts {
        DefaultCompilerOpts {
            include_dirs: vec![".".to_string()],
            filename: filename.to_string(),
            code_generator: None,
            in_defun: false,
            stdenv: true,
            optimize: false,
            frontend_opt: false,
            frontend_check_live: true,
            start_env: None,
            dialect: AcceptedDialect::default(),
            prim_map: create_prim_map(),
            disassembly_ver: None,
        }
    }
}

fn path_to_function_inner(
    program: Rc<SExp>,
    hash: &[u8],
    path_mask: Number,
    current_path: Number,
) -> Option<Number> {
    let nextpath = path_mask.clone() * 2_i32.to_bigint().unwrap();
    match program.borrow() {
        SExp::Cons(_, a, b) => {
            path_to_function_inner(a.clone(), hash, nextpath.clone(), current_path.clone())
                .map(Some)
                .unwrap_or_else(|| {
                    path_to_function_inner(
                        b.clone(),
                        hash,
                        nextpath.clone(),
                        current_path.clone() + path_mask.clone(),
                    )
                    .map(Some)
                    .unwrap_or_else(|| {
                        let current_hash = sha256tree(program.clone());
                        if current_hash == hash {
                            Some(current_path + path_mask)
                        } else {
                            None
                        }
                    })
                })
        }
        _ => {
            let current_hash = sha256tree(program.clone());
            if current_hash == hash {
                Some(current_path + path_mask)
            } else {
                None
            }
        }
    }
}

pub fn path_to_function(program: Rc<SExp>, hash: &[u8]) -> Option<Number> {
    path_to_function_inner(program, hash, bi_one(), bi_zero())
}

fn op2(op: u32, code: Rc<SExp>, env: Rc<SExp>) -> Rc<SExp> {
    Rc::new(SExp::Cons(
        code.loc(),
        Rc::new(SExp::Integer(env.loc(), op.to_bigint().unwrap())),
        Rc::new(SExp::Cons(
            code.loc(),
            code.clone(),
            Rc::new(SExp::Cons(
                env.loc(),
                env.clone(),
                Rc::new(SExp::Nil(code.loc())),
            )),
        )),
    ))
}

fn quoted(env: Rc<SExp>) -> Rc<SExp> {
    Rc::new(SExp::Cons(
        env.loc(),
        Rc::new(SExp::Integer(env.loc(), bi_one())),
        env.clone(),
    ))
}

fn apply(code: Rc<SExp>, env: Rc<SExp>) -> Rc<SExp> {
    op2(2, code, env)
}

fn cons(f: Rc<SExp>, r: Rc<SExp>) -> Rc<SExp> {
    op2(4, f, r)
}

// compose (a (a path env) (c env 1))
pub fn rewrite_in_program(path: Number, env: Rc<SExp>) -> Rc<SExp> {
    apply(
        apply(
            // Env comes quoted, so divide by 2
            quoted(Rc::new(SExp::Integer(env.loc(), path / 2))),
            env.clone(),
        ),
        cons(env.clone(), Rc::new(SExp::Integer(env.loc(), bi_one()))),
    )
}

pub fn is_operator(op: u32, atom: &SExp) -> bool {
    match atom.to_bigint() {
        Some(n) => n == op.to_bigint().unwrap(),
        None => false,
    }
}

pub fn is_whole_env(atom: &SExp) -> bool {
    is_operator(1, atom)
}
pub fn is_apply(atom: &SExp) -> bool {
    is_operator(2, atom)
}
pub fn is_cons(atom: &SExp) -> bool {
    is_operator(4, atom)
}

// Extracts the environment from a clvm program that contains one.
// The usual form of a program to analyze is:
// (2 main (4 env 1))
pub fn extract_program_and_env(program: Rc<SExp>) -> Option<(Rc<SExp>, Rc<SExp>)> {
    // Most programs have apply as a toplevel form.  If we don't then it's
    // a form we don't understand.
    match program.proper_list() {
        Some(lst) => {
            if lst.len() != 3 {
                return None;
            }

            match (is_apply(&lst[0]), &lst[1], lst[2].proper_list()) {
                (true, real_program, Some(cexp)) => {
                    if cexp.len() != 3 || !is_cons(&cexp[0]) || !is_whole_env(&cexp[2]) {
                        None
                    } else {
                        Some((Rc::new(real_program.clone()), Rc::new(cexp[1].clone())))
                    }
                }
                _ => None,
            }
        }
        _ => None,
    }
}

pub fn is_at_capture(head: Rc<SExp>, rest: Rc<SExp>) -> Option<(Vec<u8>, Rc<SExp>)> {
    rest.proper_list().and_then(|l| {
        if l.len() != 2 {
            return None;
        }
        if let (SExp::Atom(_, a), SExp::Atom(_, cap)) = (head.borrow(), &l[0]) {
            if a == &vec![b'@'] {
                return Some((cap.clone(), Rc::new(l[1].clone())));
            }
        }

        None
    })
}<|MERGE_RESOLUTION|>--- conflicted
+++ resolved
@@ -12,16 +12,10 @@
 
 use crate::compiler::clvm::sha256tree;
 use crate::compiler::codegen::{codegen, hoist_body_let_binding, process_helper_let_bindings};
-<<<<<<< HEAD
 use crate::compiler::comptypes::{
-    CompileErr, CompileForm, CompilerOpts, DefunData, HelperForm, PrimaryCodegen,
+    CompileErr, CompileForm, CompilerOpts, PrimaryCodegen,
 };
 use crate::compiler::dialect::{AcceptedDialect, KNOWN_DIALECTS};
-use crate::compiler::evaluate::{build_reflex_captures, Evaluator, EVAL_STACK_LIMIT};
-=======
-use crate::compiler::comptypes::{CompileErr, CompileForm, CompilerOpts, PrimaryCodegen};
-use crate::compiler::dialect::AcceptedDialect;
->>>>>>> 59f15058
 use crate::compiler::frontend::frontend;
 use crate::compiler::optimize::get_optimizer;
 use crate::compiler::prims;
@@ -73,13 +67,6 @@
             (defmac list ARGS (__chia__compile-list ARGS))
 
             (defun-inline / (A B) (f (divmod A B)))
-            (defun-inline c* (A B) (c A B))
-            (defun-inline a* (A B) (a A B))
-            (defun-inline coerce (X) : (Any -> Any) X)
-            (defun-inline explode (X) : (forall a ((Exec a) -> a)) X)
-            (defun-inline bless (X) : (forall a ((Pair a Unit) -> (Exec a))) (coerce X))
-            (defun-inline lift (X V) : (forall a (forall b ((Pair (Exec a) (Pair b Unit)) -> (Exec (Pair a b))))) (coerce X))
-            (defun-inline unlift (X) : (forall a (forall b ((Pair (Exec (Pair a b)) Unit) -> (Exec b)))) (coerce X))
             )
             "}
         .to_string()
@@ -143,56 +130,29 @@
 }
 
 pub fn compile_from_compileform(
-    allocator: &mut Allocator,
-    runner: Rc<dyn TRunProgram>,
+    context: &mut BasicCompileContext,
     opts: Rc<dyn CompilerOpts>,
     p0: CompileForm,
-    symbol_table: &mut HashMap<String, String>,
 ) -> Result<SExp, CompileErr> {
-<<<<<<< HEAD
-    let mut wrapper = CompileContextWrapper::new(allocator, runner, symbol_table);
-    let p1 = if opts.frontend_opt() {
-        // Front end optimization
-        fe_opt(&mut wrapper.context, opts.clone(), p0)?
-    } else {
-        p0
-    };
-
-    // Transform let bindings, merging nested let scopes with the top namespace
-    let hoisted_bindings = hoist_body_let_binding(None, p1.args.clone(), p1.exp.clone())?;
-    let mut new_helpers = hoisted_bindings.0;
-    let expr = hoisted_bindings.1; // expr is the let-hoisted program
-=======
-    // Resolve includes, convert program source to lexemes
-    let p2 = desugar_pre_forms(context, opts.clone(), pre_forms)?;
-
-    let p3 = context.post_desugar_optimization(opts.clone(), p2)?;
->>>>>>> 59f15058
+    let p3 = context.post_desugar_optimization(opts.clone(), p0)?;
 
     // generate code from AST, optionally with optimization
     let generated = codegen(context, opts.clone(), &p3)?;
 
     let g2 = context.post_codegen_output_optimize(opts, generated)?;
 
-<<<<<<< HEAD
-    // generate code from AST, optionally with optimization
-    codegen(&mut wrapper.context, opts, &p2)
+    Ok(g2)
 }
 
 pub fn compile_pre_forms(
-    allocator: &mut Allocator,
-    runner: Rc<dyn TRunProgram>,
+    context: &mut BasicCompileContext,
     opts: Rc<dyn CompilerOpts>,
     pre_forms: &[Rc<SExp>],
-    symbol_table: &mut HashMap<String, String>,
 ) -> Result<SExp, CompileErr> {
     // Resolve includes, convert program source to lexemes
-    let p0 = frontend(opts.clone(), pre_forms)?;
-
-    compile_from_compileform(allocator, runner, opts, p0, symbol_table)
-=======
-    Ok(g2)
->>>>>>> 59f15058
+    let p0 = desugar_pre_forms(context, opts.clone(), pre_forms)?;
+
+    compile_from_compileform(context, opts, p0)
 }
 
 pub fn compile_file(
@@ -202,10 +162,6 @@
     content: &str,
     symbol_table: &mut HashMap<String, String>,
 ) -> Result<SExp, CompileErr> {
-<<<<<<< HEAD
-    let pre_forms = parse_sexp(Srcloc::start(&opts.filename()), content.bytes())?;
-    compile_pre_forms(allocator, runner, opts, &pre_forms, symbol_table)
-=======
     let srcloc = Srcloc::start(&opts.filename());
     let pre_forms = parse_sexp(srcloc.clone(), content.bytes())?;
     let mut context_wrapper = CompileContextWrapper::new(
@@ -215,7 +171,6 @@
         get_optimizer(&srcloc, opts.clone())?,
     );
     compile_pre_forms(&mut context_wrapper.context, opts, &pre_forms)
->>>>>>> 59f15058
 }
 
 impl CompilerOpts for DefaultCompilerOpts {
@@ -355,14 +310,10 @@
         symbol_table: &mut HashMap<String, String>,
     ) -> Result<SExp, CompileErr> {
         let me = Rc::new(self.clone());
-<<<<<<< HEAD
-        compile_pre_forms(allocator, runner, me, &[sexp], symbol_table)
-=======
         let optimizer = get_optimizer(&sexp.loc(), me.clone())?;
         let mut context_wrapper =
             CompileContextWrapper::new(allocator, runner, symbol_table, optimizer);
         compile_pre_forms(&mut context_wrapper.context, me, &[sexp])
->>>>>>> 59f15058
     }
 }
 
