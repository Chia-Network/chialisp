--- conflicted
+++ resolved
@@ -13,11 +13,7 @@
 use crate::classic::clvm_tools::stages::stage_0::TRunProgram;
 
 use crate::compiler::cldb::hex_to_modern_sexp;
-<<<<<<< HEAD
 use crate::compiler::clvm::{convert_to_clvm_rs, run, sha256tree, NewStyleIntConversion};
-=======
-use crate::compiler::clvm::{convert_to_clvm_rs, run, sha256tree};
->>>>>>> 575699af
 use crate::compiler::codegen::{codegen, hoist_body_let_binding, process_helper_let_bindings};
 use crate::compiler::comptypes::{
     BodyForm, CompileErr, CompileForm, CompileModuleComponent, CompileModuleOutput, CompilerOpts,
@@ -36,11 +32,8 @@
 use crate::util::Number;
 
 pub const SHA256TREE_PROGRAM_CLVM: &str = "(2 (1 2 (3 (7 5) (1 11 (1 . 2) (2 2 (4 2 (4 9 ()))) (2 2 (4 2 (4 13 ())))) (1 11 (1 . 1) 5)) 1) (4 (1 2 (3 (7 5) (1 11 (1 . 2) (2 2 (4 2 (4 9 ()))) (2 2 (4 2 (4 13 ())))) (1 11 (1 . 1) 5)) 1) 1))";
-<<<<<<< HEAD
 
 pub const FUZZ_TEST_PRE_CSE_MERGE_FIX_FLAG: usize = 1;
-=======
->>>>>>> 575699af
 
 lazy_static! {
     pub static ref STANDARD_MACROS: String = {
@@ -292,10 +285,7 @@
 fn add_inline_hash_for_constant(program: &mut CompileForm, loc: &Srcloc, fun_name: &[u8]) {
     let mut new_name = fun_name.to_vec();
     new_name.extend(b"_hash".to_vec());
-<<<<<<< HEAD
-
-=======
->>>>>>> 575699af
+
     let mut underscore_name = new_name.clone();
     underscore_name.insert(0, b'_');
 
@@ -313,10 +303,6 @@
                 fun_name.to_vec(),
             )))),
             synthetic: Some(SyntheticType::WantInline),
-<<<<<<< HEAD
-=======
-            ty: None,
->>>>>>> 575699af
         }),
     ));
 }
@@ -326,16 +312,7 @@
     mut program: CompileForm,
     exports: &[Export],
 ) -> Result<CompileForm, CompileErr> {
-<<<<<<< HEAD
     program.helpers.retain(|h| !standalone_constants.contains(h.name()));
-=======
-    program.helpers = program
-        .helpers
-        .iter()
-        .filter(|h| !standalone_constants.contains(h.name()))
-        .cloned()
-        .collect();
->>>>>>> 575699af
 
     // The body should contain anything that is in the exports but not standalone
     // constants.
@@ -376,13 +353,9 @@
 
     for (target_name, capture) in exports.iter().filter_map(|e| {
         if let Export::Function(name, as_name) = e {
-<<<<<<< HEAD
             let target_name = as_name
                 .clone()
                 .unwrap_or_else(|| name.clone());
-=======
-            let target_name = as_name.clone().unwrap_or_else(|| name.clone());
->>>>>>> 575699af
             if !standalone_constants.contains(name) {
                 return Some((target_name, name.clone()));
             }
@@ -959,16 +932,9 @@
         Rc::new(copy)
     }
     fn set_search_paths(&self, dirs: &[String]) -> Rc<dyn CompilerOpts> {
-<<<<<<< HEAD
         let mut copy = self.clone();
         dirs.clone_into(&mut copy.include_dirs);
         Rc::new(copy)
-=======
-        Rc::new(DefaultCompilerOpts {
-            include_dirs: dirs.to_owned(),
-            ..self.clone()
-        })
->>>>>>> 575699af
     }
     fn set_disassembly_ver(&self, ver: Option<usize>) -> Rc<dyn CompilerOpts> {
         let mut copy = self.clone();
@@ -1116,7 +1082,6 @@
             frontend_check_live: true,
             start_env: None,
             dialect: AcceptedDialect::default(),
-            diag_flags: Rc::new(HashSet::new()),
             prim_map: create_prim_map(),
             disassembly_ver: None,
             module_phase: None,
