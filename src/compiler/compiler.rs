use num_bigint::ToBigInt;
use std::borrow::Borrow;
use std::collections::HashMap;
use std::fs;
use std::path::PathBuf;
use std::rc::Rc;

use clvm_rs::allocator::Allocator;

use crate::classic::clvm::__type_compatibility__::{bi_one, bi_zero};
use crate::classic::clvm_tools::stages::stage_0::TRunProgram;
use crate::classic::clvm_tools::stages::stage_2::optimize::optimize_sexp;

use crate::compiler::clvm::{convert_from_clvm_rs, convert_to_clvm_rs, sha256tree};
use crate::compiler::codegen::{codegen, hoist_body_let_binding, process_helper_let_bindings};
use crate::compiler::comptypes::{
    CompileErr, CompileForm, CompilerOpts, DefunData, HelperForm, PrimaryCodegen,
};
use crate::compiler::dialect::{AcceptedDialect, KNOWN_DIALECTS};
use crate::compiler::evaluate::{build_reflex_captures, Evaluator, EVAL_STACK_LIMIT};
use crate::compiler::frontend::frontend;
use crate::compiler::prims;
use crate::compiler::runtypes::RunFailure;
use crate::compiler::sexp::{parse_sexp, SExp};
use crate::compiler::srcloc::Srcloc;
use crate::compiler::{BasicCompileContext, CompileContextWrapper};
use crate::util::Number;

lazy_static! {
    pub static ref STANDARD_MACROS: String = {
        indoc! {"(
            (defmacro if (A B C) (qq (a (i (unquote A) (com (unquote B)) (com (unquote C))) @)))
            (defmacro list ARGS
                            (defun compile-list
                                   (args)
                                   (if args
                                       (qq (c (unquote (f args))
                                             (unquote (compile-list (r args)))))
                                       ()))
                            (compile-list ARGS)
                    )
            (defun-inline / (A B) (f (divmod A B)))
            )
            "}
        .to_string()
    };
    pub static ref ADVANCED_MACROS: String = {
        indoc! {"(
            (defmac __chia__primitive__if (A B C)
              (qq (a (i (unquote A) (com (unquote B)) (com (unquote C))) @))
              )

            (defun __chia__if (ARGS)
              (__chia__primitive__if (r (r (r ARGS)))
                (qq (i (unquote (f ARGS)) (com (unquote (f (r ARGS)))) (unquote (__chia__if (r (r ARGS))))))
                (qq (i (unquote (f ARGS)) (com (unquote (f (r ARGS)))) (com (unquote (f (r (r ARGS)))))))
                )
              )

            (defmac if ARGS (qq (a (unquote (__chia__if ARGS)) @)))

            (defun __chia__compile-list (args)
              (if args
                (c 4 (c (f args) (c (__chia__compile-list (r args)) ())))
                ()
                )
              )

            (defmac list ARGS (__chia__compile-list ARGS))

            (defun-inline / (A B) (f (divmod A B)))
            (defun-inline c* (A B) (c A B))
            (defun-inline a* (A B) (a A B))
            (defun-inline coerce (X) : (Any -> Any) X)
            (defun-inline explode (X) : (forall a ((Exec a) -> a)) X)
            (defun-inline bless (X) : (forall a ((Pair a Unit) -> (Exec a))) (coerce X))
            (defun-inline lift (X V) : (forall a (forall b ((Pair (Exec a) (Pair b Unit)) -> (Exec (Pair a b))))) (coerce X))
            (defun-inline unlift (X) : (forall a (forall b ((Pair (Exec (Pair a b)) Unit) -> (Exec b)))) (coerce X))
            )
            "}
        .to_string()
    };
}

#[derive(Clone, Debug)]
pub struct DefaultCompilerOpts {
    pub include_dirs: Vec<String>,
    pub filename: String,
    pub code_generator: Option<PrimaryCodegen>,
    pub in_defun: bool,
    pub stdenv: bool,
    pub optimize: bool,
    pub frontend_opt: bool,
    pub frontend_check_live: bool,
    pub start_env: Option<Rc<SExp>>,
    pub disassembly_ver: Option<usize>,
    pub prim_map: Rc<HashMap<Vec<u8>, Rc<SExp>>>,
    pub dialect: AcceptedDialect,
}

pub fn create_prim_map() -> Rc<HashMap<Vec<u8>, Rc<SExp>>> {
    let mut prim_map: HashMap<Vec<u8>, Rc<SExp>> = HashMap::new();

    for p in prims::prims() {
        prim_map.insert(p.0.clone(), Rc::new(p.1.clone()));
    }

    Rc::new(prim_map)
}

fn fe_opt(
    context: &mut BasicCompileContext,
    opts: Rc<dyn CompilerOpts>,
    compileform: CompileForm,
) -> Result<CompileForm, CompileErr> {
    let runner = context.runner();
    let evaluator = Evaluator::new(opts.clone(), runner.clone(), compileform.helpers.clone());
    let mut optimized_helpers: Vec<HelperForm> = Vec::new();
    for h in compileform.helpers.iter() {
        match h {
            HelperForm::Defun(inline, defun) => {
                let mut env = HashMap::new();
                build_reflex_captures(&mut env, defun.args.clone());
                let body_rc = evaluator.shrink_bodyform(
                    context.allocator(),
                    defun.args.clone(),
                    &env,
                    defun.body.clone(),
                    true,
                    Some(EVAL_STACK_LIMIT),
                )?;
                let new_helper = HelperForm::Defun(
                    *inline,
                    DefunData {
                        loc: defun.loc.clone(),
                        nl: defun.nl.clone(),
                        kw: defun.kw.clone(),
                        name: defun.name.clone(),
                        args: defun.args.clone(),
                        orig_args: defun.orig_args.clone(),
                        body: body_rc.clone(),
                    },
                );
                optimized_helpers.push(new_helper);
            }
            obj => {
                optimized_helpers.push(obj.clone());
            }
        }
    }
    let new_evaluator = Evaluator::new(opts.clone(), runner.clone(), optimized_helpers.clone());

    let shrunk = new_evaluator.shrink_bodyform(
        context.allocator(),
        Rc::new(SExp::Nil(compileform.args.loc())),
        &HashMap::new(),
        compileform.exp.clone(),
        true,
        Some(EVAL_STACK_LIMIT),
    )?;

    Ok(CompileForm {
        loc: compileform.loc.clone(),
        include_forms: compileform.include_forms.clone(),
        args: compileform.args,
        helpers: optimized_helpers.clone(),
        exp: shrunk,
    })
}

<<<<<<< HEAD
pub fn compile_from_compileform(
    allocator: &mut Allocator,
    runner: Rc<dyn TRunProgram>,
    opts: Rc<dyn CompilerOpts>,
    p0: CompileForm,
    symbol_table: &mut HashMap<String, String>,
=======
pub fn compile_pre_forms(
    context: &mut BasicCompileContext,
    opts: Rc<dyn CompilerOpts>,
    pre_forms: &[Rc<SExp>],
>>>>>>> 3ac012a9
) -> Result<SExp, CompileErr> {
    let p1 = if opts.frontend_opt() {
        // Front end optimization
        fe_opt(context, opts.clone(), p0)?
    } else {
        p0
    };

    // Transform let bindings, merging nested let scopes with the top namespace
    let hoisted_bindings = hoist_body_let_binding(None, p1.args.clone(), p1.exp.clone())?;
    let mut new_helpers = hoisted_bindings.0;
    let expr = hoisted_bindings.1; // expr is the let-hoisted program

    // TODO: Distinguish the frontend_helpers and the hoisted_let helpers for later stages
    let mut combined_helpers = p1.helpers.clone();
    combined_helpers.append(&mut new_helpers);
    let combined_helpers = process_helper_let_bindings(&combined_helpers)?;

    let p2 = CompileForm {
        loc: p1.loc.clone(),
        include_forms: p1.include_forms.clone(),
        args: p1.args,
        helpers: combined_helpers,
        exp: expr,
    };

    // generate code from AST, optionally with optimization
    codegen(context, opts, &p2)
}

pub fn compile_pre_forms(
    allocator: &mut Allocator,
    runner: Rc<dyn TRunProgram>,
    opts: Rc<dyn CompilerOpts>,
    pre_forms: &[Rc<SExp>],
    symbol_table: &mut HashMap<String, String>,
) -> Result<SExp, CompileErr> {
    // Resolve includes, convert program source to lexemes
    let p0 = frontend(opts.clone(), pre_forms)?;

    compile_from_compileform(
        allocator,
        runner,
        opts,
        p0,
        symbol_table
    )
}

pub fn compile_file(
    allocator: &mut Allocator,
    runner: Rc<dyn TRunProgram>,
    opts: Rc<dyn CompilerOpts>,
    content: &str,
    symbol_table: &mut HashMap<String, String>,
) -> Result<SExp, CompileErr> {
    let pre_forms = parse_sexp(Srcloc::start(&opts.filename()), content.bytes())?;
    let mut context_wrapper = CompileContextWrapper::new(allocator, runner, symbol_table);
    compile_pre_forms(&mut context_wrapper.context, opts, &pre_forms)
}

pub fn run_optimizer(
    allocator: &mut Allocator,
    runner: Rc<dyn TRunProgram>,
    r: Rc<SExp>,
) -> Result<Rc<SExp>, CompileErr> {
    let to_clvm_rs = convert_to_clvm_rs(allocator, r.clone())
        .map(|x| (r.loc(), x))
        .map_err(|e| match e {
            RunFailure::RunErr(l, e) => CompileErr(l, e),
            RunFailure::RunExn(s, e) => CompileErr(s, format!("exception {e}\n")),
        })?;

    let optimized = optimize_sexp(allocator, to_clvm_rs.1, runner)
        .map_err(|e| CompileErr(to_clvm_rs.0.clone(), e.1))
        .map(|x| (to_clvm_rs.0, x))?;

    convert_from_clvm_rs(allocator, optimized.0, optimized.1).map_err(|e| match e {
        RunFailure::RunErr(l, e) => CompileErr(l, e),
        RunFailure::RunExn(s, e) => CompileErr(s, format!("exception {e}\n")),
    })
}

impl CompilerOpts for DefaultCompilerOpts {
    fn filename(&self) -> String {
        self.filename.clone()
    }
    fn code_generator(&self) -> Option<PrimaryCodegen> {
        self.code_generator.clone()
    }
    fn dialect(&self) -> AcceptedDialect {
        self.dialect.clone()
    }
    fn in_defun(&self) -> bool {
        self.in_defun
    }
    fn stdenv(&self) -> bool {
        self.stdenv
    }
    fn optimize(&self) -> bool {
        self.optimize
    }
    fn frontend_opt(&self) -> bool {
        self.frontend_opt
    }
    fn frontend_check_live(&self) -> bool {
        self.frontend_check_live
    }
    fn start_env(&self) -> Option<Rc<SExp>> {
        self.start_env.clone()
    }
    fn prim_map(&self) -> Rc<HashMap<Vec<u8>, Rc<SExp>>> {
        self.prim_map.clone()
    }
    fn disassembly_ver(&self) -> Option<usize> {
        self.disassembly_ver
    }
    fn get_search_paths(&self) -> Vec<String> {
        self.include_dirs.clone()
    }

    fn set_dialect(&self, dialect: AcceptedDialect) -> Rc<dyn CompilerOpts> {
        let mut copy = self.clone();
        copy.dialect = dialect;
        Rc::new(copy)
    }
    fn set_search_paths(&self, dirs: &[String]) -> Rc<dyn CompilerOpts> {
        let mut copy = self.clone();
        copy.include_dirs = dirs.to_owned();
        Rc::new(copy)
    }
    fn set_disassembly_ver(&self, ver: Option<usize>) -> Rc<dyn CompilerOpts> {
        let mut copy = self.clone();
        copy.disassembly_ver = ver;
        Rc::new(copy)
    }
    fn set_in_defun(&self, new_in_defun: bool) -> Rc<dyn CompilerOpts> {
        let mut copy = self.clone();
        copy.in_defun = new_in_defun;
        Rc::new(copy)
    }
    fn set_stdenv(&self, new_stdenv: bool) -> Rc<dyn CompilerOpts> {
        let mut copy = self.clone();
        copy.stdenv = new_stdenv;
        Rc::new(copy)
    }
    fn set_optimize(&self, optimize: bool) -> Rc<dyn CompilerOpts> {
        let mut copy = self.clone();
        copy.optimize = optimize;
        Rc::new(copy)
    }
    fn set_frontend_opt(&self, optimize: bool) -> Rc<dyn CompilerOpts> {
        let mut copy = self.clone();
        copy.frontend_opt = optimize;
        Rc::new(copy)
    }
    fn set_frontend_check_live(&self, check: bool) -> Rc<dyn CompilerOpts> {
        let mut copy = self.clone();
        copy.frontend_check_live = check;
        Rc::new(copy)
    }
    fn set_code_generator(&self, new_code_generator: PrimaryCodegen) -> Rc<dyn CompilerOpts> {
        let mut copy = self.clone();
        copy.code_generator = Some(new_code_generator);
        Rc::new(copy)
    }
    fn set_start_env(&self, start_env: Option<Rc<SExp>>) -> Rc<dyn CompilerOpts> {
        let mut copy = self.clone();
        copy.start_env = start_env;
        Rc::new(copy)
    }
    fn set_prim_map(&self, prims: Rc<HashMap<Vec<u8>, Rc<SExp>>>) -> Rc<dyn CompilerOpts> {
        let mut copy = self.clone();
        copy.prim_map = prims;
        Rc::new(copy)
    }

    fn read_new_file(
        &self,
        inc_from: String,
        filename: String,
    ) -> Result<(String, Vec<u8>), CompileErr> {
        if filename == "*macros*" {
            if self.dialect().strict {
                return Ok((filename, ADVANCED_MACROS.bytes().collect()));
            } else {
                return Ok((filename, STANDARD_MACROS.bytes().collect()));
            }
        } else if let Some(dialect) = KNOWN_DIALECTS.get(&filename) {
            return Ok((filename, dialect.content.bytes().collect()));
        }

        for dir in self.include_dirs.iter() {
            let mut p = PathBuf::from(dir);
            p.push(filename.clone());
            match fs::read(p.clone()) {
                Err(_e) => {
                    continue;
                }
                Ok(content) => {
                    return Ok((
                        p.to_str().map(|x| x.to_owned()).unwrap_or_else(|| filename),
                        content,
                    ));
                }
            }
        }
        Err(CompileErr(
            Srcloc::start(&inc_from),
            format!("could not find {filename} to include"),
        ))
    }
    fn compile_program(
        &self,
        allocator: &mut Allocator,
        runner: Rc<dyn TRunProgram>,
        sexp: Rc<SExp>,
        symbol_table: &mut HashMap<String, String>,
    ) -> Result<SExp, CompileErr> {
        let me = Rc::new(self.clone());
        let mut context_wrapper = CompileContextWrapper::new(allocator, runner, symbol_table);
        compile_pre_forms(&mut context_wrapper.context, me, &[sexp])
    }
}

impl DefaultCompilerOpts {
    pub fn new(filename: &str) -> DefaultCompilerOpts {
        DefaultCompilerOpts {
            include_dirs: vec![".".to_string()],
            filename: filename.to_string(),
            code_generator: None,
            in_defun: false,
            stdenv: true,
            optimize: false,
            frontend_opt: false,
            frontend_check_live: true,
            start_env: None,
            dialect: AcceptedDialect::default(),
            prim_map: create_prim_map(),
            disassembly_ver: None,
        }
    }
}

fn path_to_function_inner(
    program: Rc<SExp>,
    hash: &[u8],
    path_mask: Number,
    current_path: Number,
) -> Option<Number> {
    let nextpath = path_mask.clone() * 2_i32.to_bigint().unwrap();
    match program.borrow() {
        SExp::Cons(_, a, b) => {
            path_to_function_inner(a.clone(), hash, nextpath.clone(), current_path.clone())
                .map(Some)
                .unwrap_or_else(|| {
                    path_to_function_inner(
                        b.clone(),
                        hash,
                        nextpath.clone(),
                        current_path.clone() + path_mask.clone(),
                    )
                    .map(Some)
                    .unwrap_or_else(|| {
                        let current_hash = sha256tree(program.clone());
                        if current_hash == hash {
                            Some(current_path + path_mask)
                        } else {
                            None
                        }
                    })
                })
        }
        _ => {
            let current_hash = sha256tree(program.clone());
            if current_hash == hash {
                Some(current_path + path_mask)
            } else {
                None
            }
        }
    }
}

pub fn path_to_function(program: Rc<SExp>, hash: &[u8]) -> Option<Number> {
    path_to_function_inner(program, hash, bi_one(), bi_zero())
}

fn op2(op: u32, code: Rc<SExp>, env: Rc<SExp>) -> Rc<SExp> {
    Rc::new(SExp::Cons(
        code.loc(),
        Rc::new(SExp::Integer(env.loc(), op.to_bigint().unwrap())),
        Rc::new(SExp::Cons(
            code.loc(),
            code.clone(),
            Rc::new(SExp::Cons(
                env.loc(),
                env.clone(),
                Rc::new(SExp::Nil(code.loc())),
            )),
        )),
    ))
}

fn quoted(env: Rc<SExp>) -> Rc<SExp> {
    Rc::new(SExp::Cons(
        env.loc(),
        Rc::new(SExp::Integer(env.loc(), bi_one())),
        env.clone(),
    ))
}

fn apply(code: Rc<SExp>, env: Rc<SExp>) -> Rc<SExp> {
    op2(2, code, env)
}

fn cons(f: Rc<SExp>, r: Rc<SExp>) -> Rc<SExp> {
    op2(4, f, r)
}

// compose (a (a path env) (c env 1))
pub fn rewrite_in_program(path: Number, env: Rc<SExp>) -> Rc<SExp> {
    apply(
        apply(
            // Env comes quoted, so divide by 2
            quoted(Rc::new(SExp::Integer(env.loc(), path / 2))),
            env.clone(),
        ),
        cons(env.clone(), Rc::new(SExp::Integer(env.loc(), bi_one()))),
    )
}

pub fn is_operator(op: u32, atom: &SExp) -> bool {
    match atom.to_bigint() {
        Some(n) => n == op.to_bigint().unwrap(),
        None => false,
    }
}

pub fn is_whole_env(atom: &SExp) -> bool {
    is_operator(1, atom)
}
pub fn is_apply(atom: &SExp) -> bool {
    is_operator(2, atom)
}
pub fn is_cons(atom: &SExp) -> bool {
    is_operator(4, atom)
}

// Extracts the environment from a clvm program that contains one.
// The usual form of a program to analyze is:
// (2 main (4 env 1))
pub fn extract_program_and_env(program: Rc<SExp>) -> Option<(Rc<SExp>, Rc<SExp>)> {
    // Most programs have apply as a toplevel form.  If we don't then it's
    // a form we don't understand.
    match program.proper_list() {
        Some(lst) => {
            if lst.len() != 3 {
                return None;
            }

            match (is_apply(&lst[0]), &lst[1], lst[2].proper_list()) {
                (true, real_program, Some(cexp)) => {
                    if cexp.len() != 3 || !is_cons(&cexp[0]) || !is_whole_env(&cexp[2]) {
                        None
                    } else {
                        Some((Rc::new(real_program.clone()), Rc::new(cexp[1].clone())))
                    }
                }
                _ => None,
            }
        }
        _ => None,
    }
}

pub fn is_at_capture(head: Rc<SExp>, rest: Rc<SExp>) -> Option<(Vec<u8>, Rc<SExp>)> {
    rest.proper_list().and_then(|l| {
        if l.len() != 2 {
            return None;
        }
        if let (SExp::Atom(_, a), SExp::Atom(_, cap)) = (head.borrow(), &l[0]) {
            if a == &vec![b'@'] {
                return Some((cap.clone(), Rc::new(l[1].clone())));
            }
        }

        None
    })
}<|MERGE_RESOLUTION|>--- conflicted
+++ resolved
@@ -168,23 +168,19 @@
     })
 }
 
-<<<<<<< HEAD
 pub fn compile_from_compileform(
     allocator: &mut Allocator,
     runner: Rc<dyn TRunProgram>,
     opts: Rc<dyn CompilerOpts>,
     p0: CompileForm,
     symbol_table: &mut HashMap<String, String>,
-=======
-pub fn compile_pre_forms(
-    context: &mut BasicCompileContext,
-    opts: Rc<dyn CompilerOpts>,
-    pre_forms: &[Rc<SExp>],
->>>>>>> 3ac012a9
 ) -> Result<SExp, CompileErr> {
+    let mut wrapper = CompileContextWrapper::new(
+        allocator, runner, symbol_table
+    );
     let p1 = if opts.frontend_opt() {
         // Front end optimization
-        fe_opt(context, opts.clone(), p0)?
+        fe_opt(&mut wrapper.context, opts.clone(), p0)?
     } else {
         p0
     };
@@ -208,7 +204,7 @@
     };
 
     // generate code from AST, optionally with optimization
-    codegen(context, opts, &p2)
+    codegen(&mut wrapper.context, opts, &p2)
 }
 
 pub fn compile_pre_forms(
@@ -238,8 +234,7 @@
     symbol_table: &mut HashMap<String, String>,
 ) -> Result<SExp, CompileErr> {
     let pre_forms = parse_sexp(Srcloc::start(&opts.filename()), content.bytes())?;
-    let mut context_wrapper = CompileContextWrapper::new(allocator, runner, symbol_table);
-    compile_pre_forms(&mut context_wrapper.context, opts, &pre_forms)
+    compile_pre_forms(allocator, runner, opts, &pre_forms, symbol_table)
 }
 
 pub fn run_optimizer(
@@ -401,8 +396,7 @@
         symbol_table: &mut HashMap<String, String>,
     ) -> Result<SExp, CompileErr> {
         let me = Rc::new(self.clone());
-        let mut context_wrapper = CompileContextWrapper::new(allocator, runner, symbol_table);
-        compile_pre_forms(&mut context_wrapper.context, me, &[sexp])
+        compile_pre_forms(allocator, runner, me, &[sexp], symbol_table)
     }
 }
 
