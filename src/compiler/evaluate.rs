--- conflicted
+++ resolved
@@ -705,23 +705,12 @@
             mash_conditions: false,
             ignore_exn: false,
             extensions: Vec::new(),
-<<<<<<< HEAD
             disable_calls: false,
-=======
->>>>>>> 62cfdb96
         }
     }
 
     pub fn mash_conditions(&self) -> Self {
         Evaluator {
-<<<<<<< HEAD
-=======
-            opts: self.opts.clone(),
-            runner: self.runner.clone(),
-            prims: self.prims.clone(),
-            helpers: self.helpers.clone(),
-            extensions: self.extensions.clone(),
->>>>>>> 62cfdb96
             mash_conditions: true,
             ignore_exn: true,
             disable_calls: false,
@@ -794,7 +783,6 @@
         }
     }
 
-<<<<<<< HEAD
     fn is_lambda_apply(
         &self,
         allocator: &mut Allocator,
@@ -879,7 +867,8 @@
             lapply.body.clone(),
             only_inline,
         )
-=======
+    }
+
     fn defmac_ordering(&self) -> bool {
         let dialect = self.opts.dialect();
         dialect.strict || dialect.stepping.unwrap_or(21) > 22
@@ -889,7 +878,7 @@
         let end_of_list = if self.defmac_ordering() {
             let mut mod_list: Vec<Rc<SExp>> = self.helpers.iter().map(|h| h.to_sexp()).collect();
             mod_list.push(body);
-            Rc::new(enlist(l.clone(), mod_list))
+            Rc::new(enlist(l.clone(), &mod_list))
         } else {
             let mut end_of_list =
                 Rc::new(SExp::Cons(l.clone(), body, Rc::new(SExp::Nil(l.clone()))));
@@ -906,7 +895,6 @@
             Rc::new(SExp::Atom(l.clone(), "mod".as_bytes().to_vec())),
             Rc::new(SExp::Cons(l.clone(), prog_args, end_of_list)),
         ))
->>>>>>> 62cfdb96
     }
 
     #[allow(clippy::too_many_arguments)]
