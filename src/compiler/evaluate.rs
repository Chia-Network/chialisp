--- conflicted
+++ resolved
@@ -927,16 +927,8 @@
         &self,
         allocator: &mut Allocator,
         visited: &'_ mut VisitedMarker<'info, VisitedInfo>,
-<<<<<<< HEAD
-        l: Srcloc,
-        call_loc: Srcloc,
-        call_name: &[u8],
         head_expr: Rc<BodyForm>,
-        parts: &[Rc<BodyForm>],
-        body: Rc<BodyForm>,
-=======
         call: &CallSpec,
->>>>>>> 7d5336f3
         prog_args: Rc<SExp>,
         arguments_to_convert: &[Rc<BodyForm>],
         env: &HashMap<Vec<u8>, Rc<BodyForm>>,
@@ -967,7 +959,6 @@
                     return Ok(call.original.clone());
                 }
 
-<<<<<<< HEAD
                 if self.disable_calls {
                     let mut call_vec = vec![head_expr];
                     for a in arguments_to_convert.iter() {
@@ -980,19 +971,33 @@
                             only_inline,
                         )?);
                     }
-                    return Ok(Rc::new(BodyForm::Call(l, call_vec)));
-                }
-
-                let argument_captures_untranslated =
-                    build_argument_captures(&call_loc, arguments_to_convert, defun.args.clone())?;
-=======
+
+                    let converted_tail = if let Some(t) = call.tail.as_ref() {
+                        Some(self.shrink_bodyform_visited(
+                            allocator,
+                            visited,
+                            prog_args,
+                            env,
+                            t.clone(),
+                            only_inline,
+                        )?)
+                    } else {
+                        None
+                    };
+
+                    return Ok(Rc::new(BodyForm::Call(
+                        call.loc.clone(),
+                        call_vec,
+                        converted_tail,
+                    )));
+                }
+
                 let argument_captures_untranslated = build_argument_captures(
                     &call.loc.clone(),
                     arguments_to_convert,
                     call.tail.clone(),
                     defun.args.clone(),
                 )?;
->>>>>>> 7d5336f3
 
                 let mut argument_captures = HashMap::new();
                 // Do this to protect against misalignment
@@ -1159,6 +1164,7 @@
                     BodyForm::Value(SExp::Atom(_call_loc, call_name)) => self.handle_invoke(
                         allocator,
                         &mut visited,
+                        head_expr.clone(),
                         &CallSpec {
                             loc: l.clone(),
                             name: call_name,
@@ -1174,6 +1180,7 @@
                     BodyForm::Value(SExp::Integer(_call_loc, call_int)) => self.handle_invoke(
                         allocator,
                         &mut visited,
+                        head_expr.clone(),
                         &CallSpec {
                             loc: l.clone(),
                             name: &u8_from_number(call_int.clone()),
