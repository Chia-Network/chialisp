--- conflicted
+++ resolved
@@ -13,13 +13,8 @@
 use crate::compiler::codegen::codegen;
 use crate::compiler::compiler::is_at_capture;
 use crate::compiler::comptypes::{
-<<<<<<< HEAD
-    Binding, BodyForm, CompileErr, CompileForm, CompilerOpts, DefunData, HelperForm, LambdaData,
-    LetData, LetFormKind,
-=======
-    Binding, BodyForm, CallSpec, CompileErr, CompileForm, CompilerOpts, HelperForm, LetData,
-    LetFormKind,
->>>>>>> fefd7634
+    Binding, BodyForm, CallSpec, CompileErr, CompileForm, CompilerOpts, DefunData, HelperForm,
+    LambdaData, LetData, LetFormKind,
 };
 use crate::compiler::frontend::frontend;
 use crate::compiler::runtypes::RunFailure;
@@ -769,28 +764,16 @@
     fn invoke_primitive(
         &self,
         allocator: &mut Allocator,
-<<<<<<< HEAD
         visited_: &'info mut VisitedMarker<'_, VisitedInfo>,
-        l: Srcloc,
-        call_name: &[u8],
-        parts: &[Rc<BodyForm>],
-        body: Rc<BodyForm>,
-=======
-        visited: &mut VisitedMarker<'info, VisitedInfo>,
         call: &CallSpec,
->>>>>>> fefd7634
         prog_args: Rc<SExp>,
         arguments_to_convert: &[Rc<BodyForm>],
         env: &HashMap<Vec<u8>, Rc<BodyForm>>,
         only_inline: bool,
     ) -> Result<Rc<BodyForm>, CompileErr> {
         let mut all_primitive = true;
-<<<<<<< HEAD
-        let mut target_vec: Vec<Rc<BodyForm>> = parts.to_owned();
-        let mut visited = VisitedMarker::again(body.loc(), visited_)?;
-=======
         let mut target_vec: Vec<Rc<BodyForm>> = call.args.to_owned();
->>>>>>> fefd7634
+        let mut visited = VisitedMarker::again(call.loc.clone(), visited_)?;
 
         if call.name == "@".as_bytes() {
             // Synthesize the environment for this function
@@ -884,15 +867,10 @@
                             only_inline,
                         )
                     } else {
-<<<<<<< HEAD
-                        let reformed = BodyForm::Call(l.clone(), target_vec.clone());
-                        self.chase_apply(allocator, &mut visited, Rc::new(reformed))
-=======
                         // Since this is a primitive, there's no tail transform.
                         let reformed =
                             BodyForm::Call(call.loc.clone(), target_vec.clone(), call.tail.clone());
-                        self.chase_apply(allocator, visited, Rc::new(reformed))
->>>>>>> fefd7634
+                        self.chase_apply(allocator, &mut visited, Rc::new(reformed))
                     }
                 })
                 .unwrap_or_else(|| {
