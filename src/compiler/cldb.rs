--- conflicted
+++ resolved
@@ -272,11 +272,8 @@
                                 .insert("Print-Location".to_string(), loc.to_string());
                             self.to_print
                                 .insert("Print".to_string(), outputs.to_string());
-<<<<<<< HEAD
-=======
                             swap(&mut self.to_print, &mut result);
                             produce_result = true;
->>>>>>> 8d3f09f3
                         }
                     }
                 }
