use std::borrow::Borrow;
use std::collections::{BTreeMap, HashMap};
use std::mem::swap;
use std::rc::Rc;

use clvm_rs::allocator;
use clvm_rs::allocator::{Allocator, NodePtr};
use clvm_rs::reduction::EvalErr;
use num_bigint::ToBigInt;

use crate::classic::clvm::__type_compatibility__::{
    Bytes, BytesFromType, Stream, UnvalidatedBytesFromType,
};
use crate::classic::clvm::serialize::{sexp_from_stream, SimpleCreateCLVMObject};
//use crate::classic::clvm::syntax_error::SyntaxErr;
use crate::classic::clvm_tools::sha256tree::sha256tree;
use crate::classic::clvm_tools::stages::stage_0::TRunProgram;

use crate::compiler::clvm;
use crate::compiler::clvm::{convert_from_clvm_rs, run_step, RunStep};
use crate::compiler::runtypes::RunFailure;
use crate::compiler::sexp::SExp;
use crate::compiler::srcloc::Srcloc;
use crate::util::u8_from_number;
use crate::util::Number;

pub const FAVOR_HEX: u32 = 1;

fn print_atom() -> SExp {
    SExp::Atom(Srcloc::start("*print*"), b"$print$".to_vec())
}

#[derive(Clone, Debug)]
pub struct PriorResult {
    reference: usize,
    // value: Rc<SExp>, // In future, we'll want to know the value produced.
}

fn format_arg_inputs(args: &[PriorResult]) -> String {
    let value_strings: Vec<String> = args.iter().map(|pr| pr.reference.to_string()).collect();
    value_strings.join(", ")
}

fn get_arg_associations(
    associations: &HashMap<Number, PriorResult>,
    args: Rc<SExp>,
) -> Vec<PriorResult> {
    let mut arg_exp: Rc<SExp> = args;
    let mut result: Vec<PriorResult> = Vec::new();
    loop {
        if let SExp::Cons(_, arg, rest) = arg_exp.borrow() {
            if let Some(n) = arg
                .get_number()
                .ok()
                .as_ref()
                .and_then(|n| associations.get(n))
            {
                result.push(n.clone());
            }
            arg_exp = rest.clone();
        } else {
            return result;
        }
    }
}

/// An interface which allows consumers to inject their own functionality into
/// cldb runs, including possibly mocking functions, performing tracing and
/// other desired things.  The result of the operation can be dictated when
/// the runnable is asked to replace the step state.
pub trait CldbRunnable {
    fn replace_step(&self, step: &RunStep) -> Option<Result<RunStep, RunFailure>>;
}

/// A CldbEnvironment is a container for a function-oriented view of clvm programs
/// when running in Cldb.
pub trait CldbEnvironment {
    fn add_context(
        &self,
        s: &SExp,
        c: &SExp,
        args: Option<Rc<SExp>>,
        context_result: &mut BTreeMap<String, String>,
    );
    fn add_function(&self, s: &SExp, context_result: &mut BTreeMap<String, String>);
    fn get_override(&self, s: &RunStep) -> Option<Result<RunStep, RunFailure>>;
}

/// CldbRun is the main object used to run CLVM code in a stepwise way.  The main
/// advantage of CldbRun over clvmr's runner is that the caller observes a new
/// step being returned after it asks for each step to be run.  The progress of
/// evaulation is observable and hopefully understandable and in an order which,
/// combined with observing the RunStep can help with debugging.
///
/// CldmbRun contains a RunStep and moves evaluation forward every time its step
/// method is called, along with having some convenience methods, like being able
/// to ask whether the run ended and what the final result was (if it completed).
///
/// The result is a map of key value pairs indicating various information about
/// the run.
pub struct CldbRun {
    runner: Rc<dyn TRunProgram>,
    prim_map: Rc<HashMap<Vec<u8>, Rc<SExp>>>,
    env: Box<dyn CldbEnvironment>,

    step: RunStep,

    ended: bool,
    final_result: Option<Rc<SExp>>,
    to_print: BTreeMap<String, String>,
    in_expr: bool,
    row: usize,
    print_only: bool,
    flags: u32,

    outputs_to_step: HashMap<Number, PriorResult>,
}

fn humanize(a: Rc<SExp>) -> Rc<SExp> {
    match a.borrow() {
        SExp::Integer(l, i) => {
            // If it has a nice string representation then show that.
            let bytes_of_int = u8_from_number(i.clone());
            if bytes_of_int.len() > 2 && bytes_of_int.iter().all(|b| *b >= 32 && *b < 127) {
                Rc::new(SExp::QuotedString(l.clone(), b'\'', bytes_of_int))
            } else {
                a.clone()
            }
        }
        SExp::Cons(l, a, b) => {
            let new_a = humanize(a.clone());
            let new_b = humanize(b.clone());
            Rc::new(SExp::Cons(l.clone(), new_a, new_b))
        }
        _ => a.clone(),
    }
}

<<<<<<< HEAD
pub fn hexize(a: Rc<SExp>, flags: u32) -> Rc<SExp> {
=======
pub fn improve_presentation(a: Rc<SExp>, flags: u32) -> Rc<SExp> {
>>>>>>> 5dd4de01
    match a.borrow() {
        SExp::Atom(l, av) => {
            if av.len() > 2 && (flags & FAVOR_HEX) != 0 {
                Rc::new(SExp::QuotedString(l.clone(), b'x', av.clone()))
            } else {
                a.clone()
            }
        }
        SExp::Integer(l, i) => {
            // If it has a nice string representation then show that.
            let bytes_of_int = u8_from_number(i.clone());
            if bytes_of_int.len() > 2 && (flags & FAVOR_HEX) != 0 {
                Rc::new(SExp::QuotedString(l.clone(), b'x', bytes_of_int))
            } else {
                a.clone()
            }
        }
        SExp::Cons(loc, l, r) => {
<<<<<<< HEAD
            let new_l = hexize(l.clone(), flags);
            let new_r = hexize(r.clone(), flags);
=======
            let new_l = improve_presentation(l.clone(), flags);
            let new_r = improve_presentation(r.clone(), flags);
>>>>>>> 5dd4de01
            if Rc::as_ptr(&new_l) == Rc::as_ptr(l) && Rc::as_ptr(&new_r) == Rc::as_ptr(r) {
                return a.clone();
            }

            Rc::new(SExp::Cons(loc.clone(), new_l, new_r))
        }
        _ => a.clone(),
    }
}

fn is_print_request(a: &SExp) -> Option<(Srcloc, Rc<SExp>)> {
    if let SExp::Cons(l, f, r) = a {
        if &print_atom() == f.borrow() {
            return Some((l.clone(), humanize(r.clone())));
        }
    }

    None
}

impl CldbRun {
    /// Create a new CldbRun for running a program.
    /// Takes an CldbEnvironment and a prepared RunStep, which will be stepped
    /// through.  The CldbEnvironment specifies places where the consumer has the
    /// ability to examine the run step and possibly alter the result of execution.
    pub fn new(
        runner: Rc<dyn TRunProgram>,
        prim_map: Rc<HashMap<Vec<u8>, Rc<SExp>>>,
        env: Box<dyn CldbEnvironment>,
        step: RunStep,
    ) -> Self {
        CldbRun {
            runner,
            prim_map,
            env,
            step,
            ended: false,
            final_result: None,
            to_print: BTreeMap::new(),
            in_expr: false,
            row: 0,
            outputs_to_step: HashMap::<Number, PriorResult>::new(),
            print_only: false,
            flags: 0,
        }
    }

    pub fn set_flags(&mut self, flags: u32) {
        self.flags = flags;
    }

    pub fn set_print_only(&mut self, pronly: bool) {
        self.print_only = pronly;
    }

    pub fn is_ended(&self) -> bool {
        self.ended
    }

    pub fn final_result(&self) -> Option<Rc<SExp>> {
        self.final_result.clone()
    }

    pub fn should_print_basic_output(&self) -> bool {
        !self.print_only
    }

    pub fn step(&mut self, allocator: &mut Allocator) -> Option<BTreeMap<String, String>> {
        let mut produce_result = false;
        let mut result = BTreeMap::new();
        let new_step = match self.env.get_override(&self.step) {
            Some(v) => v,
            _ => run_step(
                allocator,
                self.runner.clone(),
                self.prim_map.clone(),
                &self.step,
                None,
            ),
        };

        // Allow overrides by consumers.

        match &new_step {
            Ok(RunStep::OpResult(l, x, _p)) => {
                if self.in_expr {
                    if self.should_print_basic_output() {
                        self.to_print
                            .insert("Result-Location".to_string(), l.to_string());
                        self.to_print.insert(
                            "Value".to_string(),
<<<<<<< HEAD
                            hexize(x.clone(), self.flags).to_string(),
=======
                            improve_presentation(x.clone(), self.flags).to_string(),
>>>>>>> 5dd4de01
                        );
                        self.to_print
                            .insert("Row".to_string(), self.row.to_string());

                        if let Ok(n) = x.get_number() {
                            self.outputs_to_step.insert(
                                n,
                                PriorResult {
                                    reference: self.row,
                                    // value: x.clone(), // for future
                                },
                            );
                        }
                        swap(&mut self.to_print, &mut result);
                        produce_result = true;
                    }

                    self.in_expr = false;
                }
            }
            Ok(RunStep::Done(l, x)) => {
<<<<<<< HEAD
                let final_value = hexize(x.clone(), self.flags);
=======
                let final_value = improve_presentation(x.clone(), self.flags);
>>>>>>> 5dd4de01
                self.to_print
                    .insert("Final-Location".to_string(), l.to_string());
                self.to_print
                    .insert("Final".to_string(), final_value.to_string());

                self.ended = true;
                self.final_result = Some(final_value);
                swap(&mut self.to_print, &mut result);
                produce_result = true;
            }
            Ok(RunStep::Step(_sexp, _c, _p)) => {}
            Ok(RunStep::Op(sexp, c, a, None, _p)) => {
                let should_print_basic_output = self.should_print_basic_output();
                if should_print_basic_output {
                    self.to_print
                        .insert("Operator-Location".to_string(), a.loc().to_string());
                    self.to_print
                        .insert("Operator".to_string(), sexp.to_string());
                }

                if let Ok(v) = sexp.get_number() {
                    if v == 11_u32.to_bigint().unwrap() && should_print_basic_output {
                        // Build source tree for hashes.
                        let arg_associations =
                            get_arg_associations(&self.outputs_to_step, a.clone());
                        let args = format_arg_inputs(&arg_associations);
                        self.to_print.insert("Argument-Refs".to_string(), args);
                    } else if v == 34_u32.to_bigint().unwrap() {
                        // Handle diagnostic output.
                        if let Some((loc, outputs)) = is_print_request(a) {
                            self.to_print
                                .insert("Print-Location".to_string(), loc.to_string());
                            self.to_print
                                .insert("Print".to_string(), outputs.to_string());
                            swap(&mut self.to_print, &mut result);
                            produce_result = true;
                        }
                    }
                }
                if should_print_basic_output {
                    self.env.add_context(
                        sexp.borrow(),
<<<<<<< HEAD
                        hexize(c.clone(), self.flags).borrow(),
                        Some(hexize(a.clone(), self.flags)),
=======
                        improve_presentation(c.clone(), self.flags).borrow(),
                        Some(improve_presentation(a.clone(), self.flags)),
>>>>>>> 5dd4de01
                        &mut self.to_print,
                    );
                    self.env.add_function(sexp, &mut self.to_print);
                    self.in_expr = true;
                }
            }
            Ok(RunStep::Op(_sexp, _c, _a, Some(_v), _p)) => {}
            Err(RunFailure::RunExn(l, s)) => {
                self.to_print
                    .insert("Throw-Location".to_string(), l.to_string());
                self.to_print.insert(
                    "Throw".to_string(),
<<<<<<< HEAD
                    hexize(s.clone(), self.flags).to_string(),
=======
                    improve_presentation(s.clone(), self.flags).to_string(),
>>>>>>> 5dd4de01
                );

                swap(&mut self.to_print, &mut result);
                self.ended = true;
                produce_result = true;
            }
            Err(RunFailure::RunErr(l, s)) => {
                self.to_print
                    .insert("Failure-Location".to_string(), l.to_string());
                self.to_print.insert("Failure".to_string(), s.to_string());

                swap(&mut self.to_print, &mut result);
                self.ended = true;
                produce_result = true;
            }
        }

        self.step = new_step.unwrap_or_else(|_| self.step.clone());

        if produce_result {
            self.row += 1;
            Some(result)
        } else {
            None
        }
    }

    pub fn current_step(&self) -> RunStep {
        self.step.clone()
    }
}

/// A simple implementation of CldbEnvironment that does not override anything.
pub struct CldbNoOverride {}

impl CldbRunnable for CldbNoOverride {
    fn replace_step(&self, _step: &RunStep) -> Option<Result<RunStep, RunFailure>> {
        None
    }
}

impl CldbNoOverride {
    pub fn new() -> Self {
        CldbNoOverride {}
    }

    pub fn new_symbols(_symbol_table: HashMap<String, String>) -> Self {
        CldbNoOverride {}
    }
}

impl Default for CldbNoOverride {
    fn default() -> Self {
        CldbNoOverride::new()
    }
}

/// Allow the caller to examine environment and return an expression that
/// will be quoted, used in conjunction with CldbEnvironment.
pub trait CldbSingleBespokeOverride {
    fn get_override(&self, env: Rc<SExp>) -> Result<Rc<SExp>, RunFailure>;
}

/// Provides a collection of overrides to be used with CldbEnvironment and
/// CldbRun to support use cases like examining the arguments given to a
/// specific function while CLVM code is executing or to mock functions in
/// a CLVM program.
pub struct CldbOverrideBespokeCode {
    symbol_table: HashMap<String, String>,
    overrides: HashMap<String, Box<dyn CldbSingleBespokeOverride>>,
}

impl CldbOverrideBespokeCode {
    /// Given the symbol table of a compiled CLVM program and a hashmap from
    /// function names to override specifications, provie a ClvmEnvironment that
    /// overrides the targeted functions with the given overrides, which are
    /// objects the consumer implements CldbSingleBespokeOverride for.
    ///
    /// These can do whatever the user likes, from inspecting the arguments
    /// to replacing the result.
    pub fn new(
        symbol_table: HashMap<String, String>,
        overrides: HashMap<String, Box<dyn CldbSingleBespokeOverride>>,
    ) -> Self {
        CldbOverrideBespokeCode {
            symbol_table,
            overrides,
        }
    }

    fn find_function_and_override_if_needed(
        &self,
        sexp: Rc<SExp>,
        _c: Rc<SExp>,
        f: Rc<SExp>,
        args: Rc<SExp>,
        p: Rc<RunStep>,
    ) -> Option<Result<RunStep, RunFailure>> {
        let fun_hash = clvm::sha256tree(f);
        let fun_hash_str = Bytes::new(Some(BytesFromType::Raw(fun_hash))).hex();

        self.symbol_table
            .get(&fun_hash_str)
            .and_then(|funname| self.overrides.get(funname))
            .map(|override_fn| {
                override_fn
                    .get_override(args.clone())
                    .map(|new_exp| RunStep::OpResult(sexp.loc(), new_exp, p.clone()))
            })
    }
}

impl CldbRunnable for CldbOverrideBespokeCode {
    fn replace_step(&self, step: &RunStep) -> Option<Result<RunStep, RunFailure>> {
        match step {
            RunStep::Op(sexp, context, arguments, None, parent) => match sexp.borrow() {
                SExp::Integer(_, i) => {
                    if *i == 2_u32.to_bigint().unwrap() {
                        match arguments.borrow() {
                            SExp::Cons(_, first, args) => self
                                .find_function_and_override_if_needed(
                                    sexp.clone(),
                                    context.clone(),
                                    first.clone(),
                                    args.clone(),
                                    parent.clone(),
                                ),
                            _ => None,
                        }
                    } else {
                        None
                    }
                }
                _ => None,
            },
            _ => None,
        }
    }
}

/// A small collection of information about the running program, including the
/// name of the source file and the lines of the program.  When present, this
/// allows names to be picked out of the source base and locations to be accurate.
///
/// Also provides a CldbRunnable that specifies the user's overrides.
pub struct CldbRunEnv {
    input_file: Option<String>,
    program_lines: Rc<Vec<String>>,
    overrides: Box<dyn CldbRunnable>,
}

impl CldbRunEnv {
    /// Make a new CldbRunEnv given useful information about the program being
    /// run.
    pub fn new(
        input_file: Option<String>,
        program_lines: Rc<Vec<String>>,
        runnable: Box<dyn CldbRunnable>,
    ) -> Self {
        CldbRunEnv {
            input_file,
            program_lines,
            overrides: runnable,
        }
    }

    fn extract_text(&self, l: &Srcloc) -> Option<String> {
        let use_line = if l.line < 1 { None } else { Some(l.line - 1) };
        let use_col = use_line.and(if l.col < 1 { None } else { Some(l.col - 1) });
        let end_col = use_col.map(|c| l.until.as_ref().map(|u| u.col - 1).unwrap_or_else(|| c + 1));
        use_line
            .and_then(|use_line| {
                use_col.and_then(|use_col| end_col.map(|end_col| (use_line, use_col, end_col)))
            })
            .and_then(|coords| {
                let use_line = coords.0;
                let use_col = coords.1;
                let mut end_col = coords.2;

                if use_line >= self.program_lines.len() {
                    None
                } else {
                    let line_text = self.program_lines[use_line].to_string();
                    if use_col >= line_text.len() {
                        None
                    } else if end_col >= line_text.len() {
                        end_col = line_text.len();
                        Some(line_text[use_col..end_col].to_string())
                    } else {
                        Some(line_text[use_col..end_col].to_string())
                    }
                }
            })
    }

    fn whether_is_apply(
        &self,
        s: &SExp,
        collector: &mut BTreeMap<String, String>,
        if_true: &dyn Fn(&mut BTreeMap<String, String>),
        if_false: &dyn Fn(&mut BTreeMap<String, String>),
    ) {
        if let SExp::Integer(_, i) = s {
            if *i == 2_i32.to_bigint().unwrap() {
                if_true(collector);
                return;
            }
        }

        if_false(collector);
    }
}

impl CldbEnvironment for CldbRunEnv {
    fn add_context(
        &self,
        s: &SExp,
        c: &SExp,
        args: Option<Rc<SExp>>,
        context_result: &mut BTreeMap<String, String>,
    ) {
        self.whether_is_apply(
            s,
            context_result,
            &|context_result| match c {
                SExp::Cons(_, a, b) => {
                    context_result.insert("Env".to_string(), a.to_string());
                    context_result.insert("Env-Args".to_string(), b.to_string());
                }
                _ => {
                    context_result.insert("Function-Context".to_string(), c.to_string());
                }
            },
            &|context_result| {
                if let Some(a) = &args {
                    context_result.insert("Arguments".to_string(), a.to_string());
                }
            },
        );
    }

    fn add_function(&self, s: &SExp, context_result: &mut BTreeMap<String, String>) {
        self.whether_is_apply(
            s,
            context_result,
            &|_context_result| {},
            &|context_result| {
                if let Some(name) = self.extract_text(&s.loc()) {
                    if Some(s.loc().file.to_string()) == self.input_file.clone() {
                        context_result.insert("Function".to_string(), name);
                    }
                }
            },
        );
    }

    fn get_override(&self, s: &RunStep) -> Option<Result<RunStep, RunFailure>> {
        self.overrides.replace_step(s)
    }
}

fn hex_to_modern_sexp_inner(
    allocator: &mut Allocator,
    symbol_table: &HashMap<String, String>,
    loc: Srcloc,
    program: NodePtr,
) -> Result<Rc<SExp>, EvalErr> {
    let hash = sha256tree(allocator, program);
    let hash_str = hash.hex();
    let srcloc = symbol_table
        .get(&hash_str)
        .map(|f| Srcloc::start(f))
        .unwrap_or_else(|| loc.clone());

    match allocator.sexp(program) {
        allocator::SExp::Pair(a, b) => Ok(Rc::new(SExp::Cons(
            srcloc.clone(),
            hex_to_modern_sexp_inner(allocator, symbol_table, srcloc.clone(), a)?,
            hex_to_modern_sexp_inner(allocator, symbol_table, srcloc, b)?,
        ))),
        _ => convert_from_clvm_rs(allocator, srcloc, program).map_err(|_| {
            EvalErr(
                Allocator::null(allocator),
                "clvm_rs allocator failed".to_string(),
            )
        }),
    }
}

/// A function which, given hex input, produces equivalent SExp.
/// All produced SExp have the location given in loc.
pub fn hex_to_modern_sexp(
    allocator: &mut Allocator,
    symbol_table: &HashMap<String, String>,
    loc: Srcloc,
    input_program: &str,
) -> Result<Rc<SExp>, RunFailure> {
    let input_serialized = Bytes::new_validated(Some(UnvalidatedBytesFromType::Hex(
        input_program.to_string(),
    )))
    .map_err(|e| RunFailure::RunErr(loc.clone(), e.to_string()))?;

    let mut stream = Stream::new(Some(input_serialized));
    let sexp = sexp_from_stream(allocator, &mut stream, Box::new(SimpleCreateCLVMObject {}))
        .map(|x| x.1)
        .map_err(|_| RunFailure::RunErr(loc.clone(), "Bad conversion from hex".to_string()))?;

    hex_to_modern_sexp_inner(allocator, symbol_table, loc.clone(), sexp).map_err(|_| {
        RunFailure::RunErr(loc, "Failed to convert from classic to modern".to_string())
    })
}<|MERGE_RESOLUTION|>--- conflicted
+++ resolved
@@ -136,11 +136,7 @@
     }
 }
 
-<<<<<<< HEAD
-pub fn hexize(a: Rc<SExp>, flags: u32) -> Rc<SExp> {
-=======
 pub fn improve_presentation(a: Rc<SExp>, flags: u32) -> Rc<SExp> {
->>>>>>> 5dd4de01
     match a.borrow() {
         SExp::Atom(l, av) => {
             if av.len() > 2 && (flags & FAVOR_HEX) != 0 {
@@ -159,13 +155,8 @@
             }
         }
         SExp::Cons(loc, l, r) => {
-<<<<<<< HEAD
-            let new_l = hexize(l.clone(), flags);
-            let new_r = hexize(r.clone(), flags);
-=======
             let new_l = improve_presentation(l.clone(), flags);
             let new_r = improve_presentation(r.clone(), flags);
->>>>>>> 5dd4de01
             if Rc::as_ptr(&new_l) == Rc::as_ptr(l) && Rc::as_ptr(&new_r) == Rc::as_ptr(r) {
                 return a.clone();
             }
@@ -257,11 +248,7 @@
                             .insert("Result-Location".to_string(), l.to_string());
                         self.to_print.insert(
                             "Value".to_string(),
-<<<<<<< HEAD
-                            hexize(x.clone(), self.flags).to_string(),
-=======
                             improve_presentation(x.clone(), self.flags).to_string(),
->>>>>>> 5dd4de01
                         );
                         self.to_print
                             .insert("Row".to_string(), self.row.to_string());
@@ -283,11 +270,7 @@
                 }
             }
             Ok(RunStep::Done(l, x)) => {
-<<<<<<< HEAD
-                let final_value = hexize(x.clone(), self.flags);
-=======
                 let final_value = improve_presentation(x.clone(), self.flags);
->>>>>>> 5dd4de01
                 self.to_print
                     .insert("Final-Location".to_string(), l.to_string());
                 self.to_print
@@ -330,13 +313,8 @@
                 if should_print_basic_output {
                     self.env.add_context(
                         sexp.borrow(),
-<<<<<<< HEAD
-                        hexize(c.clone(), self.flags).borrow(),
-                        Some(hexize(a.clone(), self.flags)),
-=======
                         improve_presentation(c.clone(), self.flags).borrow(),
                         Some(improve_presentation(a.clone(), self.flags)),
->>>>>>> 5dd4de01
                         &mut self.to_print,
                     );
                     self.env.add_function(sexp, &mut self.to_print);
@@ -349,11 +327,7 @@
                     .insert("Throw-Location".to_string(), l.to_string());
                 self.to_print.insert(
                     "Throw".to_string(),
-<<<<<<< HEAD
-                    hexize(s.clone(), self.flags).to_string(),
-=======
                     improve_presentation(s.clone(), self.flags).to_string(),
->>>>>>> 5dd4de01
                 );
 
                 swap(&mut self.to_print, &mut result);
