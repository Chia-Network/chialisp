--- conflicted
+++ resolved
@@ -14,15 +14,10 @@
 use crate::compiler::clvm::run;
 use crate::compiler::compiler::{is_at_capture, run_optimizer};
 use crate::compiler::comptypes::{
-<<<<<<< HEAD
-    fold_m, join_vecs_to_string, list_to_cons, Binding, BindingPattern, BodyForm, Callable,
-    CompileErr, CompileForm, CompiledCode, CompilerOpts, ConstantKind, DefunCall, DefunData,
-    HelperForm, InlineFunction, LetData, LetFormInlineHint, LetFormKind, PrimaryCodegen,
-=======
-    fold_m, join_vecs_to_string, list_to_cons, Binding, BodyForm, CallSpec, Callable, CompileErr,
-    CompileForm, CompiledCode, CompilerOpts, ConstantKind, DefunCall, DefunData, HelperForm,
-    InlineFunction, LetData, LetFormKind, PrimaryCodegen, RawCallSpec,
->>>>>>> fefd7634
+    fold_m, join_vecs_to_string, list_to_cons, Binding, BindingPattern, BodyForm, CallSpec,
+    Callable, CompileErr, CompileForm, CompiledCode, CompilerOpts, ConstantKind, DefunCall,
+    DefunData, HelperForm, InlineFunction, LetData, LetFormInlineHint, LetFormKind, PrimaryCodegen,
+    RawCallSpec,
 };
 use crate::compiler::debug::{build_swap_table_mut, relabel};
 use crate::compiler::evaluate::{Evaluator, EVAL_STACK_LIMIT};
@@ -804,7 +799,7 @@
 ) -> HelperForm {
     let new_arguments: Vec<Rc<SExp>> = bindings
         .iter()
-        .map(|b| match b.pattern.borrow() {
+        .map(|b| match &b.pattern {
             BindingPattern::Name(name) => Rc::new(SExp::Atom(l.clone(), name.clone())),
             BindingPattern::Complex(sexp) => sexp.clone(),
         })
@@ -853,7 +848,7 @@
             Ok(need_set_thats_possible)
         },
         // Has: What this binding provides.
-        |b| match b.pattern.borrow() {
+        |b| match &b.pattern {
             BindingPattern::Name(name) => HashSet::from([name.clone()]),
             BindingPattern::Complex(sexp) => {
                 let mut result_set = HashSet::new();
@@ -1019,49 +1014,36 @@
             ];
             call_args.append(&mut let_args);
 
-<<<<<<< HEAD
-            let final_call = BodyForm::Call(letdata.loc.clone(), call_args);
+            let final_call = BodyForm::Call(letdata.loc.clone(), call_args, None);
             Ok((out_defuns, Rc::new(final_call)))
         }
         BodyForm::Let(LetFormKind::Assign, letdata) => {
             hoist_body_let_binding(outer_context, args, Rc::new(hoist_assign_form(letdata)?))
-=======
-            // Calling desugared let so we decide what the tail looks like.
-            let final_call = BodyForm::Call(letdata.loc.clone(), call_args, None);
-            (out_defuns, Rc::new(final_call))
->>>>>>> fefd7634
         }
         BodyForm::Call(l, list, tail) => {
             let mut vres = Vec::new();
             let mut new_call_list = vec![list[0].clone()];
             for i in list.iter().skip(1) {
-<<<<<<< HEAD
-                let (new_helper, new_arg) =
+                let (mut new_helpers, new_arg) =
                     hoist_body_let_binding(outer_context.clone(), args.clone(), i.clone())?;
-=======
-                let (mut new_helpers, new_arg) =
-                    hoist_body_let_binding(outer_context.clone(), args.clone(), i.clone());
->>>>>>> fefd7634
                 new_call_list.push(new_arg);
                 vres.append(&mut new_helpers);
             }
-<<<<<<< HEAD
-            Ok((vres, Rc::new(BodyForm::Call(l.clone(), new_call_list))))
-=======
 
             // Ensure that we hoist a let occupying the &rest tail.
-            let new_tail = tail.as_ref().map(|t| {
+            let new_tail = if let Some(t) = tail.as_ref() {
                 let (mut new_tail_helpers, new_tail) =
-                    hoist_body_let_binding(outer_context.clone(), args.clone(), t.clone());
+                    hoist_body_let_binding(outer_context, args, t.clone())?;
                 vres.append(&mut new_tail_helpers);
-                new_tail
-            });
-
-            (
+                Some(new_tail)
+            } else {
+                None
+            };
+
+            Ok((
                 vres,
                 Rc::new(BodyForm::Call(l.clone(), new_call_list, new_tail)),
-            )
->>>>>>> fefd7634
+            ))
         }
         _ => Ok((Vec::new(), body.clone())),
     }
