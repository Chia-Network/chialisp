use std::borrow::Borrow;
use std::cmp::Ordering;
use std::collections::{HashMap, HashSet};
use std::mem::swap;
use std::rc::Rc;

use num_bigint::ToBigInt;

use crate::classic::clvm::__type_compatibility__::{bi_one, bi_zero};

use crate::compiler::clvm::{run, truthy};
use crate::compiler::compiler::{compile_from_compileform, is_at_capture};
use crate::compiler::comptypes::{
    fold_m, join_vecs_to_string, list_to_cons, Binding, BindingPattern, BodyForm, CallSpec,
    Callable, CompileErr, CompileForm, CompiledCode, CompilerOpts, CompilerOutput, ConstantKind,
    DefconstData, DefunCall, DefunData, HelperForm, InlineFunction, LetData, LetFormInlineHint,
    LetFormKind, ModulePhase, PrimaryCodegen, RawCallSpec, SyntheticType,
};
use crate::compiler::debug::{build_swap_table_mut, relabel};
use crate::compiler::evaluate::{Evaluator, EVAL_STACK_LIMIT};
use crate::compiler::frontend::{compile_bodyform, make_provides_set};
use crate::compiler::gensym::gensym;
use crate::compiler::inline::{replace_in_inline, synthesize_args};
use crate::compiler::lambda::lambda_codegen;
use crate::compiler::optimize::depgraph::{DepgraphOptions, FunctionDependencyGraph};
use crate::compiler::prims::{primapply, primcons, primquote};
use crate::compiler::runtypes::RunFailure;
use crate::compiler::sexp::{decode_string, printable, SExp};
use crate::compiler::srcloc::Srcloc;
use crate::compiler::StartOfCodegenOptimization;
use crate::compiler::{BasicCompileContext, CompileContextWrapper};
use crate::util::{toposort, u8_from_number, Number, TopoSortItem};

const MACRO_TIME_LIMIT: usize = 1000000;
pub const CONST_EVAL_LIMIT: usize = 1000000;
const CONSTANT_GENERATIONS_ALLOWED: usize = 50;

/* As in the python code, produce a pair whose (thanks richard)
 *
 *   - car is the compiled code and
 *   - cdr is the argument from the mod definition
 *
 *   Every let adds arguments, and since we model each function level target
 *   as a mod () in the end, we can do the same with let bindings, letting
 *   each group of bindings:
 *
 *       (mod args
 *         (let
 *           ((x (+ a 1))
 *            (y (+ b 1)))
 *
 *           (+ x y)))
 *
 *   Translate to:
 *
 *       (mod (a b)
 *         (defun let_$1 ((a b) x y) (+ x y))
 *         (let_$1 (r @) (+ a 1) (+ b 1))
 *         )
 */

fn cons_bodyform(loc: Srcloc, left: Rc<BodyForm>, right: Rc<BodyForm>) -> BodyForm {
    BodyForm::Call(
        loc.clone(),
        vec![
            Rc::new(BodyForm::Value(SExp::Atom(loc, "c".as_bytes().to_vec()))), // Cons
            left,
            right,
        ],
        None,
    )
}

fn empty_left_env(env: Rc<SExp>) -> Option<Rc<SExp>> {
    if let SExp::Cons(_, l, r) = env.borrow() {
        if truthy(l.clone()) {
            None
        } else {
            Some(r.clone())
        }
    } else {
        // It's an unusual env, so be conservative.
        None
    }
}

fn enable_nil_env_mode_for_stepping_23_or_greater(
    opts: Rc<dyn CompilerOpts>,
    code_generator: &mut PrimaryCodegen,
) {
    if let Some(s) = opts.dialect().stepping {
        if s >= 23 && opts.optimize() {
            if let Some(whole_env) = empty_left_env(code_generator.env.clone()) {
                code_generator.left_env = false;
                code_generator.env = whole_env;
            }
        }
    }
}

/*
 * Produce a structure that mimics the expected environment if the current inline
 * context had been a function.
 */
fn create_let_env_expression(args: Rc<SExp>) -> BodyForm {
    match args.borrow() {
        SExp::Cons(l, a, b) => cons_bodyform(
            l.clone(),
            Rc::new(create_let_env_expression(a.clone())),
            Rc::new(create_let_env_expression(b.clone())),
        ),
        _ => {
            let cloned: &SExp = args.borrow();
            BodyForm::Value(cloned.clone())
        }
    }
}

fn helper_atom(h: &HelperForm) -> SExp {
    SExp::Atom(h.loc(), h.name().clone())
}

fn build_tree(l: Srcloc, s: usize, e: usize, helper_array: &[HelperForm]) -> SExp {
    if e - s == 1 {
        helper_atom(&helper_array[s])
    } else {
        let mid = (e + s) / 2;
        let car = build_tree(l.clone(), s, mid, helper_array);
        let cdr = build_tree(l.clone(), mid, e, helper_array);
        SExp::Cons(l, Rc::new(car), Rc::new(cdr))
    }
}

fn compute_code_shape(l: Srcloc, helpers: &[HelperForm]) -> SExp {
    let alen = helpers.len();
    if alen == 0 {
        SExp::Nil(l)
    } else if alen == 1 {
        SExp::Atom(l, helpers[0].name().clone())
    } else {
        build_tree(l, 0, alen, helpers)
    }
}

fn compute_env_shape(
    module_phase: Option<&ModulePhase>,
    l: Srcloc,
    args: Rc<SExp>,
    helpers: &[HelperForm],
) -> SExp {
    match module_phase {
        Some(ModulePhase::StandalonePhase(sp)) => {
            let common_env_data = collect_env_names(sp.env.clone());
            let mut extra_env_data = Vec::new();
            for h in helpers.iter() {
                let name_atom = Rc::new(SExp::Atom(h.loc(), h.name().to_vec()));
                if !common_env_data.contains(&name_atom) {
                    extra_env_data.push(name_atom.clone());
                }
            }

            let extra_env_data_strings: Vec<String> =
                extra_env_data.iter().map(|e| e.to_string()).collect();
            eprintln!("extra_env_data_strings {extra_env_data_strings:?}");
            let extra_env_tree =
                make_env_tree(&sp.env.loc(), &extra_env_data, 0, extra_env_data.len());
<<<<<<< HEAD
            if let SExp::Cons(_l, all_env, _) = sp.env.borrow() {
                if let SExp::Cons(l, old_env, _) = all_env.borrow() {
=======
            if let SExp::Cons(l, all_env, _) = sp.env.borrow() {
                if let SExp::Cons(_l, old_env, _) = all_env.borrow() {
>>>>>>> 074e2a15
                    return SExp::Cons(
                        l.clone(),
                        Rc::new(SExp::Cons(l.clone(), old_env.clone(), extra_env_tree)),
                        args,
                    );
                }
            }

            eprintln!("Weird env {} trying to add {extra_env_tree}", sp.env);
            todo!();
        }
        Some(ModulePhase::CommonPhase) => {
            let car = compute_code_shape(l.clone(), helpers);
            eprintln!("about to compute env shape with helpers: {car}");
            let res = SExp::Cons(
                l.clone(),
                Rc::new(SExp::Cons(
                    l.clone(),
                    Rc::new(car.clone()),
                    Rc::new(SExp::Nil(l.clone())),
                )),
                args,
            );
            eprintln!("common phase computed shape {car}");
            res
        }
        Some(ModulePhase::CommonConstant(env)) => {
            // We use the env that was specified in the phase.
            env.clone()
        }
        None => {
            let car = compute_code_shape(l.clone(), helpers);
            let cdr = args;
            SExp::Cons(l, Rc::new(car), cdr)
        }
    }
}

fn create_name_lookup_(
    l: Srcloc,
    name: &[u8],
    env: Rc<SExp>,
    find: Rc<SExp>,
) -> Result<u64, CompileErr> {
    match find.borrow() {
        SExp::Atom(l, a) => {
            if *a == *name {
                Ok(1_u64)
            } else {
                Err(CompileErr(
                    l.clone(),
                    format!(
                        "{} not found (via {})",
                        decode_string(name),
                        decode_string(a)
                    ),
                ))
            }
        }
        SExp::Integer(l, i) => {
            let a = u8_from_number(i.clone());
            if a == *name {
                Ok(1_u64)
            } else {
                Err(CompileErr(
                    l.clone(),
                    format!(
                        "{} not found (via {})",
                        decode_string(name),
                        decode_string(&a)
                    ),
                ))
            }
        }
        SExp::Cons(l, head, rest) => {
            if let Some((capture, substructure)) = is_at_capture(head.clone(), rest.clone()) {
                if *capture == *name {
                    Ok(1_u64)
                } else {
                    create_name_lookup_(l.clone(), name, env, substructure)
                }
            } else {
                create_name_lookup_(l.clone(), name, env.clone(), head.clone())
                    .map(|v| Ok(2 * v))
                    .unwrap_or_else(|_| {
                        create_name_lookup_(l.clone(), name, env, rest.clone()).map(|v| 2 * v + 1)
                    })
            }
        }
        _ => Err(CompileErr(
            l,
            format!(
                "operator or function atom {} not found",
                decode_string(name),
            ),
        )),
    }
}

// Tell whether there's a non-inline defun called 'name' in this program.
// If so, the reference to this name is a reference to a function, which
// will make variable references to it capture the program's function
// environment.
fn is_defun_in_codegen(compiler: &PrimaryCodegen, name: &[u8]) -> bool {
    // Check for an input defun that matches the name.
    for h in compiler.original_helpers.iter() {
        if matches!(h, HelperForm::Defun(false, _)) && h.name() == name {
            return true;
        }
    }

    false
}

// At the CLVM level, given a list of clvm expressios, make an expression
// that contains that list using conses.
fn make_list(loc: Srcloc, elements: Vec<Rc<SExp>>) -> Rc<SExp> {
    let mut res = Rc::new(SExp::Nil(loc.clone()));
    for e in elements.iter().rev() {
        res = Rc::new(primcons(loc.clone(), e.clone(), res));
    }
    res
}

//
// Get the clvm expression that represents the indicated function as a
// callable value using the CLVM a operator.  This value can be returned
// and even passed to another program because it carries the required
// environment to call functions it depends on from the call site.
//
// To do this, it writes an expression that conses the left env.
//
// (list (q . 2) (c (q . 1) n) (list (q . 4) (c (q . 1)    2    ) (q . 1)))
//
// Something like:
//   (apply (quoted (expanded n)) (cons (quoted (expanded 2)) given-args))
//
// If the function is in the common env, and we're in standalone phase, filter
// 6 from the env so the env image is only the common part.
//
// (list (q . 2) (c (q . 1) n) (list (q . 4) (c (q . 1) (c 4 ())) (q . 1)))
//
fn lambda_for_defun(
    compiler: &PrimaryCodegen,
    _opts: Rc<dyn CompilerOpts>,
    loc: Srcloc,
    name: &[u8],
    lookup: Rc<SExp>,
) -> Rc<SExp> {
    let one_atom = Rc::new(SExp::Atom(loc.clone(), vec![1]));
    let two_atom = Rc::new(SExp::Atom(loc.clone(), vec![2]));
    let apply_atom = two_atom.clone();
    let cons_atom = Rc::new(SExp::Atom(loc.clone(), vec![4]));
    let four_atom = cons_atom.clone();
    let env_expr = if let Some(ModulePhase::StandalonePhase(sp)) = compiler.module_phase.as_ref() {
        // Check whether the function is part of the common env.  If so, filter.
        if create_name_lookup_(loc.clone(), name, sp.env.clone(), sp.env.clone()).is_ok() {
            // The environment we construct replaces path 6 with ().
            Rc::new(primcons(
                loc.clone(),
                four_atom.clone(),
                Rc::new(SExp::Nil(loc.clone())),
            ))
        } else {
            two_atom.clone()
        }
    } else {
        two_atom.clone()
    };

    // Lambda-ize normally by composing an env with the left env as first
    // and the args as rest.
    make_list(
        loc.clone(),
        vec![
            Rc::new(primquote(loc.clone(), apply_atom)),
            Rc::new(primcons(
                loc.clone(),
                Rc::new(primquote(loc.clone(), one_atom.clone())),
                lookup,
            )),
            make_list(
                loc.clone(),
                vec![
                    Rc::new(primquote(loc.clone(), cons_atom)),
                    Rc::new(primcons(
                        loc.clone(),
                        Rc::new(primquote(loc.clone(), one_atom.clone())),
                        env_expr,
                    )),
                    Rc::new(primquote(loc, one_atom)),
                ],
            ),
        ],
    )
}

fn create_name_lookup(
    opts: Rc<dyn CompilerOpts>,
    compiler: &PrimaryCodegen,
    l: Srcloc,
    name: &[u8],
    // If the lookup is in head position, then it is a lookup as a callable,
    // otherwise it's a lookup as a variable, which means that if a function
    // is named, it will be built into an expression that allows it to be
    // called by a CLVM 'a' operator as one would expect, regardless of how
    // it integrates with the rest of the program it lives in.
    as_variable: bool,
) -> Result<Rc<SExp>, CompileErr> {
    if let Some(ModulePhase::StandalonePhase(sp)) = opts.module_phase() {
        eprintln!(
            "lookup {} with standalone env {}",
            sp.env,
            decode_string(name)
        );
    }
    compiler
        .constants
        .get(name)
        .map(|x| Ok(x.clone()))
        .unwrap_or_else(|| {
            create_name_lookup_(l.clone(), name, compiler.env.clone(), compiler.env.clone()).map(
                |i| {
                    // Determine if it's a defun.  If so we can ensure that it's
                    // callable like a lambda by repeating the left env into it.
                    let find_program = Rc::new(SExp::Integer(l.clone(), i.to_bigint().unwrap()));
                    if as_variable && is_defun_in_codegen(compiler, name) {
                        // It's a defun.  Harden the result so it is callable
                        // directly by the CLVM 'a' operator.
                        lambda_for_defun(compiler, opts.clone(), l.clone(), name, find_program)
                    } else {
                        find_program
                    }
                },
            )
        })
}

fn get_prim(loc: Srcloc, prims: Rc<HashMap<Vec<u8>, Rc<SExp>>>, name: &[u8]) -> Option<Rc<SExp>> {
    if let Some(p) = prims.get(name) {
        return Some(p.clone());
    }
    let myatom = SExp::Atom(loc, name.to_owned());
    for kv in prims.iter() {
        let val_borrowed: &SExp = kv.1.borrow();
        if val_borrowed == &myatom {
            return Some(Rc::new(myatom));
        }
    }
    None
}

pub fn get_callable(
    opts: Rc<dyn CompilerOpts>,
    compiler: &PrimaryCodegen,
    l: Srcloc,
    atom: Rc<SExp>,
) -> Result<Callable, CompileErr> {
    match atom.borrow() {
        SExp::Atom(l, name) => {
            let macro_def = compiler.macros.get(name);
            let inline = compiler.inlines.get(name);
            // We're getting a callable, so the access requested is not as
            // a variable.
            let defun = create_name_lookup(opts.clone(), compiler, l.clone(), name, false);
            let prim = get_prim(l.clone(), compiler.prims.clone(), name);
            let atom_is_com = *name == "com".as_bytes().to_vec();
            let atom_is_at =
                *name == "@".as_bytes().to_vec() || *name == "@*env*".as_bytes().to_vec();
            match (macro_def, inline, defun, prim, atom_is_com, atom_is_at) {
                (Some(macro_def), _, _, _, _, _) => {
                    let macro_def_clone: &SExp = macro_def.borrow();
                    Ok(Callable::CallMacro(l.clone(), macro_def_clone.clone()))
                }
                (_, Some(inline), _, _, _, _) => {
                    Ok(Callable::CallInline(l.clone(), inline.clone()))
                }
                (_, _, Ok(defun), _, _, _) => {
                    let defun_clone: &SExp = defun.borrow();
                    Ok(Callable::CallDefun(l.clone(), defun_clone.clone()))
                }
                (_, _, _, Some(prim), _, _) => {
                    let prim_clone: &SExp = prim.borrow();
                    Ok(Callable::CallPrim(l.clone(), prim_clone.clone()))
                }
                (_, _, _, _, true, _) => Ok(Callable::RunCompiler),
                (_, _, _, _, _, true) => Ok(Callable::EnvPath),
                _ => Err(CompileErr(
                    l.clone(),
                    format!("no such callable '{}'", decode_string(name)),
                )),
            }
        }
        SExp::Integer(_, v) => Ok(Callable::CallPrim(l.clone(), SExp::Integer(l, v.clone()))),
        _ => Err(CompileErr(atom.loc(), format!("can't call object {atom}"))),
    }
}

pub fn process_macro_call(
    context: &mut BasicCompileContext,
    opts: Rc<dyn CompilerOpts>,
    compiler: &PrimaryCodegen,
    l: Srcloc,
    args: Vec<Rc<BodyForm>>,
    code: Rc<SExp>,
) -> Result<CompiledCode, CompileErr> {
    let converted_args: Vec<Rc<SExp>> = args.iter().map(|b| b.to_sexp()).collect();
    let mut swap_table = HashMap::new();
    let args_to_macro = list_to_cons(l.clone(), &converted_args);
    build_swap_table_mut(&mut swap_table, &args_to_macro);

    let runner = context.runner();
    run(
        context.allocator(),
        runner,
        opts.prim_map(),
        code,
        Rc::new(args_to_macro),
        None,
        Some(MACRO_TIME_LIMIT),
    )
    .map_err(|e| match e {
        RunFailure::RunExn(ml, x) => CompileErr(l, format!("macro aborted at {ml} with {x}")),
        RunFailure::RunErr(rl, e) => CompileErr(l, format!("error executing macro: {rl} {e}")),
    })
    .and_then(|v| {
        let relabeled_expr = relabel(&swap_table, &v);
        compile_bodyform(opts.clone(), Rc::new(relabeled_expr))
    })
    .and_then(|body| generate_expr_code(context, opts, compiler, Rc::new(body)))
}

fn generate_args_code(
    context: &mut BasicCompileContext,
    opts: Rc<dyn CompilerOpts>,
    compiler: &PrimaryCodegen,
    call: &CallSpec,
    with_primcons: bool,
) -> Result<Rc<SExp>, CompileErr> {
    // Early return for the case where there are no provided arguments and no tail.
    if call.args.is_empty() && call.tail.is_none() {
        return Ok(Rc::new(SExp::Nil(call.loc.clone())));
    }

    // Ensure we start with either the specified tail or nil.
    let mut compiled_args: Rc<SExp> = if let Some(t) = call.tail.as_ref() {
        generate_expr_code(context, opts.clone(), compiler, t.clone())?.1
    } else {
        Rc::new(SExp::Nil(call.loc.clone()))
    };

    // Now that we have the tail, generate the code for each argument in reverse
    // order to cons on.
    for hd in call.args.iter().rev() {
        let generated = generate_expr_code(context, opts.clone(), compiler, hd.clone())?.1;

        // This function is now reused for purposes that make a simple list of the
        // converted arguments, or generate valid code with primitive conses.
        if with_primcons {
            compiled_args = Rc::new(primcons(generated.loc(), generated.clone(), compiled_args));
        } else {
            compiled_args = Rc::new(SExp::Cons(
                generated.loc(),
                generated.clone(),
                compiled_args,
            ));
        }
    }

    Ok(compiled_args)
}

fn process_defun_call(
    _opts: Rc<dyn CompilerOpts>,
    _compiler: &PrimaryCodegen,
    l: Srcloc,
    args: Rc<SExp>,
    lookup: Rc<SExp>,
) -> Result<CompiledCode, CompileErr> {
    let env = primcons(
        l.clone(),
        Rc::new(SExp::Integer(l.clone(), 2_u32.to_bigint().unwrap())),
        args,
    );
    Ok(CompiledCode(
        l.clone(),
        Rc::new(primapply(l, lookup, Rc::new(env))),
    ))
}

pub fn get_call_name(l: Srcloc, body: BodyForm) -> Result<Rc<SExp>, CompileErr> {
    match &body {
        BodyForm::Value(SExp::Atom(l, name)) => {
            return Ok(Rc::new(SExp::Atom(l.clone(), name.clone())));
        }
        BodyForm::Value(SExp::Integer(l, v)) => {
            return Ok(Rc::new(SExp::Integer(l.clone(), v.clone())));
        }
        _ => {}
    }

    Err(CompileErr(
        l,
        format!("not yet callable {}", body.to_sexp()),
    ))
}

fn produce_argument_check(
    opts: Rc<dyn CompilerOpts>,
    compiler: &PrimaryCodegen,
    loc: Srcloc,
    a: &[u8],
    mut steps: Number,
) -> Result<CompiledCode, CompileErr> {
    if let Ok(SExp::Integer(l, mut lookup)) =
        create_name_lookup(opts, compiler, loc.clone(), a, true).map(|x| {
            let x_ref: &SExp = x.borrow();
            x_ref.clone()
        })
    {
        let mut bit = bi_one();
        let two = 2_u32.to_bigint().unwrap();

        while bit < lookup {
            bit *= two.clone();
        }

        while steps > bi_zero() {
            steps -= bi_one();
            bit /= two.clone();
            if lookup.clone() & bit.clone() != bi_zero() {
                lookup ^= bit.clone();
            }
            lookup |= bit.clone() / two.clone();
        }

        Ok(CompiledCode(loc.clone(), Rc::new(SExp::Integer(l, lookup))))
    } else {
        Err(CompileErr(
            loc.clone(),
            format!(
                "Lookup of unbound variable {}",
                SExp::Atom(loc.clone(), a.to_vec())
            ),
        ))
    }
}

fn compile_call(
    context: &mut BasicCompileContext,
    opts: Rc<dyn CompilerOpts>,
    compiler: &PrimaryCodegen,
    call: &RawCallSpec,
) -> Result<CompiledCode, CompileErr> {
    let arg_string_list: Vec<Vec<u8>> = call
        .args
        .iter()
        .map(|v| v.to_sexp().to_string().as_bytes().to_vec())
        .collect();

    let error = Err(CompileErr(
        call.loc.clone(),
        format!(
            "wierdly formed compile request: {}",
            join_vecs_to_string(";".as_bytes().to_vec(), &arg_string_list)
        ),
    ));

    let compile_atom_head = |al: Srcloc, an: &Vec<u8>| {
        let tl = call.args.iter().skip(1).cloned().collect();
        get_callable(
            opts.clone(),
            compiler,
            call.loc.clone(),
            Rc::new(SExp::Atom(al.clone(), an.to_vec())),
        )
        .and_then(|calltype| match calltype {
            Callable::CallMacro(l, code) => {
                process_macro_call(context, opts.clone(), compiler, l, tl, Rc::new(code))
            }

            Callable::CallInline(l, inline) => replace_in_inline(
                context,
                opts.clone(),
                compiler,
                l.clone(),
                &inline,
                l,
                &tl,
                call.tail.clone(),
            ),

            Callable::CallDefun(l, lookup) => generate_args_code(
                context,
                opts.clone(),
                compiler,
                // A callspec is a way to collect some info about a call, mainly
                // to reduce the number of arguments to pass through.
                &CallSpec {
                    loc: l.clone(),
                    name: an,
                    args: &tl,
                    tail: call.tail.clone(),
                    original: call.original.clone(),
                },
                true,
            )
            .and_then(|args| {
                process_defun_call(opts.clone(), compiler, l.clone(), args, Rc::new(lookup))
            }),

            Callable::CallPrim(l, p) => generate_args_code(
                context,
                opts,
                compiler,
                &CallSpec {
                    loc: l.clone(),
                    name: an,
                    args: &tl,
                    tail: None,
                    original: Rc::new(BodyForm::Value(SExp::Nil(l.clone()))),
                },
                false,
            )
            .map(|args| CompiledCode(l.clone(), Rc::new(SExp::Cons(l, Rc::new(p), args)))),

            Callable::EnvPath => {
                if tl.len() == 1 {
                    match tl[0].borrow() {
                        BodyForm::Value(SExp::Integer(l, i)) => Ok(CompiledCode(
                            l.clone(),
                            Rc::new(SExp::Integer(l.clone(), i.clone())),
                        )),
                        BodyForm::Quoted(SExp::Integer(l, i)) => Ok(CompiledCode(
                            l.clone(),
                            Rc::new(SExp::Integer(l.clone(), i.clone())),
                        )),
                        _ => Err(CompileErr(
                            al.clone(),
                            "@ form only accepts integers at present".to_string(),
                        )),
                    }
                } else if tl.len() == 2 {
                    match (tl[0].borrow(), tl[1].borrow()) {
                        (
                            BodyForm::Value(SExp::Atom(_al, a)),
                            BodyForm::Value(SExp::Integer(_il, i)),
                        ) => produce_argument_check(opts, compiler, call.loc.clone(), a, i.clone()),
                        (
                            BodyForm::Value(SExp::Atom(_al, a)),
                            BodyForm::Quoted(SExp::Integer(_il, i)),
                        ) => produce_argument_check(opts, compiler, call.loc.clone(), a, i.clone()),
                        _ => Err(CompileErr(
                            al.clone(),
                            "@ form with two arguments requires argument and integer".to_string(),
                        )),
                    }
                } else {
                    Err(CompileErr(
                        al.clone(),
                        "@ form accepts one argument".to_string(),
                    ))
                }
            }

            Callable::RunCompiler => {
                if call.args.len() >= 2 {
                    let updated_opts = opts
                        .set_stdenv(false)
                        .set_in_defun(true)
                        .set_frontend_opt(false)
                        .set_start_env(Some(compiler.env.clone()))
                        .set_code_generator(compiler.clone());

                    let use_body = SExp::Cons(
                        call.loc.clone(),
                        Rc::new(SExp::Atom(call.loc.clone(), "mod".as_bytes().to_vec())),
                        Rc::new(SExp::Cons(
                            call.loc.clone(),
                            Rc::new(SExp::Nil(call.loc.clone())),
                            Rc::new(SExp::Cons(
                                call.args[1].loc(),
                                call.args[1].to_sexp(),
                                Rc::new(SExp::Nil(call.loc.clone())),
                            )),
                        )),
                    );

                    let mut unused_symbol_table = HashMap::new();
                    let mut context_wrapper =
                        CompileContextWrapper::from_context(context, &mut unused_symbol_table);
                    let code = updated_opts
                        .compile_program(&mut context_wrapper.context, Rc::new(use_body))?;

                    match code {
                        CompilerOutput::Program(_, code) => Ok(CompiledCode(
                            call.loc.clone(),
                            Rc::new(primquote(call.loc.clone(), Rc::new(code))),
                        )),
                        CompilerOutput::Module(_) => {
                            todo!();
                        }
                    }
                } else {
                    error.clone()
                }
            }
        })
    };

    match call.args[0].borrow() {
        BodyForm::Value(SExp::Integer(al, an)) => {
            compile_atom_head(al.clone(), &u8_from_number(an.clone()))
        }
        BodyForm::Value(SExp::QuotedString(al, _, an)) => compile_atom_head(al.clone(), an),
        BodyForm::Value(SExp::Atom(al, an)) => compile_atom_head(al.clone(), an),
        _ => error,
    }
}

pub fn do_mod_codegen(
    context: &mut BasicCompileContext,
    opts: Rc<dyn CompilerOpts>,
    program: &CompileForm,
) -> Result<CompiledCode, CompileErr> {
    // A mod form yields the compiled code.
    let without_env = opts
        .set_start_env(None)
        .set_in_defun(false)
        .set_module_phase(None);
    let mut throwaway_symbols = HashMap::new();
    let mut context_wrapper = CompileContextWrapper::from_context(context, &mut throwaway_symbols);
    let code = codegen(&mut context_wrapper.context, without_env, program)?;
    Ok(CompiledCode(
        program.loc.clone(),
        Rc::new(SExp::Cons(
            program.loc.clone(),
            Rc::new(SExp::Atom(program.loc.clone(), vec![1])),
            Rc::new(code),
        )),
    ))
}

fn is_cons(bf: &BodyForm) -> bool {
    if let BodyForm::Value(v) = bf {
        if let SExp::Atom(_, vec) = v.atomize() {
            return vec == [4] || vec == b"r";
        }
    }

    false
}

fn is_at_env(bf: &BodyForm) -> bool {
    if let BodyForm::Value(v) = bf {
        if let SExp::Atom(_, vec) = v.atomize() {
            return vec == b"@*env*";
        }
    }

    false
}

fn addresses_user_env(call: &[Rc<BodyForm>]) -> bool {
    call.len() == 2 && is_cons(call[0].borrow()) && is_at_env(call[1].borrow())
}

pub fn generate_expr_code(
    context: &mut BasicCompileContext,
    opts: Rc<dyn CompilerOpts>,
    compiler: &PrimaryCodegen,
    expr: Rc<BodyForm>,
) -> Result<CompiledCode, CompileErr> {
    match expr.borrow() {
        BodyForm::Let(LetFormKind::Parallel, letdata) => {
            /* Depends on a defun having been desugared from this let and the let
            expressing rewritten. */
            generate_expr_code(context, opts, compiler, letdata.body.clone())
        }
        BodyForm::Quoted(q) => {
            let l = q.loc();
            Ok(CompiledCode(
                l.clone(),
                Rc::new(primquote(l, Rc::new(q.clone()))),
            ))
        }
        BodyForm::Value(v) => {
            match v {
                SExp::Atom(l, atom) => {
                    if *atom == "@".as_bytes().to_vec() || *atom == "@*env*".as_bytes().to_vec() {
                        Ok(CompiledCode(
                            l.clone(),
                            Rc::new(SExp::Integer(l.clone(), bi_one())),
                        ))
                    } else if atom.is_empty() {
                        // Ensure that we handle empty atoms as nils.
                        generate_expr_code(
                            context,
                            opts,
                            compiler,
                            Rc::new(BodyForm::Value(SExp::Nil(l.clone()))),
                        )
                    } else {
                        // This is as a variable access, given that we've got
                        // a Value bodyform containing an Atom, so if a defun
                        // is returned, it should be a packaged callable.
                        create_name_lookup(opts.clone(), compiler, l.clone(), atom, true)
                            .map(|f| Ok(CompiledCode(l.clone(), f)))
                            .unwrap_or_else(|_| {
                                if opts.dialect().strict && printable(atom, false) {
                                    // Finally enable strictness for variable names.
                                    // This is possible because the modern macro system
                                    // takes great care to preserve as much information
                                    // from the source code as possible.
                                    //
                                    // When we come here in strict mode, we have
                                    // a string, integer or atom depending on the
                                    // user's desire and the explicitly generated
                                    // result from the macro, therefore we can return
                                    // an error if this atom didn't have a binding.
                                    return Err(CompileErr(
                                        l.clone(),
                                        format!(
                                            "Unbound use of {} as a variable name",
                                            decode_string(atom)
                                        ),
                                    ));
                                }

                                // Pass through atoms that don't look up on behalf of
                                // macros, as it's possible that a macro returned
                                // something that's canonically a name in number form.
                                generate_expr_code(
                                    context,
                                    opts,
                                    compiler,
                                    Rc::new(BodyForm::Quoted(SExp::Atom(l.clone(), atom.clone()))),
                                )
                            })
                    }
                }
                SExp::Integer(l, i) => {
                    // This code can assume that an integer is an integer because
                    // strict mode closes the necessary loophole below.  Values
                    // intended as variable names are never crushed into integer
                    // like values from modern macros.
                    let ambiguous_int_value = if opts.dialect().strict {
                        Rc::new(BodyForm::Quoted(SExp::Integer(l.clone(), i.clone())))
                    } else {
                        // Since macros are in this language and the runtime has
                        // a very narrow data representation, we'll need to
                        // accomodate bare numbers coming back in place of identifiers,
                        // but only in legacy non-strict mode.
                        Rc::new(BodyForm::Value(SExp::Atom(
                            l.clone(),
                            u8_from_number(i.clone()),
                        )))
                    };

                    generate_expr_code(context, opts, compiler, ambiguous_int_value)
                }
                _ => Ok(CompiledCode(
                    v.loc(),
                    Rc::new(primquote(v.loc(), Rc::new(v.clone()))),
                )),
            }
        }
        BodyForm::Call(l, list, tail) => {
            // Recognize attempts to get the input arguments.  They're paired with
            // a left env in the usual case, but it can be omitted if there are no
            // freestanding functions.  In that case, the user args are just the
            // whole env.
            if !compiler.left_env && addresses_user_env(list) {
                return generate_expr_code(context, opts, compiler, list[1].clone());
            }
            if list.is_empty() {
                Err(CompileErr(
                    l.clone(),
                    "created a call with no forms".to_string(),
                ))
            } else {
                compile_call(
                    context,
                    opts,
                    compiler,
                    // This is a partial callspec.
                    &RawCallSpec {
                        loc: l.clone(),
                        args: list,
                        tail: tail.clone(),
                        original: expr.clone(),
                    },
                )
            }
        }
        BodyForm::Mod(_, program) => do_mod_codegen(context, opts, program),
        _ => Err(CompileErr(
            expr.loc(),
            format!("don't know how to compile {}", expr.to_sexp()),
        )),
    }
}

fn combine_defun_env(old_env: Rc<SExp>, new_args: Rc<SExp>) -> Rc<SExp> {
    match old_env.borrow() {
        SExp::Cons(l, h, _) => Rc::new(SExp::Cons(l.clone(), h.clone(), new_args)),
        _ => old_env,
    }
}

// Diverts to failure if a symbol is redefined.
fn fail_if_present<T, R>(
    loc: Srcloc,
    map: &HashMap<Vec<u8>, T>,
    name: &[u8],
    result: R,
) -> Result<R, CompileErr> {
    if map.contains_key(name) {
        Err(CompileErr(
            loc.clone(),
            format!("Cannot redefine {}", SExp::Atom(loc, name.to_owned())),
        ))
    } else {
        Ok(result)
    }
}

fn codegen_(
    context: &mut BasicCompileContext,
    opts: Rc<dyn CompilerOpts>,
    compiler: &PrimaryCodegen,
    h: &HelperForm,
    allow_redef: bool,
) -> Result<PrimaryCodegen, CompileErr> {
    match &h {
        HelperForm::Defun(inline, defun) => {
            if *inline {
                // Note: this just replaces a dummy function inserted earlier.
                // The real redefinition check is in dummy_functions.
                Ok(compiler.add_inline(
                    &defun.name,
                    &InlineFunction {
                        name: defun.name.clone(),
                        args: defun.args.clone(),
                        body: defun.body.clone(),
                    },
                ))
            } else {
                let env: &SExp = compiler.env.borrow();
                let updated_opts = opts
                    .set_code_generator(compiler.clone())
                    .set_in_defun(true)
                    .set_module_phase(
                        compiler
                            .module_phase
                            .as_ref()
                            .map(|_| ModulePhase::CommonConstant(env.clone())),
                    )
                    .set_stdenv(false)
                    .set_frontend_opt(false)
                    .set_start_env(Some(combine_defun_env(
                        compiler.env.clone(),
                        defun.args.clone(),
                    )));

                let opt = context.pre_codegen_function_optimize(opts.clone(), compiler, defun)?;

                let tocompile = SExp::Cons(
                    defun.loc.clone(),
                    Rc::new(SExp::Atom(defun.loc.clone(), "mod".as_bytes().to_vec())),
                    Rc::new(SExp::Cons(
                        defun.loc.clone(),
                        defun.args.clone(),
                        Rc::new(SExp::Cons(
                            defun.loc.clone(),
                            opt.to_sexp(),
                            Rc::new(SExp::Nil(defun.loc.clone())),
                        )),
                    )),
                );

                let mut unused_symbol_table = HashMap::new();
                let code = {
                    let mut context_wrapper =
                        CompileContextWrapper::from_context(context, &mut unused_symbol_table);
                    let code = updated_opts
                        .compile_program(&mut context_wrapper.context, Rc::new(tocompile))?;
                    match code {
                        CompilerOutput::Program(_, p) => p,
                        CompilerOutput::Module(_) => {
                            todo!();
                        }
                    }
                };

                let code =
                    context.post_codegen_function_optimize(opts.clone(), Some(h), Rc::new(code))?;
                let code = if allow_redef {
                    code
                } else {
                    fail_if_present(defun.loc.clone(), &compiler.inlines, &defun.name, code)?
                };
                let code = if allow_redef {
                    code
                } else {
                    fail_if_present(defun.loc.clone(), &compiler.defuns, &defun.name, code)?
                };

                Ok(compiler.add_defun(
                    &defun.name,
                    defun.orig_args.clone(),
                    DefunCall {
                        required_env: defun.args.clone(),
                        code,
                    },
                    true, // Always take left env for now
                ))
            }
        }
        _ => Ok(compiler.clone()),
    }
}

fn is_defun_or_tabled_constant(b: &HelperForm) -> bool {
    match b {
        HelperForm::Defun(false, _) => true,
        HelperForm::Defconstant(cdata) => cdata.tabled,
        _ => false,
    }
}

pub fn empty_compiler(prim_map: Rc<HashMap<Vec<u8>, Rc<SExp>>>, l: Srcloc) -> PrimaryCodegen {
    let nil = SExp::Nil(l.clone());
    let nil_rc = Rc::new(nil.clone());

    PrimaryCodegen {
        prims: prim_map,
        constants: HashMap::new(),
        tabled_constants: HashMap::new(),
        inlines: HashMap::new(),
        macros: HashMap::new(),
        defuns: HashMap::new(),
        parentfns: HashSet::new(),
        env: Rc::new(SExp::Cons(l, nil_rc.clone(), nil_rc.clone())),
        to_process: Vec::new(),
        original_helpers: Vec::new(),
        final_expr: Rc::new(BodyForm::Quoted(nil)),
        final_code: None,
        final_env: nil_rc,
        function_symbols: HashMap::new(),
        left_env: true,
        module_phase: None,
    }
}

pub fn should_inline_let(inline_hint: &Option<LetFormInlineHint>) -> bool {
    matches!(inline_hint, None | Some(LetFormInlineHint::Inline(_)))
}

#[allow(clippy::too_many_arguments)]
fn generate_let_defun(
    l: Srcloc,
    kwl: Option<Srcloc>,
    name: &[u8],
    args: Rc<SExp>,
    // Tells what the user's preference is for inlining.  It can be set to None,
    // which means use the form's default.
    // Some(LetFormInlineHint::NoPreference), meaning the system should choose the
    // best inlining strategy,
    // Some(LetFormInlineHint::Inline(_)) or Some(LetFormInlineHint::NonInline(_))
    inline_hint: &Option<LetFormInlineHint>,
    bindings: Vec<Rc<Binding>>,
    body: Rc<BodyForm>,
) -> HelperForm {
    let new_arguments: Vec<Rc<SExp>> = bindings
        .iter()
        .map(|b| match &b.pattern {
            // This is the classic let form.  It doesn't support destructuring.
            BindingPattern::Name(name) => Rc::new(SExp::Atom(l.clone(), name.clone())),
            // The assign form, which supports destructuring and signals newer
            // handling.
            BindingPattern::Complex(sexp) => sexp.clone(),
        })
        .collect();

    let inner_function_args = Rc::new(SExp::Cons(
        l.clone(),
        args,
        Rc::new(list_to_cons(l.clone(), &new_arguments)),
    ));

    HelperForm::Defun(
        // Some forms will be inlined and some as separate functions based on
        // binary size, when permitted.  Sometimes the user will signal a
        // preference.
        should_inline_let(inline_hint),
        Box::new(DefunData {
            loc: l.clone(),
            nl: l,
            kw: kwl,
            name: name.to_owned(),
            orig_args: inner_function_args.clone(),
            args: inner_function_args,
            body,
            synthetic: Some(SyntheticType::NoInlinePreference),
        }),
    )
}

fn generate_let_args(_l: Srcloc, blist: Vec<Rc<Binding>>) -> Vec<Rc<BodyForm>> {
    blist.iter().map(|b| b.body.clone()).collect()
}

/// Assign arranges its variable names via need and split into batches that don't
/// add additional dependencies.  To illustrate:
///
/// (assign
///   (X . Y) (F A W)
///   W (G A)
///   Z (H X Y W)
///   Next (H2 X Y W)
///   (doit Y Next)
///
/// In this case, we have the following dependencies:
/// W depends on A (external)
/// X and Y depend on A (external) and W
/// Z depends on X Y and W
/// Next depends on X Y and W
/// The body depends on Y and Next.
///
/// So we sort this:
/// W (G A)
/// --- X and Y add a dependency on W ---
/// (X . Y) (F A W)
/// --- Z and Next depend on X Y and W
/// Z (H X Y W)
/// Next (H2 X Y W)
/// --- done sorting, the body has access to all bindings ---
///
/// We return TopoSortItem<Vec<u8>> (bytewise names), which is used in the
/// generic toposort function in util.
///
/// This is used by facilities that need to know the order of the assignments.
///
/// A good number of languages support reorderable assignment (haskell, elm).
pub fn toposort_assign_bindings(
    loc: &Srcloc,
    bindings: &[Rc<Binding>],
) -> Result<Vec<TopoSortItem<Vec<u8>>>, CompileErr> {
    // Topological sort of bindings.
    toposort(
        bindings,
        CompileErr(loc.clone(), "deadlock resolving binding order".to_string()),
        // Needs: What this binding relies on.
        |possible, b| {
            let mut need_set = HashSet::new();
            make_provides_set(&mut need_set, b.body.to_sexp());
            let mut need_set_thats_possible = HashSet::new();
            for need in need_set.intersection(possible) {
                need_set_thats_possible.insert(need.clone());
            }
            Ok(need_set_thats_possible)
        },
        // Has: What this binding provides.
        |b| match &b.pattern {
            BindingPattern::Name(name) => HashSet::from([name.clone()]),
            BindingPattern::Complex(sexp) => {
                let mut result_set = HashSet::new();
                make_provides_set(&mut result_set, sexp.clone());
                result_set
            }
        },
    )
}

/// Let forms are "hoisted" (promoted) from being body forms to being functions
/// in the program (either defun or defun-inline).  The arguments given are bound
/// in the downstream code, allowing the code generator to re-use functions to
/// allow the inner body forms to use the variable names defined in the assign.
/// This is isolated here from hoist_body_let_binding because it has its own
/// complexity that's separate from the original let features.
///
/// In the future, things such as lambdas will also desugar along these same
/// routes.
pub fn hoist_assign_form(letdata: &LetData) -> Result<BodyForm, CompileErr> {
    let sorted_spec = toposort_assign_bindings(&letdata.loc, &letdata.bindings)?;

    // Break up into stages of parallel let forms.
    // Track the needed bindings of this level.
    // If this becomes broader in a way that doesn't
    // match the existing provides, we need to break
    // the let binding.
    let mut current_provides = HashSet::new();
    let mut binding_lists = Vec::new();
    let mut this_round_bindings = Vec::new();
    let mut new_provides: HashSet<Vec<u8>> = HashSet::new();

    for spec in sorted_spec.iter() {
        let mut new_needs = spec.needs.difference(&current_provides).cloned();
        if new_needs.next().is_some() {
            // Roll over the set we're accumulating to the finished version.
            let mut empty_tmp: Vec<Rc<Binding>> = Vec::new();
            swap(&mut empty_tmp, &mut this_round_bindings);
            binding_lists.push(empty_tmp);
            for provided in new_provides.iter() {
                current_provides.insert(provided.clone());
            }
            new_provides.clear();
        }
        // Record what we can provide to the next round.
        for p in spec.has.iter() {
            new_provides.insert(p.clone());
        }
        this_round_bindings.push(letdata.bindings[spec.index].clone());
    }

    // Pick up the last ones that didn't add new needs.
    if !this_round_bindings.is_empty() {
        binding_lists.push(this_round_bindings);
    }

    binding_lists.reverse();

    // Spill let forms as parallel sets to get the best stack we can.
    let mut end_bindings = Vec::new();
    swap(&mut end_bindings, &mut binding_lists[0]);

    // build a stack of let forms starting with the inner most bindings.
    let mut output_let = BodyForm::Let(
        LetFormKind::Parallel,
        Box::new(LetData {
            bindings: end_bindings,
            ..letdata.clone()
        }),
    );

    // build rest of the stack.
    for binding_list in binding_lists.into_iter().skip(1) {
        output_let = BodyForm::Let(
            LetFormKind::Parallel,
            Box::new(LetData {
                bindings: binding_list,
                body: Rc::new(output_let),
                ..letdata.clone()
            }),
        )
    }

    Ok(output_let)
}

/// The main function that, when encountering something that needs to desugar to
/// a function, returns the functions that result (because things inside it may
/// also need to desugar) and rewrites the expression to incorporate that
/// function.
///
/// We add result here in case something needs extra processing, such as assign
/// form sorting, which can fail if a workable order can't be solved.
pub fn hoist_body_let_binding(
    outer_context: Option<Rc<SExp>>,
    args: Rc<SExp>,
    body: Rc<BodyForm>,
) -> Result<(Vec<HelperForm>, Rc<BodyForm>), CompileErr> {
    match body.borrow() {
        BodyForm::Let(LetFormKind::Sequential, letdata) => {
            if letdata.bindings.is_empty() {
                return Ok((vec![], letdata.body.clone()));
            }

            // If we're here, we're in the middle of hoisting.
            // Simply slice one binding and do it again.
            let new_sub_expr = if letdata.bindings.len() == 1 {
                // There is one binding, so we just need to put body below
                letdata.body.clone()
            } else {
                // Slice other bindings
                let sub_bindings = letdata.bindings.iter().skip(1).cloned().collect();
                Rc::new(BodyForm::Let(
                    LetFormKind::Sequential,
                    Box::new(LetData {
                        bindings: sub_bindings,
                        ..*letdata.clone()
                    }),
                ))
            };

            hoist_body_let_binding(
                outer_context,
                args,
                Rc::new(BodyForm::Let(
                    LetFormKind::Parallel,
                    Box::new(LetData {
                        bindings: vec![letdata.bindings[0].clone()],
                        body: new_sub_expr,
                        ..*letdata.clone()
                    }),
                )),
            )
        }
        BodyForm::Let(LetFormKind::Parallel, letdata) => {
            let mut out_defuns = Vec::new();
            let defun_name = gensym("letbinding".as_bytes().to_vec());

            let mut revised_bindings = Vec::new();
            for b in letdata.bindings.iter() {
                let (mut new_helpers, new_binding) =
                    hoist_body_let_binding(outer_context.clone(), args.clone(), b.body.clone())?;
                out_defuns.append(&mut new_helpers);
                revised_bindings.push(Rc::new(Binding {
                    loc: b.loc.clone(),
                    nl: b.nl.clone(),
                    pattern: b.pattern.clone(),
                    body: new_binding,
                }));
            }
            let generated_defun = generate_let_defun(
                letdata.loc.clone(),
                None,
                &defun_name,
                args,
                &letdata.inline_hint,
                revised_bindings.to_vec(),
                letdata.body.clone(),
            );
            out_defuns.push(generated_defun);

            let mut let_args = generate_let_args(letdata.loc.clone(), revised_bindings.to_vec());
            let pass_env = outer_context
                .map(create_let_env_expression)
                .unwrap_or_else(|| {
                    BodyForm::Call(
                        letdata.loc.clone(),
                        vec![
                            Rc::new(BodyForm::Value(SExp::Atom(
                                letdata.loc.clone(),
                                "r".as_bytes().to_vec(),
                            ))),
                            Rc::new(BodyForm::Value(SExp::Atom(
                                letdata.loc.clone(),
                                "@*env*".as_bytes().to_vec(),
                            ))),
                        ],
                        None,
                    )
                });

            let mut call_args = vec![
                Rc::new(BodyForm::Value(SExp::Atom(letdata.loc.clone(), defun_name))),
                Rc::new(pass_env),
            ];
            call_args.append(&mut let_args);

            let final_call = BodyForm::Call(letdata.loc.clone(), call_args, None);
            Ok((out_defuns, Rc::new(final_call)))
        }
        // New alternative for assign forms.
        BodyForm::Let(LetFormKind::Assign, letdata) => {
            hoist_body_let_binding(outer_context, args, Rc::new(hoist_assign_form(letdata)?))
        }
        BodyForm::Call(l, list, tail) => {
            let mut vres = Vec::new();
            let mut new_call_list = vec![list[0].clone()];
            for i in list.iter().skip(1) {
                let (mut new_helpers, new_arg) =
                    hoist_body_let_binding(outer_context.clone(), args.clone(), i.clone())?;
                new_call_list.push(new_arg);
                vres.append(&mut new_helpers);
            }

            // Ensure that we hoist a let occupying the &rest tail.
            let new_tail = if let Some(t) = tail.as_ref() {
                let (mut new_tail_helpers, new_tail) =
                    hoist_body_let_binding(outer_context, args, t.clone())?;
                vres.append(&mut new_tail_helpers);
                Some(new_tail)
            } else {
                None
            };

            Ok((
                vres,
                Rc::new(BodyForm::Call(l.clone(), new_call_list, new_tail)),
            ))
        }
        BodyForm::Lambda(letdata) => {
            // A lambda is exactly the same as
            // 1) A function whose argument list is the captures plus the
            //    non-capture arguments.
            // 2) A call site which includes a reference to the function
            //    surrounded with a structure that curries on the capture
            //    arguments.

            // Compose the function and return it as a desugared function.
            // The functions desugared here also come from let bindings.
            let new_function_args = Rc::new(SExp::Cons(
                letdata.loc.clone(),
                letdata.capture_args.clone(),
                letdata.args.clone(),
            ));
            let new_function_name = gensym(b"lambda".to_vec());
            let (mut new_helpers_from_body, new_body) = hoist_body_let_binding(
                Some(new_function_args.clone()),
                new_function_args.clone(),
                letdata.body.clone(),
            )?;
            let new_expr = lambda_codegen(&new_function_name, letdata);
            let function = HelperForm::Defun(
                false,
                Box::new(DefunData {
                    loc: letdata.loc.clone(),
                    name: new_function_name,
                    kw: letdata.kw.clone(),
                    nl: letdata.args.loc(),
                    orig_args: new_function_args.clone(),
                    args: new_function_args,
                    body: new_body,
                    synthetic: Some(SyntheticType::WantNonInline),
                }),
            );
            new_helpers_from_body.push(function);

            // new_expr is the generated code at the call site.  The reference
            // to the actual function additionally is enriched by a left-env
            // reference that gives it access to the program.
            Ok((new_helpers_from_body, Rc::new(new_expr)))
        }
        _ => Ok((Vec::new(), body.clone())),
    }
}

/// Turn the helpers for a program into the fully desugared set of helpers for
/// that program.  This expands and re-processes the helper set until all
/// desugarable body forms have been transformed to a state where no more
/// desugaring is needed.
pub fn process_helper_let_bindings(helpers: &[HelperForm]) -> Result<Vec<HelperForm>, CompileErr> {
    let mut result = helpers.to_owned();
    let mut i = 0;

    while i < result.len() {
        match result[i].clone() {
            HelperForm::Defun(inline, defun) => {
                let context = if inline {
                    Some(defun.args.clone())
                } else {
                    None
                };
                let helper_result =
                    hoist_body_let_binding(context, defun.args.clone(), defun.body.clone())?;
                let hoisted_helpers = helper_result.0;
                let hoisted_body = helper_result.1.clone();

                result[i] = HelperForm::Defun(
                    inline,
                    Box::new(DefunData {
                        orig_args: defun.orig_args.clone(),
                        body: hoisted_body,
                        ..*defun.clone()
                    }),
                );

                i += 1;

                for (j, hh) in hoisted_helpers.iter().enumerate() {
                    result.insert(i + j, hh.clone());
                }
            }
            _ => {
                i += 1;
            }
        }
    }

    Ok(result)
}

fn find_easiest_constant(
    _ce: &CompileForm,
    depgraph: &FunctionDependencyGraph,
    function_set: &HashSet<Vec<u8>>,
    constant_set: &HashSet<Vec<u8>>,
    constants: &[HelperForm],
) -> Option<HelperForm> {
    let constants_in_set: Vec<HelperForm> = constants
        .iter()
        .filter(|c| constant_set.contains(c.name()))
        .cloned()
        .collect();

    if constants_in_set.is_empty() {
        return None;
    }

    let mut chosen_idx = 0;
    let mut best_dep_set = 0;

    for (i, h) in constants_in_set.iter().enumerate() {
        let mut deps_of_constant = HashSet::new();
        depgraph.get_full_depends_on(&mut deps_of_constant, h.name());
<<<<<<< HEAD
        let only_constant_deps: HashSet<Vec<u8>> =
            deps_of_constant.difference(function_set).cloned().collect();
=======
        let only_constant_deps: HashSet<Vec<u8>> = deps_of_constant
            .difference(function_set)
            .cloned()
            .collect();
>>>>>>> 074e2a15
        let how_many_deps = only_constant_deps.len();
        if i == 0 || how_many_deps < best_dep_set {
            chosen_idx = i;
            best_dep_set = how_many_deps;
        }
    }

    Some(constants_in_set[chosen_idx].clone())
}

fn find_satisfied_constants(
    depgraph: &FunctionDependencyGraph,
    constant_set: &HashSet<Vec<u8>>,
    constants: &[HelperForm],
) -> Vec<HelperForm> {
    constants
        .iter()
        .filter(|c| {
            let mut constant_deps = HashSet::new();

            // We've already processed it or it isn't a module style constant.
            if !constant_set.contains(c.name()) {
                return false;
            }

            depgraph.get_full_depends_on(&mut constant_deps, c.name());
            let uncovered_deps: Vec<Vec<u8>> = constant_deps
                .iter()
                .filter(|h| {
                    let hname: &[u8] = h;
                    constant_set.contains(hname)
                })
                .cloned()
                .collect();
            uncovered_deps.is_empty()
        })
        .cloned()
        .collect()
}

// Output a viable order for constant and constant-time function generation which
// allows the constants to observe a consistent, useful viewpoint on the program
// and any functions that they depend on outside the main program.
fn decide_constant_generation_order(
    loc: &Srcloc,
    _compiler: &PrimaryCodegen,
    helpers: &[HelperForm],
) -> Result<Vec<HelperForm>, CompileErr> {
    let mut exp = Rc::new(BodyForm::Quoted(SExp::Nil(loc.clone())));

    for h in helpers.iter() {
        eprintln!("decide_constant_generation_order {}", h.to_sexp());

        let do_include = match h {
            HelperForm::Defconstant(dc) => {
                eprintln!("{:?} {}", dc.kind, decode_string(&dc.name));
                matches!(dc.kind, ConstantKind::Module(false))
            }
            HelperForm::Defun(false, _) => true,
            _ => false,
        };

        if !do_include {
            continue;
        }

        exp = Rc::new(BodyForm::Call(
            loc.clone(),
            vec![
                Rc::new(BodyForm::Value(SExp::Integer(
                    loc.clone(),
                    4_u32.to_bigint().unwrap(),
                ))),
                Rc::new(BodyForm::Value(SExp::Atom(loc.clone(), h.name().clone()))),
                exp,
            ],
            None,
        ));
    }

    let ce = CompileForm {
        loc: loc.clone(),
        include_forms: Vec::new(),
        args: Rc::new(SExp::Nil(loc.clone())),
        helpers: helpers.to_vec(),
        exp,
    };

    let constants: Vec<HelperForm> = helpers
        .iter()
        .filter(|h| {
            if let HelperForm::Defconstant(dc) = h {
                return matches!(dc.kind, ConstantKind::Module(true));
            }

            false
        })
        .cloned()
        .collect();
    let mut constant_set: HashSet<Vec<u8>> = constants.iter().map(|h| h.name().to_vec()).collect();
    let functions: Vec<HelperForm> = helpers
        .iter()
        .filter(|h| matches!(h, HelperForm::Defun(false, _)))
        .cloned()
        .collect();

    // We don't generate bodies for inline helpers, but they appear pre-fulfilled
    // in our function set.
    let function_set: HashSet<Vec<u8>> = helpers
        .iter()
        .filter(|h| matches!(h, HelperForm::Defun(_, _)))
        .map(|h| h.name().to_vec())
        .collect();

    let depgraph = FunctionDependencyGraph::new_with_options(
        &ce,
        DepgraphOptions {
            with_constants: true,
        },
    );

    let mut result = Vec::new();

    while !constant_set.is_empty() {
        let new_satisfied_constants =
            find_satisfied_constants(&depgraph, &constant_set, &constants);
        if !new_satisfied_constants.is_empty() {
            for c in new_satisfied_constants.iter() {
                constant_set.remove(c.name());
                result.push(c.clone());
            }
            continue;
        }

        // Break blocks.  We need to unblock a constant so we'll choose the easiest
        // one generate any functions it needs which we haven't generated yet.
        if let Some(least_constant) =
            find_easiest_constant(&ce, &depgraph, &function_set, &constant_set, &constants)
        {
            let mut functions_it_depends_on_hash = HashSet::new();
            depgraph.get_full_depends_on(&mut functions_it_depends_on_hash, least_constant.name());
            let mut functions_it_depends_on = functions
                .iter()
                .filter(|h| functions_it_depends_on_hash.contains(h.name()))
                .cloned()
                .collect();
            constant_set.remove(least_constant.name());
            result.append(&mut functions_it_depends_on);
            result.push(least_constant.clone());
            continue;
        }

        let mod_constant_names: Vec<String> =
            constants.iter().map(|h| decode_string(h.name())).collect();
        return Err(CompileErr(
            loc.clone(),
            format!("Deadlock generating module constants {mod_constant_names:?}"),
        ));
    }

    Ok(result)
}

fn generate_simple_constant_body(
    context: &mut BasicCompileContext,
    code_generator: PrimaryCodegen,
    opts: Rc<dyn CompilerOpts>,
    _program: CompileForm,
    _h: &HelperForm,
    defc: &DefconstData,
) -> Result<PrimaryCodegen, CompileErr> {
    let expand_program = SExp::Cons(
        defc.loc.clone(),
        Rc::new(SExp::Atom(defc.loc.clone(), "mod".as_bytes().to_vec())),
        Rc::new(SExp::Cons(
            defc.loc.clone(),
            Rc::new(SExp::Nil(defc.loc.clone())),
            Rc::new(SExp::Cons(
                defc.loc.clone(),
                Rc::new(primquote(defc.loc.clone(), defc.body.to_sexp())),
                Rc::new(SExp::Nil(defc.loc.clone())),
            )),
        )),
    );
    let updated_opts = opts
        .set_code_generator(PrimaryCodegen {
            module_phase: None,
            ..code_generator.clone()
        })
        .set_module_phase(None);
    let mut unused_symbols = HashMap::new();
    let runner = context.runner();
    let mut context_wrapper = CompileContextWrapper::from_context(context, &mut unused_symbols);
    let code = match updated_opts
        .compile_program(&mut context_wrapper.context, Rc::new(expand_program))?
    {
        CompilerOutput::Program(_, code) => code,
        CompilerOutput::Module(_) => {
            todo!();
        }
    };

    run(
        context_wrapper.context.allocator(),
        runner,
        opts.prim_map(),
        Rc::new(code),
        Rc::new(SExp::Nil(defc.loc.clone())),
        None,
        Some(CONST_EVAL_LIMIT),
    )
    .map_err(|r| CompileErr(defc.loc.clone(), format!("Error evaluating constant: {r}")))
    .and_then(|res| {
        if matches!(code_generator.module_phase, Some(ModulePhase::CommonPhase)) {
            eprintln!("XXX Allow redefinition in common constant phase");
            return Ok(res);
        }

        fail_if_present(defc.loc.clone(), &code_generator.constants, &defc.name, res)
    })
    .map(|res| {
        if defc.tabled {
            Ok(code_generator.add_tabled_constant(&defc.name, res))
        } else {
            let quoted = primquote(defc.loc.clone(), res);
            Ok(code_generator.add_constant(&defc.name, Rc::new(quoted)))
        }
    })?
}

fn generate_complex_constant_body(
    context: &mut BasicCompileContext,
    code_generator: PrimaryCodegen,
    opts: Rc<dyn CompilerOpts>,
    program: CompileForm,
    h: &HelperForm,
    defc: &DefconstData,
) -> Result<PrimaryCodegen, CompileErr> {
    eprintln!(
        "evaluate code for constant {}: {}",
        decode_string(&defc.name),
        defc.body.to_sexp()
    );
    if matches!(code_generator.module_phase, Some(ModulePhase::CommonPhase)) {
        eprintln!("module constant env {}", code_generator.env);
        let env_borrow: &SExp = code_generator.env.borrow();
        let new_phase = Some(ModulePhase::CommonConstant(env_borrow.clone()));
        return generate_module_constant_body(
            context,
            PrimaryCodegen {
                module_phase: new_phase.clone(),
                ..code_generator
            },
            opts.set_module_phase(new_phase),
            program,
            false,
            h,
            defc,
        );
    }
    let evaluator = Evaluator::new(
        opts.set_module_phase(None),
        context.runner(),
        program.helpers.clone(),
    );
    let constant_result = evaluator.shrink_bodyform(
        context.allocator(),
        Rc::new(SExp::Nil(defc.loc.clone())),
        &HashMap::new(),
        defc.body.clone(),
        false,
        Some(EVAL_STACK_LIMIT),
    )?;
    if let BodyForm::Quoted(q) = constant_result.borrow() {
        let res = Rc::new(q.clone());
        if defc.tabled {
            eprintln!("add_tabled_constant {} = {res}", decode_string(&defc.name));
            Ok(code_generator.add_tabled_constant(&defc.name, res))
        } else {
            eprintln!("add_constant {} = {res}", decode_string(&defc.name));
            let quoted = primquote(defc.loc.clone(), res);
            Ok(code_generator.add_constant(&defc.name, Rc::new(quoted)))
        }
    } else {
        Err(CompileErr(
            defc.loc.clone(),
            format!(
                "constant definition didn't reduce to constant value {}, got {}",
                h.to_sexp(),
                constant_result.to_sexp()
            ),
        ))
    }
}

fn generate_module_constant_body(
    context: &mut BasicCompileContext,
    code_generator: PrimaryCodegen,
    opts: Rc<dyn CompilerOpts>,
    program: CompileForm,
    module_constant_type: bool,
    h: &HelperForm,
    defc: &DefconstData,
) -> Result<PrimaryCodegen, CompileErr> {
    if module_constant_type {
        let env: &SExp = code_generator.env.borrow();
        let cg = PrimaryCodegen {
            module_phase: code_generator
                .module_phase
                .as_ref()
                .map(|_| ModulePhase::CommonConstant(env.clone())),
            ..code_generator.clone()
        };
        return generate_complex_constant_body(context, cg, opts, program, h, defc);
    }

    let constant_program = CompileForm {
        helpers: program
            .helpers
            .iter()
            .filter(|other| other.name() != h.name())
            .cloned()
            .collect(),
        exp: defc.body.clone(),
        ..program.clone()
    };
    let updated_opts = opts.set_code_generator(code_generator.clone());
    let mut unused_symbols = HashMap::new();
    let runner = context.runner();
    let mut context_wrapper = CompileContextWrapper::from_context(context, &mut unused_symbols);
    let code = compile_from_compileform(
        &mut context_wrapper.context,
        updated_opts.clone(),
        constant_program,
    )?;
    eprintln!(
        "evaluate constant code for {}: {}",
        decode_string(h.name()),
        code
    );

    run(
        context_wrapper.context.allocator(),
        runner,
        opts.prim_map(),
        Rc::new(code),
        Rc::new(SExp::Nil(defc.loc.clone())),
        None,
        Some(CONST_EVAL_LIMIT),
    )
    .map_err(|r| CompileErr(defc.loc.clone(), format!("Error evaluating constant: {r}")))
    .map(|res| {
        if defc.tabled {
            Ok(code_generator.add_tabled_constant(&defc.name, res))
        } else {
            let quoted = primquote(defc.loc.clone(), res);
            Ok(code_generator.add_constant(&defc.name, Rc::new(quoted)))
        }
    })?
}

fn generate_helper_body(
    context: &mut BasicCompileContext,
    code_generator: PrimaryCodegen,
    opts: Rc<dyn CompilerOpts>,
    program: CompileForm,
    h: &HelperForm,
) -> Result<PrimaryCodegen, CompileErr> {
    match h {
        HelperForm::Defconstant(defc) => match defc.kind {
            ConstantKind::Simple => {
                generate_simple_constant_body(context, code_generator, opts, program, h, defc)
            }
            ConstantKind::Complex => {
                generate_complex_constant_body(context, code_generator, opts, program, h, defc)
            }
            ConstantKind::Module(mtype) => generate_module_constant_body(
                context,
                code_generator,
                opts,
                program,
                mtype,
                h,
                defc,
            ), /*
               ConstantKind::Module(false) => {
                   todo!();
               }
               */
        },
        HelperForm::Defmacro(mac) => {
            let macro_program = Rc::new(SExp::Cons(
                mac.loc.clone(),
                Rc::new(SExp::Atom(mac.loc.clone(), "mod".as_bytes().to_vec())),
                mac.program.to_sexp(),
            ));

            let updated_opts = opts
                .set_code_generator(code_generator.clone())
                .set_in_defun(false)
                .set_stdenv(false)
                .set_start_env(None)
                .set_module_phase(None)
                .set_frontend_opt(false);

            let mut unused_symbols = HashMap::new();
            let mut context_wrapper =
                CompileContextWrapper::from_context(context, &mut unused_symbols);
            let code =
                match updated_opts.compile_program(&mut context_wrapper.context, macro_program)? {
                    CompilerOutput::Program(_, p) => p,
                    CompilerOutput::Module(_) => {
                        todo!();
                    }
                };

            let optimized_code = context_wrapper
                .context
                .macro_optimization(opts.clone(), Rc::new(code.clone()))?;

            Ok(code_generator.add_macro(&mac.name, optimized_code))
        }
        _ => Ok(code_generator),
    }
}

fn start_codegen(
    context: &mut BasicCompileContext,
    opts: Rc<dyn CompilerOpts>,
    program: CompileForm,
) -> Result<PrimaryCodegen, CompileErr> {
    // Choose code generator configuration
    let mut code_generator = match opts.code_generator() {
        None => empty_compiler(opts.prim_map(), program.loc.clone()),
        Some(c) => c,
    };

    if code_generator.module_phase.is_none() {
        code_generator.module_phase = opts.module_phase();
    }

    if matches!(code_generator.module_phase, Some(ModulePhase::CommonPhase)) {
        for h in program.helpers.iter() {
            let helper = if let HelperForm::Defconstant(dc) = h {
                HelperForm::Defconstant(DefconstData {
                    body: Rc::new(BodyForm::Value(SExp::Nil(h.loc()))),
                    kind: ConstantKind::Simple,
                    ..dc.clone()
                })
            } else {
                h.clone()
            };
            let old_phase = code_generator.module_phase.clone();
            code_generator = generate_helper_body(
                context,
                PrimaryCodegen {
                    module_phase: None,
                    ..code_generator.clone()
                },
                opts.set_module_phase(None),
                program.clone(),
                &helper,
            )?;
            code_generator.module_phase = old_phase;
        }
    } else {
        // Generate the bodies of classic style constants and macros.
        for h in program.helpers.iter() {
            code_generator =
                generate_helper_body(context, code_generator, opts.clone(), program.clone(), h)?;
        }
    }

    let only_defuns: Vec<HelperForm> = program
        .helpers
        .iter()
        .filter(|x| is_defun_or_tabled_constant(x))
        .cloned()
        .collect();

    code_generator.env = match opts.start_env() {
        Some(env) => env,
        None => Rc::new(compute_env_shape(
            code_generator.module_phase.as_ref(),
            program.loc.clone(),
            program.args.clone(),
            &only_defuns,
        )),
    };

    if matches!(code_generator.module_phase, Some(ModulePhase::CommonPhase)) {
        // Generate constants after the generation of the main environment in
        // stable constant mode.  This captures the environment shape.
        for h in program.helpers.iter() {
            code_generator =
                generate_helper_body(context, code_generator, opts.clone(), program.clone(), h)?;
        }
    }

    eprintln!("phase {:?}", code_generator.module_phase.as_ref());
    eprintln!("env {}", code_generator.env);

    code_generator.to_process = program.helpers.clone();
    // Ensure that we have the synthesis of the previous codegen's helpers and
    // The ones provided with the new form if any.
    let mut combined_helpers_for_codegen = program.helpers.clone();
    combined_helpers_for_codegen.append(&mut code_generator.original_helpers);
    code_generator.original_helpers = combined_helpers_for_codegen;
    code_generator.final_expr = program.exp;

    Ok(code_generator)
}

fn final_codegen(
    context: &mut BasicCompileContext,
    opts: Rc<dyn CompilerOpts>,
    compiler: &PrimaryCodegen,
) -> Result<PrimaryCodegen, CompileErr> {
    let opt_final_expr = context.pre_final_codegen_optimize(opts.clone(), compiler)?;

    let optimizer_opts = opts.clone();
    generate_expr_code(context, opts, compiler, opt_final_expr).and_then(|code| {
        let mut final_comp = compiler.clone();
        let optimized_code =
            context.post_codegen_function_optimize(optimizer_opts.clone(), None, code.1.clone())?;
        final_comp.final_code = Some(CompiledCode(code.0, optimized_code));
        Ok(final_comp)
    })
}

fn get_env_data_from_common_env(
    name: &[u8],
    common_env: Rc<SExp>,
    common_env_value: Rc<SExp>,
) -> Option<Rc<SExp>> {
    eprintln!(
        "get env data {} {common_env} {common_env_value}",
        decode_string(name)
    );
    if let (SExp::Cons(_, le, re), SExp::Cons(_, lv, rv)) =
        (common_env.borrow(), common_env_value.borrow())
    {
        if let Some(l) = get_env_data_from_common_env(name, le.clone(), lv.clone()) {
            return Some(l);
        }

        if let Some(r) = get_env_data_from_common_env(name, re.clone(), rv.clone()) {
            return Some(r);
        }
    }

    if let SExp::Atom(_, match_name) = common_env.borrow() {
        if match_name == name {
            return Some(common_env_value);
        }
    }

    None
}

fn finalize_env_(
    context: &mut BasicCompileContext,
    opts: Rc<dyn CompilerOpts>,
    c: &PrimaryCodegen,
    _l: Srcloc,
    env: Rc<SExp>,
) -> Result<Rc<SExp>, CompileErr> {
    match env.borrow() {
        SExp::Atom(l, v) => {
            if let Some(res) = c.defuns.get(v) {
                return Ok(res.code.clone());
            }

            if let Some(res) = c.tabled_constants.get(v) {
                return Ok(res.clone());
            }

            if let Some(res) = c.inlines.get(v) {
                let (arg_list, arg_tail) = synthesize_args(res.args.clone());
                return replace_in_inline(
                    context,
                    opts.clone(),
                    c,
                    l.clone(),
                    res,
                    res.args.loc(),
                    &arg_list,
                    arg_tail,
                )
                .map(|x| x.1);
            }

            /* Parentfns are functions in progress in the parent */
            if c.parentfns.get(v).is_some() {
                return Ok(Rc::new(SExp::Nil(l.clone())));
            }

            if let Some(ModulePhase::StandalonePhase(sp)) = c.module_phase.as_ref() {
                eprintln!("Standalone mode: {}", sp.env);
                let wrapped_env_value = Rc::new(SExp::Cons(
                    sp.left_env_value.loc(),
                    sp.left_env_value.clone(),
                    Rc::new(SExp::Nil(sp.left_env_value.loc())),
                ));
                if let Some(res) =
                    get_env_data_from_common_env(v, sp.env.clone(), wrapped_env_value.clone())
                {
                    eprintln!("get_env_data: {} => {res}", decode_string(v));
                    return Ok(res);
                }
                eprintln!(
                    "standalone: failed to lookup {} in {env} with values {}",
                    decode_string(v),
                    sp.left_env_value
                );
            }

            Err(CompileErr(
                l.clone(),
                format!(
                    "A defun was referenced in the defun env but not found {}",
                    decode_string(v)
                ),
            ))
        }

        SExp::Cons(l, h, r) => finalize_env_(context, opts.clone(), c, l.clone(), h.clone())
            .and_then(|h| {
                finalize_env_(context, opts.clone(), c, l.clone(), r.clone())
                    .map(|r| Rc::new(SExp::Cons(l.clone(), h.clone(), r)))
            }),

        _ => Ok(env.clone()),
    }
}

fn finalize_env(
    context: &mut BasicCompileContext,
    opts: Rc<dyn CompilerOpts>,
    c: &PrimaryCodegen,
) -> Result<Rc<SExp>, CompileErr> {
    match c.env.borrow() {
        SExp::Cons(l, h, _) => {
            if c.left_env {
                finalize_env_(context, opts.clone(), c, l.clone(), h.clone())
            } else {
                Ok(c.env.clone())
            }
        }
        _ => Ok(c.env.clone()),
    }
}

fn dummy_functions(compiler: &PrimaryCodegen) -> Result<PrimaryCodegen, CompileErr> {
    fold_m(
        &|compiler: &PrimaryCodegen, form: &HelperForm| match form {
            HelperForm::Defun(false, defun) => {
                let mut c_copy = compiler.clone();
                c_copy.parentfns.insert(defun.name.clone());
                Ok(c_copy)
            }
            HelperForm::Defun(true, defun) => Ok(compiler)
                .and_then(|comp| {
                    fail_if_present(defun.loc.clone(), &compiler.inlines, &defun.name, comp)
                })
                .and_then(|comp| {
                    fail_if_present(defun.loc.clone(), &compiler.defuns, &defun.name, comp)
                })
                .map(|comp| {
                    comp.add_inline(
                        &defun.name,
                        &InlineFunction {
                            name: defun.name.clone(),
                            args: defun.args.clone(),
                            body: defun.body.clone(),
                        },
                    )
                }),
            HelperForm::Defconstant(cdata) => {
                if cdata.tabled {
                    let mut c_copy = compiler.clone();
                    c_copy.parentfns.insert(cdata.name.clone());
                    Ok(c_copy)
                } else {
                    Ok(compiler.clone())
                }
            }
            _ => Ok(compiler.clone()),
        },
        compiler.clone(),
        &compiler.to_process,
    )
}

fn do_start_codegen_optimization_and_dead_code_elimination(
    context: &mut BasicCompileContext,
    opts: Rc<dyn CompilerOpts>,
    mut start_of_codegen_optimization: StartOfCodegenOptimization,
) -> Result<StartOfCodegenOptimization, CompileErr> {
    // This is a tree-shaking loop.  It results in the minimum number of emitted
    // helpers in the environment by taking only those still alive after each
    // optimization pass.  If a function is constant at all call sites, then
    // then the function will be constant reduced and won't appear when we do
    // the live calculation again, which can also remove the last reference to
    // other helpers.
    loop {
        // We should not modify the environment if we're here on behalf of a
        // function in a program, only the toplevel program itself.
        if opts.in_defun() {
            break;
        }

        let newly_optimized_start = context
            .start_of_codegen_optimization(opts.clone(), start_of_codegen_optimization.clone())?;

        // We got back the same program, so nothing will change anymore.
        if newly_optimized_start.program.to_sexp()
            == start_of_codegen_optimization.program.to_sexp()
        {
            break;
        }

        // Reset the optimization struct so we can go again.
        // The maximum number of iterations should be about (N+1) * M where N is
        // the number of functions and M is the largest number of parameters in
        // any called function or operator.
        let program = newly_optimized_start.program;
        start_of_codegen_optimization = StartOfCodegenOptimization {
            program: program.clone(),
            code_generator: dummy_functions(&start_codegen(context, opts.clone(), program)?)?,
        };
    }

    Ok(start_of_codegen_optimization)
}

fn collect_env_names(env: Rc<SExp>) -> Vec<Rc<SExp>> {
    let mut result = Vec::new();
    let mut stack = Vec::new();
    stack.push(env);
    while let Some(e) = stack.pop() {
        match e.borrow() {
            SExp::Cons(_, a, b) => {
                stack.push(a.clone());
                stack.push(b.clone());
            }
            SExp::Atom(_, _) => {
                result.push(e.clone());
            }
            _ => {}
        }
    }
    result
}

fn make_env_tree(loc: &Srcloc, env: &[Rc<SExp>], start: usize, end: usize) -> Rc<SExp> {
    match (start + 1).cmp(&end) {
        Ordering::Greater => Rc::new(SExp::Nil(loc.clone())),
        Ordering::Equal => env[start].clone(),
        _ => {
            let mid = (start + end) / 2;
            let left = make_env_tree(loc, env, start, mid);
            let right = make_env_tree(loc, env, mid, end);
            Rc::new(SExp::Cons(loc.clone(), left, right))
        }
    }
}

pub fn codegen(
    context: &mut BasicCompileContext,
    opts: Rc<dyn CompilerOpts>,
    cmod: &CompileForm,
) -> Result<SExp, CompileErr> {
    let mut start_of_codegen_optimization = StartOfCodegenOptimization {
        program: cmod.clone(),
        code_generator: dummy_functions(&start_codegen(context, opts.clone(), cmod.clone())?)?,
    };

    start_of_codegen_optimization = do_start_codegen_optimization_and_dead_code_elimination(
        context,
        opts.clone(),
        start_of_codegen_optimization,
    )?;

    let mut code_generator = start_of_codegen_optimization.code_generator;
    let to_process = code_generator.to_process.clone();
    let mut already_processed = HashSet::new();

    if !opts.in_defun() && matches!(code_generator.module_phase, Some(ModulePhase::CommonPhase)) {
        // Process defuns first in case they're needed.
        for h in to_process.iter() {
            eprintln!("generate function (first time) {}", decode_string(h.name()));
            if let HelperForm::Defun(_, _) = h {
                already_processed.insert(h.name().to_vec());
                code_generator = codegen_(context, opts.clone(), &code_generator, h, true)?;
            }
        }

        // Generate a viable env for the first time.
        code_generator = final_codegen(context, opts.clone(), &code_generator)?;
        let final_env = finalize_env(context, opts.clone(), &code_generator)?;
        code_generator.final_env = final_env.clone();

        eprintln!("common phase");
        let generation_order = decide_constant_generation_order(
            &cmod.loc,
            &code_generator,
            &code_generator.to_process,
        )?;

        let generation_order_strings: Vec<String> = generation_order
            .iter()
            .map(|h| decode_string(h.name()))
            .collect();
        eprintln!("generation_order {generation_order_strings:?}");

        // Generate constants in our target order.  This must come after we've computed
        // the environment shape so if function bodies or computations that depend on
        // them are captured, they've been computed.
        for h in generation_order.iter() {
            eprintln!("generate constant {}", h.to_sexp());
            already_processed.insert(h.name().to_vec());
            code_generator = codegen_(context, opts.clone(), &code_generator, h, true)?;
        }
    }

    for f in to_process.iter() {
        if already_processed.contains(f.name()) {
            continue;
        }

        eprintln!("generate normal helper {}", decode_string(f.name()));
        code_generator = codegen_(context, opts.clone(), &code_generator, f, false)?;
    }

    // If stepping 23 or greater, we support no-env mode.
    enable_nil_env_mode_for_stepping_23_or_greater(opts.clone(), &mut code_generator);

    if matches!(code_generator.module_phase, Some(ModulePhase::CommonPhase)) {
        // We've got an order for generation that will allow us to have correct
        // constant order.  At this point we know that the constant order is
        // resolvable and doesn't have direct cycles.  It may be the case that
        // some functions didn't have their target constants avaialble, but the
        // functions generated are in their final representations.
        //
        // We start by generating all functions, then all constants and repeat
        // until the representation converges.
        //
        // Consider this program:
        //
        // (include *standard-cl-23*)
        //
        // (defconst C 19191)
        // (defun F (X) (+ C X))
        // (defconst D (list C F (C_hash) (F_hash)))
        //
        // (export C)
        // (export D)
        // (export F)
        //
        // D will contain the full environment, including itself via F.
        //
        // We must ensure that the representation of the environment is quineable.
        //
        // Therefore, we need an environment expression that we're able to express
        // in a function-as-callable context without causing the environment to
        // multiply.  I originally envisioned a method for this.
        //
        // The method is that we'll know the path to __chia__extras and write the
        // environment as an expression that takes unaffected left and right sub
        // trees and places a separately determined value in its place.
        //
        // One thing we must do is produce saturated functions consistently in the
        // quineable way everywhere when module constants exist.
        let mut prev_repr = Rc::new(SExp::Nil(code_generator.final_env.loc()));
        let mut this_repr = code_generator.final_env.clone();
        let mut steps = 0;

        while prev_repr != this_repr && steps < CONSTANT_GENERATIONS_ALLOWED {
            // Regenerate constants.
            for h in to_process.iter() {
                if let HelperForm::Defconstant(_) = h {
                    code_generator = generate_helper_body(
                        context,
                        code_generator,
                        opts.clone(),
                        cmod.clone(),
                        h,
                    )?;
                }
            }

            for h in to_process.iter() {
                // Regenerate representations of functions.
                code_generator = codegen_(context, opts.clone(), &code_generator, h, true)?;
            }

            prev_repr = this_repr;
            this_repr = code_generator.final_env.clone();

            steps += 1;
        }

        if steps == CONSTANT_GENERATIONS_ALLOWED {
            return Err(CompileErr(
                Srcloc::start(&opts.filename()),
                "Constant generation didn't converge in allowed iteration limit".to_string(),
            ));
        }
    }

    // If stepping 23 or greater, we support no-env mode.
    enable_nil_env_mode_for_stepping_23_or_greater(opts.clone(), &mut code_generator);

    context
        .symbols()
        .clone_from(&code_generator.function_symbols);
    context
        .symbols()
        .insert("source_file".to_string(), opts.filename());

    let mut c = final_codegen(context, opts.clone(), &code_generator)?;
    let final_env = finalize_env(context, opts.clone(), &c)?;
    c.final_env = final_env.clone();

    let normal_produce_code = |code: CompiledCode| {
        // Capture symbols now that we have the final form of the produced code.
        context
            .symbols()
            .insert("__chia__main_arguments".to_string(), cmod.args.to_string());

        if opts.in_defun() {
            primapply(
                code.0.clone(),
                Rc::new(primquote(code.0.clone(), code.1)),
                Rc::new(SExp::Integer(code.0, bi_one())),
            )
        } else if code_generator.left_env {
            primapply(
                code.0.clone(),
                Rc::new(primquote(code.0.clone(), code.1)),
                Rc::new(primcons(
                    code.0.clone(),
                    Rc::new(primquote(code.0.clone(), final_env)),
                    Rc::new(SExp::Integer(code.0, bi_one())),
                )),
            )
        } else {
            let code_borrowed: &SExp = code.1.borrow();
            code_borrowed.clone()
        }
    };

    eprintln!(
        "code generation {:?} {:?}",
        opts.in_defun(),
        opts.module_phase()
    );
    match (opts.in_defun(), opts.module_phase(), c.final_code) {
        (_, _, None) => Err(CompileErr(
            Srcloc::start(&opts.filename()),
            "Failed to generate code".to_string(),
        )),
        (true, _, Some(code)) => Ok(normal_produce_code(code)),
        (_, None, Some(code)) => Ok(normal_produce_code(code)),
        (false, Some(ModulePhase::CommonPhase), Some(code)) => {
            // Produce a triple of env shape, env, output code
            eprintln!("common phase env {}", c.env);
            eprintln!("final_env {}", c.final_env);
            Ok(SExp::Cons(
                c.env.loc(),
                c.env.clone(),
                Rc::new(SExp::Cons(
                    c.final_env.loc(),
                    c.final_env.clone(),
                    Rc::new(SExp::Cons(
                        code.1.loc(),
                        Rc::new(normal_produce_code(code.clone())),
                        Rc::new(SExp::Nil(code.0.clone())),
                    )),
                )),
            ))
        }
        (false, Some(ModulePhase::CommonConstant(_)), Some(code)) => Ok(normal_produce_code(code)),
        (false, Some(ModulePhase::StandalonePhase(_)), Some(code)) => {
            // The program generates one constant or function.
            Ok(normal_produce_code(code))
        }
    }
}<|MERGE_RESOLUTION|>--- conflicted
+++ resolved
@@ -164,13 +164,8 @@
             eprintln!("extra_env_data_strings {extra_env_data_strings:?}");
             let extra_env_tree =
                 make_env_tree(&sp.env.loc(), &extra_env_data, 0, extra_env_data.len());
-<<<<<<< HEAD
-            if let SExp::Cons(_l, all_env, _) = sp.env.borrow() {
-                if let SExp::Cons(l, old_env, _) = all_env.borrow() {
-=======
             if let SExp::Cons(l, all_env, _) = sp.env.borrow() {
                 if let SExp::Cons(_l, old_env, _) = all_env.borrow() {
->>>>>>> 074e2a15
                     return SExp::Cons(
                         l.clone(),
                         Rc::new(SExp::Cons(l.clone(), old_env.clone(), extra_env_tree)),
@@ -1569,15 +1564,10 @@
     for (i, h) in constants_in_set.iter().enumerate() {
         let mut deps_of_constant = HashSet::new();
         depgraph.get_full_depends_on(&mut deps_of_constant, h.name());
-<<<<<<< HEAD
-        let only_constant_deps: HashSet<Vec<u8>> =
-            deps_of_constant.difference(function_set).cloned().collect();
-=======
         let only_constant_deps: HashSet<Vec<u8>> = deps_of_constant
             .difference(function_set)
             .cloned()
             .collect();
->>>>>>> 074e2a15
         let how_many_deps = only_constant_deps.len();
         if i == 0 || how_many_deps < best_dep_set {
             chosen_idx = i;
