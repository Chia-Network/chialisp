use std::borrow::Borrow;
use std::collections::HashMap;
use std::collections::HashSet;
use std::rc::Rc;

use num_bigint::ToBigInt;

use crate::classic::clvm_tools::stages::stage_0::TRunProgram;
use clvm_rs::allocator::Allocator;

use crate::classic::clvm::__type_compatibility__::bi_one;

use crate::compiler::clvm::run;
use crate::compiler::compiler::{is_at_capture, run_optimizer};
use crate::compiler::comptypes::{
    fold_m, join_vecs_to_string, list_to_cons, Binding, BodyForm, Callable, CompileErr,
    CompileForm, CompiledCode, CompilerOpts, ConstantKind, DefunCall, DefunData, HelperForm,
    InlineFunction, LetData, LetFormKind, PrimaryCodegen,
};
use crate::compiler::debug::{build_swap_table_mut, relabel};
use crate::compiler::evaluate::{Evaluator, EVAL_STACK_LIMIT};
use crate::compiler::frontend::compile_bodyform;
use crate::compiler::gensym::gensym;
use crate::compiler::inline::{replace_in_inline, synthesize_args};
use crate::compiler::optimize::optimize_expr;
use crate::compiler::prims::{primapply, primcons, primquote};
use crate::compiler::runtypes::RunFailure;
use crate::compiler::sexp::{decode_string, SExp};
use crate::compiler::srcloc::Srcloc;
use crate::util::u8_from_number;

const MACRO_TIME_LIMIT: usize = 1000000;
const CONST_EVAL_LIMIT: usize = 1000000;

/* As in the python code, produce a pair whose (thanks richard)
 *
 *   - car is the compiled code and
 *   - cdr is the argument from the mod definition
 *
 *   Every let adds arguments, and since we model each function level target
 *   as a mod () in the end, we can do the same with let bindings, letting
 *   each group of bindings:
 *
 *       (mod args
 *         (let
 *           ((x (+ a 1))
 *            (y (+ b 1)))
 *
 *           (+ x y)))
 *
 *   Translate to:
 *
 *       (mod (a b)
 *         (defun let_$1 ((a b) x y) (+ x y))
 *         (let_$1 (r @) (+ a 1) (+ b 1))
 *         )
 */

fn cons_bodyform(loc: Srcloc, left: Rc<BodyForm>, right: Rc<BodyForm>) -> BodyForm {
    BodyForm::Call(
        loc.clone(),
        vec![
            Rc::new(BodyForm::Value(SExp::Atom(loc, "c".as_bytes().to_vec()))), // Cons
            left,
            right,
        ],
    )
}

/*
 * Produce a structure that mimics the expected environment if the current inline
 * context had been a function.
 */
fn create_let_env_expression(args: Rc<SExp>) -> BodyForm {
    match args.borrow() {
        SExp::Cons(l, a, b) => cons_bodyform(
            l.clone(),
            Rc::new(create_let_env_expression(a.clone())),
            Rc::new(create_let_env_expression(b.clone())),
        ),
        _ => {
            let cloned: &SExp = args.borrow();
            BodyForm::Value(cloned.clone())
        }
    }
}

fn helper_atom(h: &HelperForm) -> SExp {
    SExp::Atom(h.loc(), h.name().clone())
}

fn build_tree(l: Srcloc, s: usize, e: usize, helper_array: &[HelperForm]) -> SExp {
    if e - s == 1 {
        helper_atom(helper_array[s].borrow())
    } else {
        let mid = (e + s) / 2;
        let car = build_tree(l.clone(), s, mid, helper_array);
        let cdr = build_tree(l.clone(), mid, e, helper_array);
        SExp::Cons(l, Rc::new(car), Rc::new(cdr))
    }
}

fn compute_code_shape(l: Srcloc, helpers: &[HelperForm]) -> SExp {
    let alen = helpers.len();
    if alen == 0 {
        SExp::Nil(l)
    } else if alen == 1 {
        SExp::Atom(l, helpers[0].name().clone())
    } else {
        build_tree(l, 0, alen, helpers)
    }
}

fn compute_env_shape(l: Srcloc, args: Rc<SExp>, helpers: &[HelperForm]) -> SExp {
    let car = compute_code_shape(l.clone(), helpers);
    let cdr = args;
    SExp::Cons(l, Rc::new(car), cdr)
}

fn create_name_lookup_(
    l: Srcloc,
    name: &[u8],
    env: Rc<SExp>,
    find: Rc<SExp>,
) -> Result<u64, CompileErr> {
    match find.borrow() {
        SExp::Atom(l, a) => {
            if *a == *name {
                Ok(1_u64)
            } else {
                Err(CompileErr(
                    l.clone(),
                    format!(
                        "{} not found (via {})",
                        decode_string(name),
                        decode_string(a)
                    ),
                ))
            }
        }
        SExp::Integer(l, i) => {
            let a = u8_from_number(i.clone());
            if a == *name {
                Ok(1_u64)
            } else {
                Err(CompileErr(
                    l.clone(),
                    format!(
                        "{} not found (via {})",
                        decode_string(name),
                        decode_string(&a)
                    ),
                ))
            }
        }
        SExp::Cons(l, head, rest) => {
            if let Some((capture, substructure)) = is_at_capture(head.clone(), rest.clone()) {
                if *capture == *name {
                    Ok(1_u64)
                } else {
                    create_name_lookup_(l.clone(), name, env, substructure)
                }
            } else {
                create_name_lookup_(l.clone(), name, env.clone(), head.clone())
                    .map(|v| Ok(2 * v))
                    .unwrap_or_else(|_| {
                        create_name_lookup_(l.clone(), name, env, rest.clone()).map(|v| 2 * v + 1)
                    })
            }
        }
        _ => Err(CompileErr(
            l,
            format!(
                "operator or function atom {} not found checking {} in {}",
                decode_string(name),
                find,
                env
            ),
        )),
    }
}

fn create_name_lookup(
    compiler: &PrimaryCodegen,
    l: Srcloc,
    name: &[u8],
) -> Result<Rc<SExp>, CompileErr> {
    compiler
        .constants
        .get(name)
        .map(|x| Ok(x.clone()))
        .unwrap_or_else(|| {
            create_name_lookup_(l.clone(), name, compiler.env.clone(), compiler.env.clone())
                .map(|i| Rc::new(SExp::Integer(l.clone(), i.to_bigint().unwrap())))
        })
}

fn get_prim(loc: Srcloc, prims: Rc<HashMap<Vec<u8>, Rc<SExp>>>, name: &[u8]) -> Option<Rc<SExp>> {
    if let Some(p) = prims.get(name) {
        return Some(p.clone());
    }
    let myatom = SExp::Atom(loc, name.to_owned());
    for kv in prims.iter() {
        let val_borrowed: &SExp = kv.1.borrow();
        if val_borrowed == &myatom {
            return Some(Rc::new(myatom));
        }
    }
    None
}

pub fn get_callable(
    _opts: Rc<dyn CompilerOpts>,
    compiler: &PrimaryCodegen,
    l: Srcloc,
    atom: Rc<SExp>,
) -> Result<Callable, CompileErr> {
    match atom.borrow() {
        SExp::Atom(l, name) => {
            if let Some(macro_def) = compiler.macros.get(name) {
                let macro_def_clone: &SExp = macro_def.borrow();
                Ok(Callable::CallMacro(l.clone(), macro_def_clone.clone()))
            } else if let Some(inline) = compiler.inlines.get(name) {
                Ok(Callable::CallInline(l.clone(), inline.clone()))
            } else if let Ok(defun) = create_name_lookup(compiler, l.clone(), name) {
                let defun_clone: &SExp = defun.borrow();
                Ok(Callable::CallDefun(l.clone(), defun_clone.clone()))
            } else if let Some(prim) = get_prim(l.clone(), compiler.prims.clone(), name) {
                let prim_clone: &SExp = prim.borrow();
                Ok(Callable::CallPrim(l.clone(), prim_clone.clone()))
            } else if *name == "com".as_bytes().to_vec() {
                Ok(Callable::RunCompiler)
            } else if *name == "@".as_bytes().to_vec() {
                Ok(Callable::EnvPath)
            } else {
                Err(CompileErr(
                    l.clone(),
                    format!("no such callable '{}'", decode_string(name)),
                ))
            }
        }
        SExp::Integer(_, v) => Ok(Callable::CallPrim(l.clone(), SExp::Integer(l, v.clone()))),
        _ => Err(CompileErr(atom.loc(), format!("can't call object {atom}"))),
    }
}

pub fn process_macro_call(
    allocator: &mut Allocator,
    runner: Rc<dyn TRunProgram>,
    opts: Rc<dyn CompilerOpts>,
    compiler: &PrimaryCodegen,
    l: Srcloc,
    args: Vec<Rc<BodyForm>>,
    code: Rc<SExp>,
) -> Result<CompiledCode, CompileErr> {
    let converted_args: Vec<Rc<SExp>> = args.iter().map(|b| b.to_sexp()).collect();
    let mut swap_table = HashMap::new();
    let args_to_macro = list_to_cons(l.clone(), &converted_args);
    build_swap_table_mut(&mut swap_table, &args_to_macro);

    run(
        allocator,
        runner.clone(),
        opts.prim_map(),
        code,
        Rc::new(args_to_macro),
        Some(MACRO_TIME_LIMIT),
    )
    .map_err(|e| match e {
        RunFailure::RunExn(ml, x) => CompileErr(l, format!("macro aborted at {ml} with {x}")),
        RunFailure::RunErr(rl, e) => CompileErr(l, format!("error executing macro: {rl} {e}")),
    })
    .and_then(|v| {
        let relabeled_expr = relabel(&swap_table, &v);
        compile_bodyform(opts.clone(), Rc::new(relabeled_expr))
    })
    .and_then(|body| generate_expr_code(allocator, runner, opts, compiler, Rc::new(body)))
}

fn generate_args_code(
    allocator: &mut Allocator,
    runner: Rc<dyn TRunProgram>,
    opts: Rc<dyn CompilerOpts>,
    compiler: &PrimaryCodegen,
    l: Srcloc,
    list: &[Rc<BodyForm>],
) -> Result<SExp, CompileErr> {
    if list.is_empty() {
        Ok(SExp::Nil(l))
    } else {
        let mut compiled_args: Vec<Rc<SExp>> = Vec::new();
        for hd in list.iter() {
            let generated = generate_expr_code(
                allocator,
                runner.clone(),
                opts.clone(),
                compiler,
                hd.clone(),
            )
            .map(|x| x.1)?;
            compiled_args.push(generated);
        }
        Ok(list_to_cons(l, &compiled_args))
    }
}

fn cons_up(at: Rc<SExp>) -> Rc<SExp> {
    match at.borrow() {
        SExp::Cons(l, h, r) => Rc::new(primcons(l.clone(), h.clone(), cons_up(r.clone()))),
        _ => at,
    }
}

fn process_defun_call(
    _opts: Rc<dyn CompilerOpts>,
    _compiler: &PrimaryCodegen,
    l: Srcloc,
    args: Rc<SExp>,
    lookup: Rc<SExp>,
) -> Result<CompiledCode, CompileErr> {
    let env = primcons(
        l.clone(),
        Rc::new(SExp::Integer(l.clone(), 2_u32.to_bigint().unwrap())),
        cons_up(args),
    );
    Ok(CompiledCode(
        l.clone(),
        Rc::new(primapply(l, lookup, Rc::new(env))),
    ))
}

pub fn get_call_name(l: Srcloc, body: BodyForm) -> Result<Rc<SExp>, CompileErr> {
    match &body {
        BodyForm::Value(SExp::Atom(l, name)) => {
            return Ok(Rc::new(SExp::Atom(l.clone(), name.clone())));
        }
        BodyForm::Value(SExp::Integer(l, v)) => {
            return Ok(Rc::new(SExp::Integer(l.clone(), v.clone())));
        }
        _ => {}
    }

    Err(CompileErr(
        l,
        format!("not yet callable {}", body.to_sexp()),
    ))
}

fn compile_call(
    allocator: &mut Allocator,
    runner: Rc<dyn TRunProgram>,
    l: Srcloc,
    opts: Rc<dyn CompilerOpts>,
    compiler: &PrimaryCodegen,
    list: Vec<Rc<BodyForm>>,
) -> Result<CompiledCode, CompileErr> {
    let arg_string_list: Vec<Vec<u8>> = list
        .iter()
        .map(|v| v.to_sexp().to_string().as_bytes().to_vec())
        .collect();

    let error = Err(CompileErr(
        l.clone(),
        format!(
            "wierdly formed compile request: {}",
            join_vecs_to_string(";".as_bytes().to_vec(), &arg_string_list)
        ),
    ));

    let compile_atom_head = |al: Srcloc, an: &Vec<u8>| {
        let tl = list.iter().skip(1).cloned().collect();
        get_callable(
            opts.clone(),
            compiler,
            l.clone(),
            Rc::new(SExp::Atom(al.clone(), an.to_vec())),
        )
        .and_then(|calltype| match calltype {
            Callable::CallMacro(l, code) => process_macro_call(
                allocator,
                runner,
                opts.clone(),
                compiler,
                l,
                tl,
                Rc::new(code),
            ),

            Callable::CallInline(l, inline) => replace_in_inline(
                allocator,
                runner.clone(),
                opts.clone(),
                compiler,
                l.clone(),
                &inline,
                l,
                &tl,
            ),

            Callable::CallDefun(l, lookup) => {
                generate_args_code(allocator, runner, opts.clone(), compiler, l.clone(), &tl)
                    .and_then(|args| {
                        process_defun_call(
                            opts.clone(),
                            compiler,
                            l.clone(),
                            Rc::new(args),
                            Rc::new(lookup),
                        )
                    })
            }

            Callable::CallPrim(l, p) => {
                generate_args_code(allocator, runner, opts, compiler, l.clone(), &tl).map(|args| {
                    CompiledCode(l.clone(), Rc::new(SExp::Cons(l, Rc::new(p), Rc::new(args))))
                })
            }

            Callable::EnvPath => {
                if tl.len() == 1 {
                    match tl[0].borrow() {
                        BodyForm::Value(SExp::Integer(l, i)) => Ok(CompiledCode(
                            l.clone(),
                            Rc::new(SExp::Integer(l.clone(), i.clone())),
                        )),
                        BodyForm::Quoted(SExp::Integer(l, i)) => Ok(CompiledCode(
                            l.clone(),
                            Rc::new(SExp::Integer(l.clone(), i.clone())),
                        )),
                        _ => Err(CompileErr(
                            al.clone(),
                            "@ form only accepts integers at present".to_string(),
                        )),
                    }
                } else {
                    Err(CompileErr(
                        al.clone(),
                        "@ form accepts one argument".to_string(),
                    ))
                }
            }

            Callable::RunCompiler => {
                if list.len() >= 2 {
                    let updated_opts = opts
                        .set_stdenv(false)
                        .set_in_defun(true)
                        .set_frontend_opt(false)
                        .set_start_env(Some(compiler.env.clone()))
                        .set_compiler(compiler.clone());

                    let use_body = SExp::Cons(
                        l.clone(),
                        Rc::new(SExp::Atom(l.clone(), "mod".as_bytes().to_vec())),
                        Rc::new(SExp::Cons(
                            l.clone(),
                            Rc::new(SExp::Nil(l.clone())),
                            Rc::new(SExp::Cons(
                                list[1].loc(),
                                list[1].to_sexp(),
                                Rc::new(SExp::Nil(l.clone())),
                            )),
                        )),
                    );

                    let mut unused_symbol_table = HashMap::new();
                    updated_opts
                        .compile_program(
                            allocator,
                            runner,
                            Rc::new(use_body),
                            &mut unused_symbol_table,
                        )
                        .map(|code| {
                            CompiledCode(l.clone(), Rc::new(primquote(l.clone(), Rc::new(code))))
                        })
                } else {
                    error.clone()
                }
            }
        })
    };

    match list[0].borrow() {
        BodyForm::Value(SExp::Integer(al, an)) => {
            compile_atom_head(al.clone(), &u8_from_number(an.clone()))
        }
        BodyForm::Value(SExp::QuotedString(al, _, an)) => compile_atom_head(al.clone(), an),
        BodyForm::Value(SExp::Atom(al, an)) => compile_atom_head(al.clone(), an),
        _ => error,
    }
}

pub fn generate_expr_code(
    allocator: &mut Allocator,
    runner: Rc<dyn TRunProgram>,
    opts: Rc<dyn CompilerOpts>,
    compiler: &PrimaryCodegen,
    expr: Rc<BodyForm>,
) -> Result<CompiledCode, CompileErr> {
    match expr.borrow() {
        BodyForm::Let(LetFormKind::Parallel, letdata) => {
            /* Depends on a defun having been desugared from this let and the let
            expressing rewritten. */
            generate_expr_code(allocator, runner, opts, compiler, letdata.body.clone())
        }
        BodyForm::Quoted(q) => {
            let l = q.loc();
            Ok(CompiledCode(
                l.clone(),
                Rc::new(primquote(l, Rc::new(q.clone()))),
            ))
        }
        BodyForm::Value(v) => {
            match v.borrow() {
                SExp::Atom(l, atom) => {
                    if *atom == "@".as_bytes().to_vec() {
                        Ok(CompiledCode(
                            l.clone(),
                            Rc::new(SExp::Integer(l.clone(), bi_one())),
                        ))
                    } else {
                        create_name_lookup(compiler, l.clone(), atom)
                            .map(|f| Ok(CompiledCode(l.clone(), f)))
                            .unwrap_or_else(|_| {
                                // Pass through atoms that don't look up on behalf of
                                // macros, as it's possible that a macro returned
                                // something that's canonically a name in number form.
                                generate_expr_code(
                                    allocator,
                                    runner,
                                    opts,
                                    compiler,
                                    Rc::new(BodyForm::Quoted(SExp::Atom(l.clone(), atom.clone()))),
                                )
                            })
                    }
                }
                // Since macros are in this language and the runtime has
                // a very narrow data representation, we'll need to
                // accomodate bare numbers coming back in place of identifiers.
                // I'm considering ways to make this better.
                SExp::Integer(l, i) => generate_expr_code(
                    allocator,
                    runner,
                    opts,
                    compiler,
                    Rc::new(BodyForm::Value(SExp::Atom(
                        l.clone(),
                        u8_from_number(i.clone()),
                    ))),
                ),
                _ => Ok(CompiledCode(
                    v.loc(),
                    Rc::new(primquote(v.loc(), Rc::new(v.clone()))),
                )),
            }
        }
        BodyForm::Call(l, list) => {
            if list.is_empty() {
                Err(CompileErr(
                    l.clone(),
                    "created a call with no forms".to_string(),
                ))
            } else {
                compile_call(allocator, runner, l.clone(), opts, compiler, list.to_vec())
            }
        }
        BodyForm::Mod(_, program) => {
            // A mod form yields the compiled code.
            let code = codegen(allocator, runner, opts, program, &mut HashMap::new())?;
            Ok(CompiledCode(
                program.loc.clone(),
                Rc::new(SExp::Cons(
                    program.loc.clone(),
                    Rc::new(SExp::Atom(program.loc.clone(), vec![1])),
                    Rc::new(code),
                )),
            ))
        }
        _ => Err(CompileErr(
            expr.loc(),
            format!("don't know how to compile {}", expr.to_sexp()),
        )),
    }
}

fn combine_defun_env(old_env: Rc<SExp>, new_args: Rc<SExp>) -> Rc<SExp> {
    match old_env.borrow() {
        SExp::Cons(l, h, _) => Rc::new(SExp::Cons(l.clone(), h.clone(), new_args)),
        _ => old_env,
    }
}

// Diverts to failure if a symbol is redefined.
fn fail_if_present<T, R>(
    loc: Srcloc,
    map: &HashMap<Vec<u8>, T>,
    name: &[u8],
    result: R,
) -> Result<R, CompileErr> {
    if map.contains_key(name) {
        Err(CompileErr(
            loc.clone(),
            format!("Cannot redefine {}", SExp::Atom(loc, name.to_owned())),
        ))
    } else {
        Ok(result)
    }
}

fn codegen_(
    allocator: &mut Allocator,
    runner: Rc<dyn TRunProgram>,
    opts: Rc<dyn CompilerOpts>,
    compiler: &PrimaryCodegen,
    h: &HelperForm,
) -> Result<PrimaryCodegen, CompileErr> {
    match h {
        HelperForm::Defun(inline, defun) => {
            if *inline {
                // Note: this just replaces a dummy function inserted earlier.
                // The real redefinition check is in dummy_functions.
                Ok(compiler.add_inline(
                    &defun.name,
                    &InlineFunction {
                        name: defun.name.clone(),
                        args: defun.args.clone(),
                        body: defun.body.clone(),
                    },
                ))
            } else {
                let updated_opts = opts
                    .set_compiler(compiler.clone())
                    .set_in_defun(true)
                    .set_stdenv(false)
                    .set_frontend_opt(false)
                    .set_start_env(Some(combine_defun_env(
                        compiler.env.clone(),
                        defun.args.clone(),
                    )));

                let opt = if opts.optimize() {
                    // Run optimizer on frontend style forms.
                    optimize_expr(
                        allocator,
                        opts.clone(),
                        runner.clone(),
                        compiler,
                        defun.body.clone(),
                    )
                    .map(|x| x.1)
                    .unwrap_or_else(|| defun.body.clone())
                } else {
                    defun.body.clone()
                };

                let tocompile = SExp::Cons(
                    defun.loc.clone(),
                    Rc::new(SExp::Atom(defun.loc.clone(), "mod".as_bytes().to_vec())),
                    Rc::new(SExp::Cons(
                        defun.loc.clone(),
                        defun.args.clone(),
                        Rc::new(SExp::Cons(
                            defun.loc.clone(),
                            opt.to_sexp(),
                            Rc::new(SExp::Nil(defun.loc.clone())),
                        )),
                    )),
                );

                let mut unused_symbol_table = HashMap::new();
                updated_opts
                    .compile_program(
                        allocator,
                        runner.clone(),
                        Rc::new(tocompile),
                        &mut unused_symbol_table,
                    )
                    .and_then(|code| {
                        if opts.optimize() {
                            run_optimizer(allocator, runner, Rc::new(code))
                        } else {
                            Ok(Rc::new(code))
                        }
                    })
                    .and_then(|code| {
                        fail_if_present(defun.loc.clone(), &compiler.inlines, &defun.name, code)
                    })
                    .and_then(|code| {
                        fail_if_present(defun.loc.clone(), &compiler.defuns, &defun.name, code)
                    })
                    .map(|code| {
                        compiler.add_defun(
                            &defun.name,
                            DefunCall {
                                required_env: defun.args.clone(),
                                code,
                            },
                        )
                    })
            }
        }
        _ => Ok(compiler.clone()),
    }
}

fn is_defun_or_tabled_const(b: &HelperForm) -> bool {
    match b {
        HelperForm::Defun(false, _) => true,
        HelperForm::Defconstant(cdata) => cdata.tabled,
        _ => false,
    }
}

fn count_occurrences(name: &[u8], expr: &BodyForm) -> usize {
    match expr {
        BodyForm::Value(SExp::Atom(_, n)) => usize::from(n == name),
        BodyForm::Call(_, v) => v.iter().map(|item| count_occurrences(name, item)).sum(),
        BodyForm::Let(_, data) => {
            let use_in_bindings: usize = data
                .bindings
                .iter()
                .map(|b| count_occurrences(name, b.body.borrow()))
                .sum();
            count_occurrences(name, data.body.borrow()) + use_in_bindings
        }
        _ => 0,
    }
}

pub fn empty_compiler(prim_map: Rc<HashMap<Vec<u8>, Rc<SExp>>>, l: Srcloc) -> PrimaryCodegen {
    let nil = SExp::Nil(l.clone());
    let nil_rc = Rc::new(nil.clone());

    PrimaryCodegen {
        prims: prim_map,
        constants: HashMap::new(),
        tabled_constants: HashMap::new(),
        inlines: HashMap::new(),
        macros: HashMap::new(),
        defuns: HashMap::new(),
        parentfns: HashSet::new(),
        env: Rc::new(SExp::Cons(l, nil_rc.clone(), nil_rc)),
        to_process: Vec::new(),
        orig_help: Vec::new(),
        final_expr: Rc::new(BodyForm::Quoted(nil)),
        final_code: None,
        function_symbols: HashMap::new(),
    }
}

fn generate_let_defun(
    opts: Rc<dyn CompilerOpts>,
    l: Srcloc,
    kwl: Option<Srcloc>,
    name: &[u8],
    args: Rc<SExp>,
    bindings: Vec<Rc<Binding>>,
    body: Rc<BodyForm>,
) -> HelperForm {
    let new_arguments: Vec<Rc<SExp>> = bindings
        .iter()
        .map(|b| Rc::new(SExp::Atom(l.clone(), b.name.clone())))
        .collect();

    let inner_function_args = SExp::Cons(
        l.clone(),
        args,
        Rc::new(list_to_cons(l.clone(), &new_arguments)),
    );

    // Count occurrences per binding.
    let deinline_score: usize = bindings
        .iter()
        .map(|b| count_occurrences(&b.name, body.borrow()))
        .sum();

    let inline = !opts.frontend_opt() || deinline_score == 1;
    HelperForm::Defun(
        inline,
        DefunData {
            loc: l.clone(),
            nl: l,
            kw: kwl,
            name: name.to_owned(),
            args: Rc::new(inner_function_args),
            body,
            synthetic: true,
        },
    )
}

fn generate_let_args(_l: Srcloc, blist: Vec<Rc<Binding>>) -> Vec<Rc<BodyForm>> {
    blist.iter().map(|b| b.body.clone()).collect()
}

fn hoist_body_let_binding(
    opts: Rc<dyn CompilerOpts>,
    outer_context: Option<Rc<SExp>>,
    args: Rc<SExp>,
    body: Rc<BodyForm>,
) -> (Vec<HelperForm>, Rc<BodyForm>) {
    match body.borrow() {
        BodyForm::Let(LetFormKind::Sequential, letdata) => {
            if letdata.bindings.is_empty() {
                return (vec![], letdata.body.clone());
            }

            // If we're here, we're in the middle of hoisting.
            // Simply slice one binding and do it again.
            let new_sub_expr = if letdata.bindings.len() == 1 {
                // There is one binding, so we just need to put body below
                letdata.body.clone()
            } else {
                // Slice other bindings
                let sub_bindings = letdata.bindings.iter().skip(1).cloned().collect();
                Rc::new(BodyForm::Let(
                    LetFormKind::Sequential,
                    LetData {
                        loc: letdata.loc.clone(),
                        kw: letdata.kw.clone(),
                        bindings: sub_bindings,
                        body: letdata.body.clone(),
                    },
                ))
            };

            hoist_body_let_binding(
                opts.clone(),
                outer_context,
                args,
                Rc::new(BodyForm::Let(
                    LetFormKind::Parallel,
                    LetData {
                        loc: letdata.loc.clone(),
                        kw: letdata.kw.clone(),
                        bindings: vec![letdata.bindings[0].clone()],
                        body: new_sub_expr,
                    },
                )),
            )
        }
        BodyForm::Let(LetFormKind::Parallel, letdata) => {
            let mut out_defuns = Vec::new();
            let defun_name = gensym("letbinding".as_bytes().to_vec());

            let mut revised_bindings = Vec::new();
            for b in letdata.bindings.iter() {
                let (mut new_helpers, new_binding) = hoist_body_let_binding(
                    opts.clone(),
                    outer_context.clone(),
                    args.clone(),
                    b.body.clone(),
                );
                out_defuns.append(&mut new_helpers);
                revised_bindings.push(Rc::new(Binding {
                    loc: b.loc.clone(),
                    nl: b.nl.clone(),
                    name: b.name.clone(),
                    body: new_binding,
                }));
            }

            let generated_defun = generate_let_defun(
                opts.clone(),
                letdata.loc.clone(),
                None,
                &defun_name,
                args,
                revised_bindings.to_vec(),
                letdata.body.clone(),
            );
            out_defuns.push(generated_defun);

            let mut let_args = generate_let_args(letdata.loc.clone(), revised_bindings.to_vec());
            let pass_env = outer_context
                .map(create_let_env_expression)
                .unwrap_or_else(|| {
                    BodyForm::Call(
                        letdata.loc.clone(),
                        vec![
                            Rc::new(BodyForm::Value(SExp::Atom(
                                letdata.loc.clone(),
                                "r".as_bytes().to_vec(),
                            ))),
                            Rc::new(BodyForm::Value(SExp::Atom(
                                letdata.loc.clone(),
                                "@".as_bytes().to_vec(),
                            ))),
                        ],
                    )
                });

            let mut call_args = vec![
                Rc::new(BodyForm::Value(SExp::Atom(letdata.loc.clone(), defun_name))),
                Rc::new(pass_env),
            ];
            call_args.append(&mut let_args);

            let final_call = BodyForm::Call(letdata.loc.clone(), call_args);
            (out_defuns, Rc::new(final_call))
        }
        BodyForm::Call(l, list) => {
            let mut vres = Vec::new();
            let mut new_call_list = vec![list[0].clone()];
            for i in list.iter().skip(1) {
                let (new_helper, new_arg) = hoist_body_let_binding(
                    opts.clone(),
                    outer_context.clone(),
                    args.clone(),
                    i.clone(),
                );
                new_call_list.push(new_arg);
                vres.append(&mut new_helper.clone());
            }
            (vres, Rc::new(BodyForm::Call(l.clone(), new_call_list)))
        }
        _ => (Vec::new(), body.clone()),
    }
}

fn process_helper_let_bindings(
    opts: Rc<dyn CompilerOpts>,
    helpers: &[HelperForm],
) -> Vec<HelperForm> {
    let mut result = helpers.to_owned();
    let mut i = 0;

    while i < result.len() {
        match result[i].clone() {
            HelperForm::Defun(inline, defun) => {
                let context = if inline {
                    Some(defun.args.clone())
                } else {
                    None
                };
                let (hoisted_helpers, hoisted_body) = hoist_body_let_binding(
                    opts.clone(),
                    context,
                    defun.args.clone(),
                    defun.body.clone(),
                );

                result[i] = HelperForm::Defun(
                    inline,
                    DefunData {
                        loc: defun.loc.clone(),
                        nl: defun.nl.clone(),
                        kw: defun.kw.clone(),
                        name: defun.name.clone(),
                        args: defun.args.clone(),
                        body: hoisted_body.clone(),
                        synthetic: defun.synthetic,
                    },
                );

                i += 1;

                for (j, hh) in hoisted_helpers.iter().enumerate() {
                    result.insert(i + j, hh.clone());
                }
            }
            _ => {
                i += 1;
            }
        }
    }

    result
}

fn start_codegen(
    allocator: &mut Allocator,
    runner: Rc<dyn TRunProgram>,
    opts: Rc<dyn CompilerOpts>,
    comp: CompileForm,
) -> Result<PrimaryCodegen, CompileErr> {
    let mut use_compiler = match opts.compiler() {
        None => empty_compiler(opts.prim_map(), comp.loc.clone()),
        Some(c) => c,
    };

    // Start compiler with all macros and constants
    for h in comp.helpers.iter() {
        use_compiler = match h.borrow() {
            HelperForm::Defconstant(defc) => match defc.kind {
                ConstantKind::Simple => {
                    let expand_program = SExp::Cons(
                        defc.loc.clone(),
                        Rc::new(SExp::Atom(defc.loc.clone(), "mod".as_bytes().to_vec())),
                        Rc::new(SExp::Cons(
                            defc.loc.clone(),
                            Rc::new(SExp::Nil(defc.loc.clone())),
                            Rc::new(SExp::Cons(
                                defc.loc.clone(),
                                Rc::new(primquote(defc.loc.clone(), defc.body.to_sexp())),
                                Rc::new(SExp::Nil(defc.loc.clone())),
                            )),
                        )),
<<<<<<< HEAD
                    )),
                );
                let updated_opts = opts.set_compiler(use_compiler.clone());
                let code = updated_opts.compile_program(
                    allocator,
                    runner.clone(),
                    Rc::new(expand_program),
                    &mut HashMap::new(),
                )?;
                run(
                    allocator,
                    runner.clone(),
                    opts.prim_map(),
                    Rc::new(code),
                    Rc::new(SExp::Nil(defc.loc.clone())),
                    Some(CONST_EVAL_LIMIT),
                )
                .map_err(|r| {
                    CompileErr(defc.loc.clone(), format!("Error evaluating constant: {r}"))
                })
                .and_then(|res| {
                    fail_if_present(defc.loc.clone(), &use_compiler.constants, &defc.name, res)
                })
                .map(|res| {
                    let quoted = primquote(defc.loc.clone(), res.clone());
                    if defc.tabled {
                        use_compiler.add_tabled_constant(&defc.name, res)
                    } else {
                        use_compiler.add_constant(&defc.name, Rc::new(quoted))
                    }
                })?
            }
=======
                    );
                    let updated_opts = opts.set_compiler(use_compiler.clone());
                    let code = updated_opts.compile_program(
                        allocator,
                        runner.clone(),
                        Rc::new(expand_program),
                        &mut HashMap::new(),
                    )?;
                    run(
                        allocator,
                        runner.clone(),
                        opts.prim_map(),
                        Rc::new(code),
                        Rc::new(SExp::Nil(defc.loc.clone())),
                        Some(CONST_EVAL_LIMIT),
                    )
                    .map_err(|r| {
                        CompileErr(defc.loc.clone(), format!("Error evaluating constant: {r}"))
                    })
                    .and_then(|res| {
                        fail_if_present(defc.loc.clone(), &use_compiler.constants, &defc.name, res)
                    })
                    .map(|res| {
                        let quoted = primquote(defc.loc.clone(), res);
                        use_compiler.add_constant(&defc.name, Rc::new(quoted))
                    })?
                }
                ConstantKind::Complex => {
                    let evaluator =
                        Evaluator::new(opts.clone(), runner.clone(), comp.helpers.clone());
                    let constant_result = evaluator.shrink_bodyform(
                        allocator,
                        Rc::new(SExp::Nil(defc.loc.clone())),
                        &HashMap::new(),
                        defc.body.clone(),
                        false,
                        Some(EVAL_STACK_LIMIT),
                    )?;
                    if let BodyForm::Quoted(q) = constant_result.borrow() {
                        use_compiler.add_constant(
                            &defc.name,
                            Rc::new(SExp::Cons(
                                defc.loc.clone(),
                                Rc::new(SExp::Atom(defc.loc.clone(), vec![1])),
                                Rc::new(q.clone()),
                            )),
                        )
                    } else {
                        return Err(CompileErr(
                            defc.loc.clone(),
                            format!(
                                "constant definition didn't reduce to constant value {}, got {}",
                                h.to_sexp(),
                                constant_result.to_sexp()
                            ),
                        ));
                    }
                }
            },
>>>>>>> 0733d516
            HelperForm::Defmacro(mac) => {
                let macro_program = Rc::new(SExp::Cons(
                    mac.loc.clone(),
                    Rc::new(SExp::Atom(mac.loc.clone(), "mod".as_bytes().to_vec())),
                    mac.program.to_sexp(),
                ));

                let updated_opts = opts
                    .set_compiler(use_compiler.clone())
                    .set_in_defun(false)
                    .set_stdenv(false)
                    .set_frontend_opt(false);

                updated_opts
                    .compile_program(
                        allocator,
                        runner.clone(),
                        macro_program,
                        &mut HashMap::new(),
                    )
                    .and_then(|code| {
                        if opts.optimize() {
                            run_optimizer(allocator, runner.clone(), Rc::new(code))
                        } else {
                            Ok(Rc::new(code))
                        }
                    })
                    .map(|code| use_compiler.add_macro(&mac.name, code))?
            }
            _ => use_compiler,
        };
    }

    let hoisted_bindings = hoist_body_let_binding(opts.clone(), None, comp.args.clone(), comp.exp);
    let mut new_helpers = hoisted_bindings.0;
    let expr = hoisted_bindings.1;
    new_helpers.append(&mut comp.helpers.clone());
    let let_helpers_with_expr = process_helper_let_bindings(opts.clone(), &new_helpers);
    let live_helpers: Vec<HelperForm> = let_helpers_with_expr
        .iter()
        .filter(|x| is_defun_or_tabled_const(x))
        .cloned()
        .collect();

    use_compiler.env = match opts.start_env() {
        Some(env) => env,
        None => Rc::new(compute_env_shape(
            comp.loc.clone(),
            comp.args,
            &live_helpers,
        )),
    };

    use_compiler.to_process = let_helpers_with_expr.clone();
    use_compiler.orig_help = let_helpers_with_expr;
    use_compiler.final_expr = expr;

    Ok(use_compiler)
}

fn final_codegen(
    allocator: &mut Allocator,
    runner: Rc<dyn TRunProgram>,
    opts: Rc<dyn CompilerOpts>,
    compiler: &PrimaryCodegen,
) -> Result<PrimaryCodegen, CompileErr> {
    let opt_final_expr = if opts.optimize() {
        optimize_expr(
            allocator,
            opts.clone(),
            runner.clone(),
            compiler,
            compiler.final_expr.clone(),
        )
        .map(|x| x.1)
        .unwrap_or_else(|| compiler.final_expr.clone())
    } else {
        compiler.final_expr.clone()
    };

    generate_expr_code(allocator, runner, opts, compiler, opt_final_expr).map(|code| {
        let mut final_comp = compiler.clone();
        final_comp.final_code = Some(CompiledCode(code.0, code.1));
        final_comp
    })
}

fn finalize_env_(
    allocator: &mut Allocator,
    runner: Rc<dyn TRunProgram>,
    opts: Rc<dyn CompilerOpts>,
    c: &PrimaryCodegen,
    _l: Srcloc,
    env: Rc<SExp>,
) -> Result<Rc<SExp>, CompileErr> {
    match env.borrow() {
        SExp::Atom(l, v) => {
            if let Some(res) = c.defuns.get(v) {
                return Ok(res.code.clone());
            }

            if let Some(res) = c.tabled_constants.get(v) {
                return Ok(res.clone());
            }

            if let Some(res) = c.inlines.get(v) {
                return replace_in_inline(
                    allocator,
                    runner.clone(),
                    opts.clone(),
                    c,
                    l.clone(),
                    res,
                    res.args.loc(),
                    &synthesize_args(res.args.clone()),
                )
                .map(|x| x.1);
            }

            /* Parentfns are functions in progress in the parent */
            if c.parentfns.get(v).is_some() {
                Ok(Rc::new(SExp::Nil(l.clone())))
            } else {
                Err(CompileErr(
                    l.clone(),
                    format!(
                        "A defun was referenced in the defun env but not found {}",
                        decode_string(v)
                    ),
                ))
            }
        }

        SExp::Cons(l, h, r) => finalize_env_(
            allocator,
            runner.clone(),
            opts.clone(),
            c,
            l.clone(),
            h.clone(),
        )
        .and_then(|h| {
            finalize_env_(
                allocator,
                runner.clone(),
                opts.clone(),
                c,
                l.clone(),
                r.clone(),
            )
            .map(|r| Rc::new(SExp::Cons(l.clone(), h.clone(), r)))
        }),

        _ => Ok(env.clone()),
    }
}

fn finalize_env(
    allocator: &mut Allocator,
    runner: Rc<dyn TRunProgram>,
    opts: Rc<dyn CompilerOpts>,
    c: &PrimaryCodegen,
) -> Result<Rc<SExp>, CompileErr> {
    match c.env.borrow() {
        SExp::Cons(l, h, _) => finalize_env_(
            allocator,
            runner.clone(),
            opts.clone(),
            c,
            l.clone(),
            h.clone(),
        ),
        _ => Ok(c.env.clone()),
    }
}

fn dummy_functions(compiler: &PrimaryCodegen) -> Result<PrimaryCodegen, CompileErr> {
    fold_m(
        &|compiler: &PrimaryCodegen, form: &HelperForm| match form {
            HelperForm::Defun(false, defun) => {
                let mut c_copy = compiler.clone();
                c_copy.parentfns.insert(defun.name.clone());
                Ok(c_copy)
            }
            HelperForm::Defun(true, defun) => Ok(compiler)
                .and_then(|comp| {
                    fail_if_present(defun.loc.clone(), &compiler.inlines, &defun.name, comp)
                })
                .and_then(|comp| {
                    fail_if_present(defun.loc.clone(), &compiler.defuns, &defun.name, comp)
                })
                .map(|comp| {
                    comp.add_inline(
                        &defun.name,
                        &InlineFunction {
                            name: defun.name.clone(),
                            args: defun.args.clone(),
                            body: defun.body.clone(),
                        },
                    )
                }),
            HelperForm::Defconstant(cdata) => {
                if cdata.tabled {
                    let mut c_copy = compiler.clone();
                    c_copy.parentfns.insert(cdata.name.clone());
                    Ok(c_copy)
                } else {
                    Ok(compiler.clone())
                }
            }
            _ => Ok(compiler.clone()),
        },
        compiler.clone(),
        &compiler.to_process,
    )
}

pub fn codegen(
    allocator: &mut Allocator,
    runner: Rc<dyn TRunProgram>,
    opts: Rc<dyn CompilerOpts>,
    cmod: &CompileForm,
    symbol_table: &mut HashMap<String, String>,
) -> Result<SExp, CompileErr> {
    let mut compiler = dummy_functions(&start_codegen(
        allocator,
        runner.clone(),
        opts.clone(),
        cmod.clone(),
    )?)?;

    let to_process = compiler.to_process.clone();

    for f in to_process {
        compiler = codegen_(allocator, runner.clone(), opts.clone(), &compiler, &f)?;
    }

    *symbol_table = compiler.function_symbols.clone();
    symbol_table.insert("source_file".to_string(), opts.filename());

    final_codegen(allocator, runner.clone(), opts.clone(), &compiler).and_then(|c| {
        let final_env = finalize_env(allocator, runner.clone(), opts.clone(), &c)?;
        match c.final_code {
            None => Err(CompileErr(
                Srcloc::start(&opts.filename()),
                "Failed to generate code".to_string(),
            )),
            Some(code) => {
                if opts.in_defun() {
                    let final_code = primapply(
                        code.0.clone(),
                        Rc::new(primquote(code.0.clone(), code.1)),
                        Rc::new(SExp::Integer(code.0, bi_one())),
                    );

                    Ok(final_code)
                } else {
                    let final_code = primapply(
                        code.0.clone(),
                        Rc::new(primquote(code.0.clone(), code.1)),
                        Rc::new(primcons(
                            code.0.clone(),
                            Rc::new(primquote(code.0.clone(), final_env)),
                            Rc::new(SExp::Integer(code.0, bi_one())),
                        )),
                    );

                    Ok(final_code)
                }
            }
        }
    })
}<|MERGE_RESOLUTION|>--- conflicted
+++ resolved
@@ -18,7 +18,7 @@
     InlineFunction, LetData, LetFormKind, PrimaryCodegen,
 };
 use crate::compiler::debug::{build_swap_table_mut, relabel};
-use crate::compiler::evaluate::{Evaluator, EVAL_STACK_LIMIT};
+use crate::compiler::evaluate::{Evaluator, ExpandMode, EVAL_STACK_LIMIT};
 use crate::compiler::frontend::compile_bodyform;
 use crate::compiler::gensym::gensym;
 use crate::compiler::inline::{replace_in_inline, synthesize_args};
@@ -998,40 +998,6 @@
                                 Rc::new(SExp::Nil(defc.loc.clone())),
                             )),
                         )),
-<<<<<<< HEAD
-                    )),
-                );
-                let updated_opts = opts.set_compiler(use_compiler.clone());
-                let code = updated_opts.compile_program(
-                    allocator,
-                    runner.clone(),
-                    Rc::new(expand_program),
-                    &mut HashMap::new(),
-                )?;
-                run(
-                    allocator,
-                    runner.clone(),
-                    opts.prim_map(),
-                    Rc::new(code),
-                    Rc::new(SExp::Nil(defc.loc.clone())),
-                    Some(CONST_EVAL_LIMIT),
-                )
-                .map_err(|r| {
-                    CompileErr(defc.loc.clone(), format!("Error evaluating constant: {r}"))
-                })
-                .and_then(|res| {
-                    fail_if_present(defc.loc.clone(), &use_compiler.constants, &defc.name, res)
-                })
-                .map(|res| {
-                    let quoted = primquote(defc.loc.clone(), res.clone());
-                    if defc.tabled {
-                        use_compiler.add_tabled_constant(&defc.name, res)
-                    } else {
-                        use_compiler.add_constant(&defc.name, Rc::new(quoted))
-                    }
-                })?
-            }
-=======
                     );
                     let updated_opts = opts.set_compiler(use_compiler.clone());
                     let code = updated_opts.compile_program(
@@ -1055,8 +1021,12 @@
                         fail_if_present(defc.loc.clone(), &use_compiler.constants, &defc.name, res)
                     })
                     .map(|res| {
-                        let quoted = primquote(defc.loc.clone(), res);
-                        use_compiler.add_constant(&defc.name, Rc::new(quoted))
+                        if defc.tabled {
+                            use_compiler.add_tabled_constant(&defc.name, res)
+                        } else {
+                            let quoted = primquote(defc.loc.clone(), res);
+                            use_compiler.add_constant(&defc.name, Rc::new(quoted))
+                        }
                     })?
                 }
                 ConstantKind::Complex => {
@@ -1067,18 +1037,20 @@
                         Rc::new(SExp::Nil(defc.loc.clone())),
                         &HashMap::new(),
                         defc.body.clone(),
-                        false,
+                        ExpandMode {
+                            functions: true,
+                            lets: true,
+                        },
                         Some(EVAL_STACK_LIMIT),
                     )?;
                     if let BodyForm::Quoted(q) = constant_result.borrow() {
-                        use_compiler.add_constant(
-                            &defc.name,
-                            Rc::new(SExp::Cons(
-                                defc.loc.clone(),
-                                Rc::new(SExp::Atom(defc.loc.clone(), vec![1])),
-                                Rc::new(q.clone()),
-                            )),
-                        )
+                        let res = Rc::new(q.clone());
+                        if defc.tabled {
+                            use_compiler.add_tabled_constant(&defc.name, res)
+                        } else {
+                            let quoted = primquote(defc.loc.clone(), res);
+                            use_compiler.add_constant(&defc.name, Rc::new(quoted))
+                        }
                     } else {
                         return Err(CompileErr(
                             defc.loc.clone(),
@@ -1091,7 +1063,6 @@
                     }
                 }
             },
->>>>>>> 0733d516
             HelperForm::Defmacro(mac) => {
                 let macro_program = Rc::new(SExp::Cons(
                     mac.loc.clone(),
