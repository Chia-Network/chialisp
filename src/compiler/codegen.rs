use std::borrow::Borrow;
use std::collections::HashMap;
use std::collections::HashSet;
use std::mem::swap;
use std::rc::Rc;

use num_bigint::ToBigInt;

use crate::classic::clvm::__type_compatibility__::bi_one;

use crate::compiler::clvm::{run, truthy};
use crate::compiler::compiler::is_at_capture;
use crate::compiler::comptypes::{
    fold_m, join_vecs_to_string, list_to_cons, Binding, BindingPattern, BodyForm, CallSpec,
    Callable, CompileErr, CompileForm, CompiledCode, CompilerOpts, ConstantKind, DefunCall,
    DefunData, HelperForm, InlineFunction, LetData, LetFormInlineHint, LetFormKind, PrimaryCodegen,
    RawCallSpec, SyntheticType,
};
use crate::compiler::debug::{build_swap_table_mut, relabel};
use crate::compiler::evaluate::{Evaluator, EVAL_STACK_LIMIT};
use crate::compiler::frontend::{compile_bodyform, make_provides_set};
use crate::compiler::gensym::gensym;
use crate::compiler::inline::{replace_in_inline, synthesize_args};
use crate::compiler::lambda::lambda_codegen;
use crate::compiler::prims::{primapply, primcons, primquote};
use crate::compiler::runtypes::RunFailure;
use crate::compiler::sexp::{decode_string, printable, SExp};
use crate::compiler::srcloc::Srcloc;
use crate::compiler::StartOfCodegenOptimization;
use crate::compiler::{BasicCompileContext, CompileContextWrapper};
use crate::util::{toposort, u8_from_number, TopoSortItem};

const MACRO_TIME_LIMIT: usize = 1000000;
const CONST_EVAL_LIMIT: usize = 1000000;

/* As in the python code, produce a pair whose (thanks richard)
 *
 *   - car is the compiled code and
 *   - cdr is the argument from the mod definition
 *
 *   Every let adds arguments, and since we model each function level target
 *   as a mod () in the end, we can do the same with let bindings, letting
 *   each group of bindings:
 *
 *       (mod args
 *         (let
 *           ((x (+ a 1))
 *            (y (+ b 1)))
 *
 *           (+ x y)))
 *
 *   Translate to:
 *
 *       (mod (a b)
 *         (defun let_$1 ((a b) x y) (+ x y))
 *         (let_$1 (r @) (+ a 1) (+ b 1))
 *         )
 */

fn cons_bodyform(loc: Srcloc, left: Rc<BodyForm>, right: Rc<BodyForm>) -> BodyForm {
    BodyForm::Call(
        loc.clone(),
        vec![
            Rc::new(BodyForm::Value(SExp::Atom(loc, "c".as_bytes().to_vec()))), // Cons
            left,
            right,
        ],
        None,
    )
}

fn empty_left_env(env: Rc<SExp>) -> Option<Rc<SExp>> {
    if let SExp::Cons(_, l, r) = env.borrow() {
        if truthy(l.clone()) {
            None
        } else {
            Some(r.clone())
        }
    } else {
        // It's an unusual env, so be conservative.
        None
    }
}

fn enable_nil_env_mode_for_stepping_23_or_greater(
    opts: Rc<dyn CompilerOpts>,
    code_generator: &mut PrimaryCodegen,
) {
    if let Some(s) = opts.dialect().stepping {
        if s >= 23 && opts.optimize() {
            if let Some(whole_env) = empty_left_env(code_generator.env.clone()) {
                code_generator.left_env = false;
                code_generator.env = whole_env;
            }
        }
    }
}

/*
 * Produce a structure that mimics the expected environment if the current inline
 * context had been a function.
 */
fn create_let_env_expression(args: Rc<SExp>) -> BodyForm {
    match args.borrow() {
        SExp::Cons(l, a, b) => cons_bodyform(
            l.clone(),
            Rc::new(create_let_env_expression(a.clone())),
            Rc::new(create_let_env_expression(b.clone())),
        ),
        _ => {
            let cloned: &SExp = args.borrow();
            BodyForm::Value(cloned.clone())
        }
    }
}

fn helper_atom(h: &HelperForm) -> SExp {
    SExp::Atom(h.loc(), h.name().clone())
}

fn build_tree(l: Srcloc, s: usize, e: usize, helper_array: &[HelperForm]) -> SExp {
    if e - s == 1 {
        helper_atom(&helper_array[s])
    } else {
        let mid = (e + s) / 2;
        let car = build_tree(l.clone(), s, mid, helper_array);
        let cdr = build_tree(l.clone(), mid, e, helper_array);
        SExp::Cons(l, Rc::new(car), Rc::new(cdr))
    }
}

fn compute_code_shape(l: Srcloc, helpers: &[HelperForm]) -> SExp {
    let alen = helpers.len();
    if alen == 0 {
        SExp::Nil(l)
    } else if alen == 1 {
        SExp::Atom(l, helpers[0].name().clone())
    } else {
        build_tree(l, 0, alen, helpers)
    }
}

fn compute_env_shape(l: Srcloc, args: Rc<SExp>, helpers: &[HelperForm]) -> SExp {
    let car = compute_code_shape(l.clone(), helpers);
    let cdr = args;
    SExp::Cons(l, Rc::new(car), cdr)
}

fn create_name_lookup_(
    l: Srcloc,
    name: &[u8],
    env: Rc<SExp>,
    find: Rc<SExp>,
) -> Result<u64, CompileErr> {
    match find.borrow() {
        SExp::Atom(l, a) => {
            if *a == *name {
                Ok(1_u64)
            } else {
                Err(CompileErr(
                    l.clone(),
                    format!(
                        "{} not found (via {})",
                        decode_string(name),
                        decode_string(a)
                    ),
                ))
            }
        }
        SExp::Integer(l, i) => {
            let a = u8_from_number(i.clone());
            if a == *name {
                Ok(1_u64)
            } else {
                Err(CompileErr(
                    l.clone(),
                    format!(
                        "{} not found (via {})",
                        decode_string(name),
                        decode_string(&a)
                    ),
                ))
            }
        }
        SExp::Cons(l, head, rest) => {
            if let Some((capture, substructure)) = is_at_capture(head.clone(), rest.clone()) {
                if *capture == *name {
                    Ok(1_u64)
                } else {
                    create_name_lookup_(l.clone(), name, env, substructure)
                }
            } else {
                create_name_lookup_(l.clone(), name, env.clone(), head.clone())
                    .map(|v| Ok(2 * v))
                    .unwrap_or_else(|_| {
                        create_name_lookup_(l.clone(), name, env, rest.clone()).map(|v| 2 * v + 1)
                    })
            }
        }
        _ => Err(CompileErr(
            l,
            format!(
                "operator or function atom {} not found checking {} in {}",
                decode_string(name),
                find,
                env
            ),
        )),
    }
}

// Tell whether there's a non-inline defun called 'name' in this program.
// If so, the reference to this name is a reference to a function, which
// will make variable references to it capture the program's function
// environment.
fn is_defun_in_codegen(compiler: &PrimaryCodegen, name: &[u8]) -> bool {
    // Check for an input defun that matches the name.
    for h in compiler.original_helpers.iter() {
        if matches!(h, HelperForm::Defun(false, _)) && h.name() == name {
            return true;
        }
    }

    false
}

// At the CLVM level, given a list of clvm expressios, make an expression
// that contains that list using conses.
fn make_list(loc: Srcloc, elements: Vec<Rc<SExp>>) -> Rc<SExp> {
    let mut res = Rc::new(SExp::Nil(loc.clone()));
    for e in elements.iter().rev() {
        res = Rc::new(primcons(loc.clone(), e.clone(), res));
    }
    res
}

//
// Get the clvm expression that represents the indicated function as a
// callable value using the CLVM a operator.  This value can be returned
// and even passed to another program because it carries the required
// environment to call functions it depends on from the call site.
//
// To do this, it writes an expression that conses the left env.
//
// (list (q . 2) (c (q . 1) n) (list (q . 4) (c (q . 1) 2) (q . 1)))
//
// Something like:
//   (apply (quoted (expanded n)) (cons (quoted (expanded 2)) given-args))
//
fn lambda_for_defun(loc: Srcloc, lookup: Rc<SExp>) -> Rc<SExp> {
    let one_atom = Rc::new(SExp::Atom(loc.clone(), vec![1]));
    let two_atom = Rc::new(SExp::Atom(loc.clone(), vec![2]));
    let apply_atom = two_atom.clone();
    let cons_atom = Rc::new(SExp::Atom(loc.clone(), vec![4]));
    make_list(
        loc.clone(),
        vec![
            Rc::new(primquote(loc.clone(), apply_atom)),
            Rc::new(primcons(
                loc.clone(),
                Rc::new(primquote(loc.clone(), one_atom.clone())),
                lookup,
            )),
            make_list(
                loc.clone(),
                vec![
                    Rc::new(primquote(loc.clone(), cons_atom)),
                    Rc::new(primcons(
                        loc.clone(),
                        Rc::new(primquote(loc.clone(), one_atom.clone())),
                        two_atom,
                    )),
                    Rc::new(primquote(loc, one_atom)),
                ],
            ),
        ],
    )
}

fn create_name_lookup(
    compiler: &PrimaryCodegen,
    l: Srcloc,
    name: &[u8],
    // If the lookup is in head position, then it is a lookup as a callable,
    // otherwise it's a lookup as a variable, which means that if a function
    // is named, it will be built into an expression that allows it to be
    // called by a CLVM 'a' operator as one would expect, regardless of how
    // it integrates with the rest of the program it lives in.
    as_variable: bool,
) -> Result<Rc<SExp>, CompileErr> {
    compiler
        .constants
        .get(name)
        .map(|x| Ok(x.clone()))
        .unwrap_or_else(|| {
            create_name_lookup_(l.clone(), name, compiler.env.clone(), compiler.env.clone()).map(
                |i| {
                    // Determine if it's a defun.  If so we can ensure that it's
                    // callable like a lambda by repeating the left env into it.
                    let find_program = Rc::new(SExp::Integer(l.clone(), i.to_bigint().unwrap()));
                    if as_variable && is_defun_in_codegen(compiler, name) {
                        // It's a defun.  Harden the result so it is callable
                        // directly by the CLVM 'a' operator.
                        lambda_for_defun(l.clone(), find_program)
                    } else {
                        find_program
                    }
                },
            )
        })
}

fn get_prim(loc: Srcloc, prims: Rc<HashMap<Vec<u8>, Rc<SExp>>>, name: &[u8]) -> Option<Rc<SExp>> {
    if let Some(p) = prims.get(name) {
        return Some(p.clone());
    }
    let myatom = SExp::Atom(loc, name.to_owned());
    for kv in prims.iter() {
        let val_borrowed: &SExp = kv.1.borrow();
        if val_borrowed == &myatom {
            return Some(Rc::new(myatom));
        }
    }
    None
}

pub fn get_callable(
    _opts: Rc<dyn CompilerOpts>,
    compiler: &PrimaryCodegen,
    l: Srcloc,
    atom: Rc<SExp>,
) -> Result<Callable, CompileErr> {
    match atom.borrow() {
        SExp::Atom(l, name) => {
            let macro_def = compiler.macros.get(name);
            let inline = compiler.inlines.get(name);
            // We're getting a callable, so the access requested is not as
            // a variable.
            let defun = create_name_lookup(compiler, l.clone(), name, false);
            let prim = get_prim(l.clone(), compiler.prims.clone(), name);
            let atom_is_com = *name == "com".as_bytes().to_vec();
            let atom_is_at =
                *name == "@".as_bytes().to_vec() || *name == "@*env*".as_bytes().to_vec();
            match (macro_def, inline, defun, prim, atom_is_com, atom_is_at) {
                (Some(macro_def), _, _, _, _, _) => {
                    let macro_def_clone: &SExp = macro_def.borrow();
                    Ok(Callable::CallMacro(l.clone(), macro_def_clone.clone()))
                }
                (_, Some(inline), _, _, _, _) => {
                    Ok(Callable::CallInline(l.clone(), inline.clone()))
                }
                (_, _, Ok(defun), _, _, _) => {
                    let defun_clone: &SExp = defun.borrow();
                    Ok(Callable::CallDefun(l.clone(), defun_clone.clone()))
                }
                (_, _, _, Some(prim), _, _) => {
                    let prim_clone: &SExp = prim.borrow();
                    Ok(Callable::CallPrim(l.clone(), prim_clone.clone()))
                }
                (_, _, _, _, true, _) => Ok(Callable::RunCompiler),
                (_, _, _, _, _, true) => Ok(Callable::EnvPath),
                _ => Err(CompileErr(
                    l.clone(),
                    format!("no such callable '{}'", decode_string(name)),
                )),
            }
        }
        SExp::Integer(_, v) => Ok(Callable::CallPrim(l.clone(), SExp::Integer(l, v.clone()))),
        _ => Err(CompileErr(atom.loc(), format!("can't call object {atom}"))),
    }
}

pub fn process_macro_call(
    context: &mut BasicCompileContext,
    opts: Rc<dyn CompilerOpts>,
    compiler: &PrimaryCodegen,
    l: Srcloc,
    args: Vec<Rc<BodyForm>>,
    code: Rc<SExp>,
) -> Result<CompiledCode, CompileErr> {
    let converted_args: Vec<Rc<SExp>> = args.iter().map(|b| b.to_sexp()).collect();
    let mut swap_table = HashMap::new();
    let args_to_macro = list_to_cons(l.clone(), &converted_args);
    build_swap_table_mut(&mut swap_table, &args_to_macro);

    let runner = context.runner();
    run(
        context.allocator(),
        runner,
        opts.prim_map(),
        code,
        Rc::new(args_to_macro),
        None,
        Some(MACRO_TIME_LIMIT),
    )
    .map_err(|e| match e {
        RunFailure::RunExn(ml, x) => CompileErr(l, format!("macro aborted at {ml} with {x}")),
        RunFailure::RunErr(rl, e) => CompileErr(l, format!("error executing macro: {rl} {e}")),
    })
    .and_then(|v| {
        let relabeled_expr = relabel(&swap_table, &v);
        compile_bodyform(opts.clone(), Rc::new(relabeled_expr))
    })
    .and_then(|body| generate_expr_code(context, opts, compiler, Rc::new(body)))
}

fn generate_args_code(
    context: &mut BasicCompileContext,
    opts: Rc<dyn CompilerOpts>,
    compiler: &PrimaryCodegen,
    call: &CallSpec,
    with_primcons: bool,
) -> Result<Rc<SExp>, CompileErr> {
    // Early return for the case where there are no provided arguments and no tail.
    if call.args.is_empty() && call.tail.is_none() {
        return Ok(Rc::new(SExp::Nil(call.loc.clone())));
    }

    // Ensure we start with either the specified tail or nil.
    let mut compiled_args: Rc<SExp> = if let Some(t) = call.tail.as_ref() {
        generate_expr_code(context, opts.clone(), compiler, t.clone())?.1
    } else {
        Rc::new(SExp::Nil(call.loc.clone()))
    };

    // Now that we have the tail, generate the code for each argument in reverse
    // order to cons on.
    for hd in call.args.iter().rev() {
        let generated = generate_expr_code(context, opts.clone(), compiler, hd.clone())?.1;

        // This function is now reused for purposes that make a simple list of the
        // converted arguments, or generate valid code with primitive conses.
        if with_primcons {
            compiled_args = Rc::new(primcons(generated.loc(), generated.clone(), compiled_args));
        } else {
            compiled_args = Rc::new(SExp::Cons(
                generated.loc(),
                generated.clone(),
                compiled_args,
            ));
        }
    }

    Ok(compiled_args)
}

fn process_defun_call(
    _opts: Rc<dyn CompilerOpts>,
    _compiler: &PrimaryCodegen,
    l: Srcloc,
    args: Rc<SExp>,
    lookup: Rc<SExp>,
) -> Result<CompiledCode, CompileErr> {
    let env = primcons(
        l.clone(),
        Rc::new(SExp::Integer(l.clone(), 2_u32.to_bigint().unwrap())),
        args,
    );
    Ok(CompiledCode(
        l.clone(),
        Rc::new(primapply(l, lookup, Rc::new(env))),
    ))
}

pub fn get_call_name(l: Srcloc, body: BodyForm) -> Result<Rc<SExp>, CompileErr> {
    match &body {
        BodyForm::Value(SExp::Atom(l, name)) => {
            return Ok(Rc::new(SExp::Atom(l.clone(), name.clone())));
        }
        BodyForm::Value(SExp::Integer(l, v)) => {
            return Ok(Rc::new(SExp::Integer(l.clone(), v.clone())));
        }
        _ => {}
    }

    Err(CompileErr(
        l,
        format!("not yet callable {}", body.to_sexp()),
    ))
}

fn compile_call(
    context: &mut BasicCompileContext,
    opts: Rc<dyn CompilerOpts>,
    compiler: &PrimaryCodegen,
    call: &RawCallSpec,
) -> Result<CompiledCode, CompileErr> {
    let arg_string_list: Vec<Vec<u8>> = call
        .args
        .iter()
        .map(|v| v.to_sexp().to_string().as_bytes().to_vec())
        .collect();

    let error = Err(CompileErr(
        call.loc.clone(),
        format!(
            "wierdly formed compile request: {}",
            join_vecs_to_string(";".as_bytes().to_vec(), &arg_string_list)
        ),
    ));

    let compile_atom_head = |al: Srcloc, an: &Vec<u8>| {
        let tl = call.args.iter().skip(1).cloned().collect();
        get_callable(
            opts.clone(),
            compiler,
            call.loc.clone(),
            Rc::new(SExp::Atom(al.clone(), an.to_vec())),
        )
        .and_then(|calltype| match calltype {
            Callable::CallMacro(l, code) => {
                process_macro_call(context, opts.clone(), compiler, l, tl, Rc::new(code))
            }

            Callable::CallInline(l, inline) => replace_in_inline(
                context,
                opts.clone(),
                compiler,
                l.clone(),
                &inline,
                l,
                &tl,
                call.tail.clone(),
            ),

            Callable::CallDefun(l, lookup) => generate_args_code(
                context,
                opts.clone(),
                compiler,
                // A callspec is a way to collect some info about a call, mainly
                // to reduce the number of arguments to pass through.
                &CallSpec {
                    loc: l.clone(),
                    name: an,
                    args: &tl,
                    tail: call.tail.clone(),
                    original: call.original.clone(),
                },
                true,
            )
            .and_then(|args| {
                process_defun_call(opts.clone(), compiler, l.clone(), args, Rc::new(lookup))
            }),

            Callable::CallPrim(l, p) => generate_args_code(
                context,
                opts,
                compiler,
                &CallSpec {
                    loc: l.clone(),
                    name: an,
                    args: &tl,
                    tail: None,
                    original: Rc::new(BodyForm::Value(SExp::Nil(l.clone()))),
                },
                false,
            )
            .map(|args| CompiledCode(l.clone(), Rc::new(SExp::Cons(l, Rc::new(p), args)))),

            Callable::EnvPath => {
                if tl.len() == 1 {
                    match tl[0].borrow() {
                        BodyForm::Value(SExp::Integer(l, i)) => Ok(CompiledCode(
                            l.clone(),
                            Rc::new(SExp::Integer(l.clone(), i.clone())),
                        )),
                        BodyForm::Quoted(SExp::Integer(l, i)) => Ok(CompiledCode(
                            l.clone(),
                            Rc::new(SExp::Integer(l.clone(), i.clone())),
                        )),
                        _ => Err(CompileErr(
                            al.clone(),
                            "@ form only accepts integers at present".to_string(),
                        )),
                    }
                } else {
                    Err(CompileErr(
                        al.clone(),
                        "@ form accepts one argument".to_string(),
                    ))
                }
            }

            Callable::RunCompiler => {
                if call.args.len() >= 2 {
                    let updated_opts = opts
                        .set_stdenv(false)
                        .set_in_defun(true)
                        .set_start_env(Some(compiler.env.clone()))
                        .set_code_generator(compiler.clone());

                    let use_body = SExp::Cons(
                        call.loc.clone(),
                        Rc::new(SExp::Atom(call.loc.clone(), "mod".as_bytes().to_vec())),
                        Rc::new(SExp::Cons(
                            call.loc.clone(),
                            Rc::new(SExp::Nil(call.loc.clone())),
                            Rc::new(SExp::Cons(
                                call.args[1].loc(),
                                call.args[1].to_sexp(),
                                Rc::new(SExp::Nil(call.loc.clone())),
                            )),
                        )),
                    );

                    let mut unused_symbol_table = HashMap::new();
                    let runner = context.runner();
                    updated_opts
                        .compile_program(
                            context.allocator(),
                            runner,
                            Rc::new(use_body),
                            &mut unused_symbol_table,
                        )
                        .map(|code| {
                            CompiledCode(
                                call.loc.clone(),
                                Rc::new(primquote(call.loc.clone(), Rc::new(code))),
                            )
                        })
                } else {
                    error.clone()
                }
            }
        })
    };

    match call.args[0].borrow() {
        BodyForm::Value(SExp::Integer(al, an)) => {
            compile_atom_head(al.clone(), &u8_from_number(an.clone()))
        }
        BodyForm::Value(SExp::QuotedString(al, _, an)) => compile_atom_head(al.clone(), an),
        BodyForm::Value(SExp::Atom(al, an)) => compile_atom_head(al.clone(), an),
        _ => error,
    }
}

pub fn do_mod_codegen(
    context: &mut BasicCompileContext,
    opts: Rc<dyn CompilerOpts>,
    program: &CompileForm,
) -> Result<CompiledCode, CompileErr> {
    // A mod form yields the compiled code.
    let without_env = opts.set_start_env(None).set_in_defun(false);
    let mut throwaway_symbols = HashMap::new();
    let runner = context.runner();
    let optimizer = context.optimizer.duplicate();
    let mut context_wrapper = CompileContextWrapper::new(
        context.allocator(),
        runner.clone(),
        &mut throwaway_symbols,
        optimizer,
    );
    let code = codegen(&mut context_wrapper.context, without_env, program)?;
    Ok(CompiledCode(
        program.loc.clone(),
        Rc::new(SExp::Cons(
            program.loc.clone(),
            Rc::new(SExp::Atom(program.loc.clone(), vec![1])),
            Rc::new(code),
        )),
    ))
}

fn is_cons(bf: &BodyForm) -> bool {
    if let BodyForm::Value(v) = bf {
        if let SExp::Atom(_, vec) = v.atomize() {
            return vec == [4] || vec == b"r";
        }
    }

    false
}

fn is_at_env(bf: &BodyForm) -> bool {
    if let BodyForm::Value(v) = bf {
        if let SExp::Atom(_, vec) = v.atomize() {
            return vec == b"@*env*";
        }
    }

    false
}

fn addresses_user_env(call: &[Rc<BodyForm>]) -> bool {
    call.len() == 2 && is_cons(call[0].borrow()) && is_at_env(call[1].borrow())
}

pub fn generate_expr_code(
    context: &mut BasicCompileContext,
    opts: Rc<dyn CompilerOpts>,
    compiler: &PrimaryCodegen,
    expr: Rc<BodyForm>,
) -> Result<CompiledCode, CompileErr> {
    match expr.borrow() {
        BodyForm::Let(LetFormKind::Parallel, letdata) => {
            /* Depends on a defun having been desugared from this let and the let
            expressing rewritten. */
            generate_expr_code(context, opts, compiler, letdata.body.clone())
        }
        BodyForm::Quoted(q) => {
            let l = q.loc();
            Ok(CompiledCode(
                l.clone(),
                Rc::new(primquote(l, Rc::new(q.clone()))),
            ))
        }
        BodyForm::Value(v) => {
            match v {
                SExp::Atom(l, atom) => {
                    if *atom == "@".as_bytes().to_vec() || *atom == "@*env*".as_bytes().to_vec() {
                        Ok(CompiledCode(
                            l.clone(),
                            Rc::new(SExp::Integer(l.clone(), bi_one())),
                        ))
                    } else if atom.is_empty() {
<<<<<<< HEAD
=======
                        // Ensure that we handle empty atoms as nils.
>>>>>>> a8bfff98
                        generate_expr_code(
                            context,
                            opts,
                            compiler,
<<<<<<< HEAD
                            Rc::new(BodyForm::Value(SExp::Nil(v.loc()))),
=======
                            Rc::new(BodyForm::Value(SExp::Nil(l.clone()))),
>>>>>>> a8bfff98
                        )
                    } else {
                        // This is as a variable access, given that we've got
                        // a Value bodyform containing an Atom, so if a defun
                        // is returned, it should be a packaged callable.
                        create_name_lookup(compiler, l.clone(), atom, true)
                            .map(|f| Ok(CompiledCode(l.clone(), f)))
                            .unwrap_or_else(|_| {
                                if opts.dialect().strict && printable(atom, false) {
                                    // Finally enable strictness for variable names.
                                    // This is possible because the modern macro system
                                    // takes great care to preserve as much information
                                    // from the source code as possible.
                                    //
                                    // When we come here in strict mode, we have
                                    // a string, integer or atom depending on the
                                    // user's desire and the explicitly generated
                                    // result from the macro, therefore we can return
                                    // an error if this atom didn't have a binding.
                                    return Err(CompileErr(
                                        l.clone(),
                                        format!(
                                            "Unbound use of {} as a variable name",
                                            decode_string(atom)
                                        ),
                                    ));
                                }

                                // Pass through atoms that don't look up on behalf of
                                // macros, as it's possible that a macro returned
                                // something that's canonically a name in number form.
                                generate_expr_code(
                                    context,
                                    opts,
                                    compiler,
                                    Rc::new(BodyForm::Quoted(SExp::Atom(l.clone(), atom.clone()))),
                                )
                            })
                    }
                }
                SExp::Integer(l, i) => {
                    // This code can assume that an integer is an integer because
                    // strict mode closes the necessary loophole below.  Values
                    // intended as variable names are never crushed into integer
                    // like values from modern macros.
                    let ambiguous_int_value = if opts.dialect().strict {
                        Rc::new(BodyForm::Quoted(SExp::Integer(l.clone(), i.clone())))
                    } else {
                        // Since macros are in this language and the runtime has
                        // a very narrow data representation, we'll need to
                        // accomodate bare numbers coming back in place of identifiers,
                        // but only in legacy non-strict mode.
                        Rc::new(BodyForm::Value(SExp::Atom(
                            l.clone(),
                            u8_from_number(i.clone()),
                        )))
                    };

                    generate_expr_code(context, opts, compiler, ambiguous_int_value)
                }
                _ => Ok(CompiledCode(
                    v.loc(),
                    Rc::new(primquote(v.loc(), Rc::new(v.clone()))),
                )),
            }
        }
        BodyForm::Call(l, list, tail) => {
            // Recognize attempts to get the input arguments.  They're paired with
            // a left env in the usual case, but it can be omitted if there are no
            // freestanding functions.  In that case, the user args are just the
            // whole env.
            if !compiler.left_env && addresses_user_env(list) {
                return generate_expr_code(context, opts, compiler, list[1].clone());
            }
            if list.is_empty() {
                Err(CompileErr(
                    l.clone(),
                    "created a call with no forms".to_string(),
                ))
            } else {
                compile_call(
                    context,
                    opts,
                    compiler,
                    // This is a partial callspec.
                    &RawCallSpec {
                        loc: l.clone(),
                        args: list,
                        tail: tail.clone(),
                        original: expr.clone(),
                    },
                )
            }
        }
        BodyForm::Mod(_, program) => do_mod_codegen(context, opts, program),
        _ => Err(CompileErr(
            expr.loc(),
            format!("don't know how to compile {}", expr.to_sexp()),
        )),
    }
}

fn combine_defun_env(old_env: Rc<SExp>, new_args: Rc<SExp>) -> Rc<SExp> {
    match old_env.borrow() {
        SExp::Cons(l, h, _) => Rc::new(SExp::Cons(l.clone(), h.clone(), new_args)),
        _ => old_env,
    }
}

// Diverts to failure if a symbol is redefined.
fn fail_if_present<T, R>(
    loc: Srcloc,
    map: &HashMap<Vec<u8>, T>,
    name: &[u8],
    result: R,
) -> Result<R, CompileErr> {
    if map.contains_key(name) {
        Err(CompileErr(
            loc.clone(),
            format!("Cannot redefine {}", SExp::Atom(loc, name.to_owned())),
        ))
    } else {
        Ok(result)
    }
}

fn codegen_(
    context: &mut BasicCompileContext,
    opts: Rc<dyn CompilerOpts>,
    compiler: &PrimaryCodegen,
    h: &HelperForm,
) -> Result<PrimaryCodegen, CompileErr> {
    match h {
        HelperForm::Defun(inline, defun) => {
            if *inline {
                // Note: this just replaces a dummy function inserted earlier.
                // The real redefinition check is in dummy_functions.
                Ok(compiler.add_inline(
                    &defun.name,
                    &InlineFunction {
                        name: defun.name.clone(),
                        args: defun.args.clone(),
                        body: defun.body.clone(),
                    },
                ))
            } else {
                let updated_opts = opts
                    .set_code_generator(compiler.clone())
                    .set_in_defun(true)
                    .set_stdenv(false)
                    .set_start_env(Some(combine_defun_env(
                        compiler.env.clone(),
                        defun.args.clone(),
                    )));

                let opt = context.pre_codegen_function_optimize(opts.clone(), compiler, defun)?;

                let tocompile = SExp::Cons(
                    defun.loc.clone(),
                    Rc::new(SExp::Atom(defun.loc.clone(), "mod".as_bytes().to_vec())),
                    Rc::new(SExp::Cons(
                        defun.loc.clone(),
                        defun.args.clone(),
                        Rc::new(SExp::Cons(
                            defun.loc.clone(),
                            opt.to_sexp(),
                            Rc::new(SExp::Nil(defun.loc.clone())),
                        )),
                    )),
                );

                let mut unused_symbol_table = HashMap::new();
                let runner = context.runner();
                updated_opts
                    .compile_program(
                        context.allocator(),
                        runner.clone(),
                        Rc::new(tocompile),
                        &mut unused_symbol_table,
                    )
                    .and_then(|code| {
                        context.post_codegen_function_optimize(opts.clone(), Some(h), Rc::new(code))
                    })
                    .and_then(|code| {
                        fail_if_present(defun.loc.clone(), &compiler.inlines, &defun.name, code)
                    })
                    .and_then(|code| {
                        fail_if_present(defun.loc.clone(), &compiler.defuns, &defun.name, code)
                    })
                    .map(|code| {
                        compiler.add_defun(
                            &defun.name,
                            defun.orig_args.clone(),
                            DefunCall {
                                required_env: defun.args.clone(),
                                code,
                            },
                            true, // Always take left env for now
                        )
                    })
            }
        }
        _ => Ok(compiler.clone()),
    }
}

fn is_defun_or_tabled_constant(b: &HelperForm) -> bool {
    match b {
        HelperForm::Defun(false, _) => true,
        HelperForm::Defconstant(cdata) => cdata.tabled,
        _ => false,
    }
}

pub fn empty_compiler(prim_map: Rc<HashMap<Vec<u8>, Rc<SExp>>>, l: Srcloc) -> PrimaryCodegen {
    let nil = SExp::Nil(l.clone());
    let nil_rc = Rc::new(nil.clone());

    PrimaryCodegen {
        prims: prim_map,
        constants: HashMap::new(),
        tabled_constants: HashMap::new(),
        inlines: HashMap::new(),
        macros: HashMap::new(),
        defuns: HashMap::new(),
        parentfns: HashSet::new(),
        env: Rc::new(SExp::Cons(l, nil_rc.clone(), nil_rc)),
        to_process: Vec::new(),
        original_helpers: Vec::new(),
        final_expr: Rc::new(BodyForm::Quoted(nil)),
        final_code: None,
        function_symbols: HashMap::new(),
        left_env: true,
    }
}

pub fn should_inline_let(inline_hint: &Option<LetFormInlineHint>) -> bool {
    matches!(inline_hint, None | Some(LetFormInlineHint::Inline(_)))
}

#[allow(clippy::too_many_arguments)]
fn generate_let_defun(
    l: Srcloc,
    kwl: Option<Srcloc>,
    name: &[u8],
    args: Rc<SExp>,
    // Tells what the user's preference is for inlining.  It can be set to None,
    // which means use the form's default.
    // Some(LetFormInlineHint::NoPreference), meaning the system should choose the
    // best inlining strategy,
    // Some(LetFormInlineHint::Inline(_)) or Some(LetFormInlineHint::NonInline(_))
    inline_hint: &Option<LetFormInlineHint>,
    bindings: Vec<Rc<Binding>>,
    body: Rc<BodyForm>,
) -> HelperForm {
    let new_arguments: Vec<Rc<SExp>> = bindings
        .iter()
        .map(|b| match &b.pattern {
            // This is the classic let form.  It doesn't support destructuring.
            BindingPattern::Name(name) => Rc::new(SExp::Atom(l.clone(), name.clone())),
            // The assign form, which supports destructuring and signals newer
            // handling.
            BindingPattern::Complex(sexp) => sexp.clone(),
        })
        .collect();

    let inner_function_args = Rc::new(SExp::Cons(
        l.clone(),
        args,
        Rc::new(list_to_cons(l.clone(), &new_arguments)),
    ));

    HelperForm::Defun(
        // Some forms will be inlined and some as separate functions based on
        // binary size, when permitted.  Sometimes the user will signal a
        // preference.
        should_inline_let(inline_hint),
        Box::new(DefunData {
            loc: l.clone(),
            nl: l,
            kw: kwl,
            name: name.to_owned(),
            orig_args: inner_function_args.clone(),
            args: inner_function_args,
            body,
            synthetic: Some(SyntheticType::NoInlinePreference),
        }),
    )
}

fn generate_let_args(_l: Srcloc, blist: Vec<Rc<Binding>>) -> Vec<Rc<BodyForm>> {
    blist.iter().map(|b| b.body.clone()).collect()
}

/// Assign arranges its variable names via need and split into batches that don't
/// add additional dependencies.  To illustrate:
///
/// (assign
///   (X . Y) (F A W)
///   W (G A)
///   Z (H X Y W)
///   Next (H2 X Y W)
///   (doit Y Next)
///
/// In this case, we have the following dependencies:
/// W depends on A (external)
/// X and Y depend on A (external) and W
/// Z depends on X Y and W
/// Next depends on X Y and W
/// The body depends on Y and Next.
///
/// So we sort this:
/// W (G A)
/// --- X and Y add a dependency on W ---
/// (X . Y) (F A W)
/// --- Z and Next depend on X Y and W
/// Z (H X Y W)
/// Next (H2 X Y W)
/// --- done sorting, the body has access to all bindings ---
///
/// We return TopoSortItem<Vec<u8>> (bytewise names), which is used in the
/// generic toposort function in util.
///
/// This is used by facilities that need to know the order of the assignments.
///
/// A good number of languages support reorderable assignment (haskell, elm).
pub fn toposort_assign_bindings(
    loc: &Srcloc,
    bindings: &[Rc<Binding>],
) -> Result<Vec<TopoSortItem<Vec<u8>>>, CompileErr> {
    // Topological sort of bindings.
    toposort(
        bindings,
        CompileErr(loc.clone(), "deadlock resolving binding order".to_string()),
        // Needs: What this binding relies on.
        |possible, b| {
            let mut need_set = HashSet::new();
            make_provides_set(&mut need_set, b.body.to_sexp());
            let mut need_set_thats_possible = HashSet::new();
            for need in need_set.intersection(possible) {
                need_set_thats_possible.insert(need.clone());
            }
            Ok(need_set_thats_possible)
        },
        // Has: What this binding provides.
        |b| match &b.pattern {
            BindingPattern::Name(name) => HashSet::from([name.clone()]),
            BindingPattern::Complex(sexp) => {
                let mut result_set = HashSet::new();
                make_provides_set(&mut result_set, sexp.clone());
                result_set
            }
        },
    )
}

/// Let forms are "hoisted" (promoted) from being body forms to being functions
/// in the program (either defun or defun-inline).  The arguments given are bound
/// in the downstream code, allowing the code generator to re-use functions to
/// allow the inner body forms to use the variable names defined in the assign.
/// This is isolated here from hoist_body_let_binding because it has its own
/// complexity that's separate from the original let features.
///
/// In the future, things such as lambdas will also desugar along these same
/// routes.
pub fn hoist_assign_form(letdata: &LetData) -> Result<BodyForm, CompileErr> {
    let sorted_spec = toposort_assign_bindings(&letdata.loc, &letdata.bindings)?;

    // Break up into stages of parallel let forms.
    // Track the needed bindings of this level.
    // If this becomes broader in a way that doesn't
    // match the existing provides, we need to break
    // the let binding.
    let mut current_provides = HashSet::new();
    let mut binding_lists = Vec::new();
    let mut this_round_bindings = Vec::new();
    let mut new_provides: HashSet<Vec<u8>> = HashSet::new();

    for spec in sorted_spec.iter() {
        let mut new_needs = spec.needs.difference(&current_provides).cloned();
        if new_needs.next().is_some() {
            // Roll over the set we're accumulating to the finished version.
            let mut empty_tmp: Vec<Rc<Binding>> = Vec::new();
            swap(&mut empty_tmp, &mut this_round_bindings);
            binding_lists.push(empty_tmp);
            for provided in new_provides.iter() {
                current_provides.insert(provided.clone());
            }
            new_provides.clear();
        }
        // Record what we can provide to the next round.
        for p in spec.has.iter() {
            new_provides.insert(p.clone());
        }
        this_round_bindings.push(letdata.bindings[spec.index].clone());
    }

    // Pick up the last ones that didn't add new needs.
    if !this_round_bindings.is_empty() {
        binding_lists.push(this_round_bindings);
    }

    binding_lists.reverse();

    // Spill let forms as parallel sets to get the best stack we can.
    let mut end_bindings = Vec::new();
    swap(&mut end_bindings, &mut binding_lists[0]);

    // build a stack of let forms starting with the inner most bindings.
    let mut output_let = BodyForm::Let(
        LetFormKind::Parallel,
        Box::new(LetData {
            bindings: end_bindings,
            ..letdata.clone()
        }),
    );

    // build rest of the stack.
    for binding_list in binding_lists.into_iter().skip(1) {
        output_let = BodyForm::Let(
            LetFormKind::Parallel,
            Box::new(LetData {
                bindings: binding_list,
                body: Rc::new(output_let),
                ..letdata.clone()
            }),
        )
    }

    Ok(output_let)
}

/// The main function that, when encountering something that needs to desugar to
/// a function, returns the functions that result (because things inside it may
/// also need to desugar) and rewrites the expression to incorporate that
/// function.
///
/// We add result here in case something needs extra processing, such as assign
/// form sorting, which can fail if a workable order can't be solved.
pub fn hoist_body_let_binding(
    outer_context: Option<Rc<SExp>>,
    args: Rc<SExp>,
    body: Rc<BodyForm>,
) -> Result<(Vec<HelperForm>, Rc<BodyForm>), CompileErr> {
    match body.borrow() {
        BodyForm::Let(LetFormKind::Sequential, letdata) => {
            if letdata.bindings.is_empty() {
                return Ok((vec![], letdata.body.clone()));
            }

            // If we're here, we're in the middle of hoisting.
            // Simply slice one binding and do it again.
            let new_sub_expr = if letdata.bindings.len() == 1 {
                // There is one binding, so we just need to put body below
                letdata.body.clone()
            } else {
                // Slice other bindings
                let sub_bindings = letdata.bindings.iter().skip(1).cloned().collect();
                Rc::new(BodyForm::Let(
                    LetFormKind::Sequential,
                    Box::new(LetData {
                        bindings: sub_bindings,
                        ..*letdata.clone()
                    }),
                ))
            };

            hoist_body_let_binding(
                outer_context,
                args,
                Rc::new(BodyForm::Let(
                    LetFormKind::Parallel,
                    Box::new(LetData {
                        bindings: vec![letdata.bindings[0].clone()],
                        body: new_sub_expr,
                        ..*letdata.clone()
                    }),
                )),
            )
        }
        BodyForm::Let(LetFormKind::Parallel, letdata) => {
            let mut out_defuns = Vec::new();
            let defun_name = gensym("letbinding".as_bytes().to_vec());

            let mut revised_bindings = Vec::new();
            for b in letdata.bindings.iter() {
                let (mut new_helpers, new_binding) =
                    hoist_body_let_binding(outer_context.clone(), args.clone(), b.body.clone())?;
                out_defuns.append(&mut new_helpers);
                revised_bindings.push(Rc::new(Binding {
                    loc: b.loc.clone(),
                    nl: b.nl.clone(),
                    pattern: b.pattern.clone(),
                    body: new_binding,
                }));
            }
            let generated_defun = generate_let_defun(
                letdata.loc.clone(),
                None,
                &defun_name,
                args,
                &letdata.inline_hint,
                revised_bindings.to_vec(),
                letdata.body.clone(),
            );
            out_defuns.push(generated_defun);

            let mut let_args = generate_let_args(letdata.loc.clone(), revised_bindings.to_vec());
            let pass_env = outer_context
                .map(create_let_env_expression)
                .unwrap_or_else(|| {
                    BodyForm::Call(
                        letdata.loc.clone(),
                        vec![
                            Rc::new(BodyForm::Value(SExp::Atom(
                                letdata.loc.clone(),
                                "r".as_bytes().to_vec(),
                            ))),
                            Rc::new(BodyForm::Value(SExp::Atom(
                                letdata.loc.clone(),
                                "@*env*".as_bytes().to_vec(),
                            ))),
                        ],
                        None,
                    )
                });

            let mut call_args = vec![
                Rc::new(BodyForm::Value(SExp::Atom(letdata.loc.clone(), defun_name))),
                Rc::new(pass_env),
            ];
            call_args.append(&mut let_args);

            let final_call = BodyForm::Call(letdata.loc.clone(), call_args, None);
            Ok((out_defuns, Rc::new(final_call)))
        }
        // New alternative for assign forms.
        BodyForm::Let(LetFormKind::Assign, letdata) => {
            hoist_body_let_binding(outer_context, args, Rc::new(hoist_assign_form(letdata)?))
        }
        BodyForm::Call(l, list, tail) => {
            let mut vres = Vec::new();
            let mut new_call_list = vec![list[0].clone()];
            for i in list.iter().skip(1) {
                let (mut new_helpers, new_arg) =
                    hoist_body_let_binding(outer_context.clone(), args.clone(), i.clone())?;
                new_call_list.push(new_arg);
                vres.append(&mut new_helpers);
            }

            // Ensure that we hoist a let occupying the &rest tail.
            let new_tail = if let Some(t) = tail.as_ref() {
                let (mut new_tail_helpers, new_tail) =
                    hoist_body_let_binding(outer_context, args, t.clone())?;
                vres.append(&mut new_tail_helpers);
                Some(new_tail)
            } else {
                None
            };

            Ok((
                vres,
                Rc::new(BodyForm::Call(l.clone(), new_call_list, new_tail)),
            ))
        }
        BodyForm::Lambda(letdata) => {
            // A lambda is exactly the same as
            // 1) A function whose argument list is the captures plus the
            //    non-capture arguments.
            // 2) A call site which includes a reference to the function
            //    surrounded with a structure that curries on the capture
            //    arguments.

            // Compose the function and return it as a desugared function.
            // The functions desugared here also come from let bindings.
            let new_function_args = Rc::new(SExp::Cons(
                letdata.loc.clone(),
                letdata.capture_args.clone(),
                letdata.args.clone(),
            ));
            let new_function_name = gensym(b"lambda".to_vec());
            let (mut new_helpers_from_body, new_body) = hoist_body_let_binding(
                Some(new_function_args.clone()),
                new_function_args.clone(),
                letdata.body.clone(),
            )?;
            let function = HelperForm::Defun(
                false,
                Box::new(DefunData {
                    loc: letdata.loc.clone(),
                    name: new_function_name.clone(),
                    kw: letdata.kw.clone(),
                    nl: letdata.args.loc(),
                    orig_args: new_function_args.clone(),
                    args: new_function_args,
                    body: new_body,
                    synthetic: Some(SyntheticType::WantNonInline),
                }),
            );
            new_helpers_from_body.push(function);

            // new_expr is the generated code at the call site.  The reference
            // to the actual function additionally is enriched by a left-env
            // reference that gives it access to the program.
            let new_expr = lambda_codegen(&new_function_name, letdata);
            Ok((new_helpers_from_body, Rc::new(new_expr)))
        }
        _ => Ok((Vec::new(), body.clone())),
    }
}

/// Turn the helpers for a program into the fully desugared set of helpers for
/// that program.  This expands and re-processes the helper set until all
/// desugarable body forms have been transformed to a state where no more
/// desugaring is needed.
pub fn process_helper_let_bindings(helpers: &[HelperForm]) -> Result<Vec<HelperForm>, CompileErr> {
    let mut result = helpers.to_owned();
    let mut i = 0;

    while i < result.len() {
        match result[i].clone() {
            HelperForm::Defun(inline, defun) => {
                let context = if inline {
                    Some(defun.args.clone())
                } else {
                    None
                };
                let helper_result =
                    hoist_body_let_binding(context, defun.args.clone(), defun.body.clone())?;
                let hoisted_helpers = helper_result.0;
                let hoisted_body = helper_result.1.clone();

                result[i] = HelperForm::Defun(
                    inline,
                    Box::new(DefunData {
                        orig_args: defun.orig_args.clone(),
                        body: hoisted_body,
                        ..*defun.clone()
                    }),
                );

                i += 1;

                for (j, hh) in hoisted_helpers.iter().enumerate() {
                    result.insert(i + j, hh.clone());
                }
            }
            _ => {
                i += 1;
            }
        }
    }

    Ok(result)
}

fn start_codegen(
    context: &mut BasicCompileContext,
    opts: Rc<dyn CompilerOpts>,
    program: CompileForm,
) -> Result<PrimaryCodegen, CompileErr> {
    // Choose code generator configuration
    let mut code_generator = match opts.code_generator() {
        None => empty_compiler(opts.prim_map(), program.loc.clone()),
        Some(c) => c,
    };

    // Start compiler with all macros and constants
    for h in program.helpers.iter() {
        code_generator = match h {
            HelperForm::Defconstant(defc) => match defc.kind {
                ConstantKind::Simple => {
                    let expand_program = SExp::Cons(
                        defc.loc.clone(),
                        Rc::new(SExp::Atom(defc.loc.clone(), "mod".as_bytes().to_vec())),
                        Rc::new(SExp::Cons(
                            defc.loc.clone(),
                            Rc::new(SExp::Nil(defc.loc.clone())),
                            Rc::new(SExp::Cons(
                                defc.loc.clone(),
                                Rc::new(primquote(defc.loc.clone(), defc.body.to_sexp())),
                                Rc::new(SExp::Nil(defc.loc.clone())),
                            )),
                        )),
                    );
                    let updated_opts = opts.set_code_generator(code_generator.clone());
                    let runner = context.runner();
                    let code = updated_opts.compile_program(
                        context.allocator(),
                        runner.clone(),
                        Rc::new(expand_program),
                        &mut HashMap::new(),
                    )?;
                    run(
                        context.allocator(),
                        runner,
                        opts.prim_map(),
                        Rc::new(code),
                        Rc::new(SExp::Nil(defc.loc.clone())),
                        None,
                        Some(CONST_EVAL_LIMIT),
                    )
                    .map_err(|r| {
                        CompileErr(defc.loc.clone(), format!("Error evaluating constant: {r}"))
                    })
                    .and_then(|res| {
                        fail_if_present(
                            defc.loc.clone(),
                            &code_generator.constants,
                            &defc.name,
                            res,
                        )
                    })
                    .map(|res| {
                        if defc.tabled {
                            code_generator.add_tabled_constant(&defc.name, res)
                        } else {
                            let quoted = primquote(defc.loc.clone(), res);
                            code_generator.add_constant(&defc.name, Rc::new(quoted))
                        }
                    })?
                }
                ConstantKind::Complex => {
                    let evaluator =
                        Evaluator::new(opts.clone(), context.runner(), program.helpers.clone());
                    let constant_result = evaluator.shrink_bodyform(
                        context.allocator(),
                        Rc::new(SExp::Nil(defc.loc.clone())),
                        &HashMap::new(),
                        defc.body.clone(),
                        false,
                        Some(EVAL_STACK_LIMIT),
                    )?;
                    if let BodyForm::Quoted(q) = constant_result.borrow() {
                        let res = Rc::new(q.clone());
                        if defc.tabled {
                            code_generator.add_tabled_constant(&defc.name, res)
                        } else {
                            let quoted = primquote(defc.loc.clone(), res);
                            code_generator.add_constant(&defc.name, Rc::new(quoted))
                        }
                    } else {
                        return Err(CompileErr(
                            defc.loc.clone(),
                            format!(
                                "constant definition didn't reduce to constant value {}, got {}",
                                h.to_sexp(),
                                constant_result.to_sexp()
                            ),
                        ));
                    }
                }
            },
            HelperForm::Defmacro(mac) => {
                let macro_program = Rc::new(SExp::Cons(
                    mac.loc.clone(),
                    Rc::new(SExp::Atom(mac.loc.clone(), "mod".as_bytes().to_vec())),
                    mac.program.to_sexp(),
                ));

                let updated_opts = opts
                    .set_code_generator(code_generator.clone())
                    .set_in_defun(false)
                    .set_stdenv(false)
                    .set_start_env(None)
                    .set_frontend_opt(false);

                let runner = context.runner();
                let code = updated_opts.compile_program(
                    context.allocator(),
                    runner.clone(),
                    macro_program,
                    &mut HashMap::new(),
                )?;

                let optimized_code =
                    context.macro_optimization(opts.clone(), Rc::new(code.clone()))?;

                code_generator.add_macro(&mac.name, optimized_code)
            }
            _ => code_generator,
        };
    }

    let only_defuns: Vec<HelperForm> = program
        .helpers
        .iter()
        .filter(|x| is_defun_or_tabled_constant(x))
        .cloned()
        .collect();

    code_generator.env = match opts.start_env() {
        Some(env) => env,
        None => Rc::new(compute_env_shape(
            program.loc.clone(),
            program.args,
            &only_defuns,
        )),
    };

    code_generator.to_process = program.helpers.clone();
    // Ensure that we have the synthesis of the previous codegen's helpers and
    // The ones provided with the new form if any.
    let mut combined_helpers_for_codegen = program.helpers.clone();
    combined_helpers_for_codegen.append(&mut code_generator.original_helpers);
    code_generator.original_helpers = combined_helpers_for_codegen;
    code_generator.final_expr = program.exp;

    Ok(code_generator)
}

fn final_codegen(
    context: &mut BasicCompileContext,
    opts: Rc<dyn CompilerOpts>,
    compiler: &PrimaryCodegen,
) -> Result<PrimaryCodegen, CompileErr> {
    let opt_final_expr = context.pre_final_codegen_optimize(opts.clone(), compiler)?;

    let optimizer_opts = opts.clone();
    generate_expr_code(context, opts, compiler, opt_final_expr).and_then(|code| {
        let mut final_comp = compiler.clone();
        let optimized_code =
            context.post_codegen_function_optimize(optimizer_opts.clone(), None, code.1.clone())?;
        final_comp.final_code = Some(CompiledCode(code.0, optimized_code));
        Ok(final_comp)
    })
}

fn finalize_env_(
    context: &mut BasicCompileContext,
    opts: Rc<dyn CompilerOpts>,
    c: &PrimaryCodegen,
    _l: Srcloc,
    env: Rc<SExp>,
) -> Result<Rc<SExp>, CompileErr> {
    match env.borrow() {
        SExp::Atom(l, v) => {
            if let Some(res) = c.defuns.get(v) {
                return Ok(res.code.clone());
            }

            if let Some(res) = c.tabled_constants.get(v) {
                return Ok(res.clone());
            }

            if let Some(res) = c.inlines.get(v) {
                let (arg_list, arg_tail) = synthesize_args(res.args.clone());
                return replace_in_inline(
                    context,
                    opts.clone(),
                    c,
                    l.clone(),
                    res,
                    res.args.loc(),
                    &arg_list,
                    arg_tail,
                )
                .map(|x| x.1);
            }

            /* Parentfns are functions in progress in the parent */
            if c.parentfns.get(v).is_some() {
                Ok(Rc::new(SExp::Nil(l.clone())))
            } else {
                Err(CompileErr(
                    l.clone(),
                    format!(
                        "A defun was referenced in the defun env but not found {}",
                        decode_string(v)
                    ),
                ))
            }
        }

        SExp::Cons(l, h, r) => finalize_env_(context, opts.clone(), c, l.clone(), h.clone())
            .and_then(|h| {
                finalize_env_(context, opts.clone(), c, l.clone(), r.clone())
                    .map(|r| Rc::new(SExp::Cons(l.clone(), h.clone(), r)))
            }),

        _ => Ok(env.clone()),
    }
}

fn finalize_env(
    context: &mut BasicCompileContext,
    opts: Rc<dyn CompilerOpts>,
    c: &PrimaryCodegen,
) -> Result<Rc<SExp>, CompileErr> {
    match c.env.borrow() {
        SExp::Cons(l, h, _) => {
            if c.left_env {
                finalize_env_(context, opts.clone(), c, l.clone(), h.clone())
            } else {
                Ok(c.env.clone())
            }
        }
        _ => Ok(c.env.clone()),
    }
}

fn dummy_functions(compiler: &PrimaryCodegen) -> Result<PrimaryCodegen, CompileErr> {
    fold_m(
        &|compiler: &PrimaryCodegen, form: &HelperForm| match form {
            HelperForm::Defun(false, defun) => {
                let mut c_copy = compiler.clone();
                c_copy.parentfns.insert(defun.name.clone());
                Ok(c_copy)
            }
            HelperForm::Defun(true, defun) => Ok(compiler)
                .and_then(|comp| {
                    fail_if_present(defun.loc.clone(), &compiler.inlines, &defun.name, comp)
                })
                .and_then(|comp| {
                    fail_if_present(defun.loc.clone(), &compiler.defuns, &defun.name, comp)
                })
                .map(|comp| {
                    comp.add_inline(
                        &defun.name,
                        &InlineFunction {
                            name: defun.name.clone(),
                            args: defun.args.clone(),
                            body: defun.body.clone(),
                        },
                    )
                }),
            HelperForm::Defconstant(cdata) => {
                if cdata.tabled {
                    let mut c_copy = compiler.clone();
                    c_copy.parentfns.insert(cdata.name.clone());
                    Ok(c_copy)
                } else {
                    Ok(compiler.clone())
                }
            }
            _ => Ok(compiler.clone()),
        },
        compiler.clone(),
        &compiler.to_process,
    )
}

pub fn codegen(
    context: &mut BasicCompileContext,
    opts: Rc<dyn CompilerOpts>,
    cmod: &CompileForm,
) -> Result<SExp, CompileErr> {
    let mut start_of_codegen_optimization = StartOfCodegenOptimization {
        program: cmod.clone(),
        code_generator: dummy_functions(&start_codegen(context, opts.clone(), cmod.clone())?)?,
    };

    // This is a tree-shaking loop.  It results in the minimum number of emitted
    // helpers in the environment by taking only those still alive after each
    // optimization pass.  If a function is constant at all call sites, then
    // then the function will be constant reduced and won't appear when we do
    // the live calculation again, which can also remove the last reference to
    // other helpers.
    loop {
        // We should not modify the environment if we're here on behalf of a
        // function in a program, only the toplevel program itself.
        if opts.in_defun() {
            break;
        }

        let newly_optimized_start = context
            .start_of_codegen_optimization(opts.clone(), start_of_codegen_optimization.clone())?;

        // We got back the same program, so nothing will change anymore.
        if newly_optimized_start.program.to_sexp()
            == start_of_codegen_optimization.program.to_sexp()
        {
            break;
        }
        // Reset the optimization struct so we can go again.
        // The maximum number of iterations should be about (N+1) * M where N is
        // the number of functions and M is the largest number of parameters in
        // any called function or operator.
        let program = newly_optimized_start.program;
        start_of_codegen_optimization = StartOfCodegenOptimization {
            program: program.clone(),
            code_generator: dummy_functions(&start_codegen(context, opts.clone(), program)?)?,
        };
    }

    let mut code_generator = start_of_codegen_optimization.code_generator;

    let to_process = code_generator.to_process.clone();

    for f in to_process {
        code_generator = codegen_(context, opts.clone(), &code_generator, &f)?;
    }

    // If stepping 23 or greater, we support no-env mode.
    enable_nil_env_mode_for_stepping_23_or_greater(opts.clone(), &mut code_generator);

    *context.symbols() = code_generator.function_symbols.clone();
    context
        .symbols()
        .insert("source_file".to_string(), opts.filename());

    final_codegen(context, opts.clone(), &code_generator).and_then(|c| {
        let final_env = finalize_env(context, opts.clone(), &c)?;

        match c.final_code {
            None => Err(CompileErr(
                Srcloc::start(&opts.filename()),
                "Failed to generate code".to_string(),
            )),
            Some(code) => {
                // Capture symbols now that we have the final form of the produced code.
                context
                    .symbols()
                    .insert("__chia__main_arguments".to_string(), cmod.args.to_string());

                if opts.in_defun() {
                    let final_code = primapply(
                        code.0.clone(),
                        Rc::new(primquote(code.0.clone(), code.1)),
                        Rc::new(SExp::Integer(code.0, bi_one())),
                    );

                    Ok(final_code)
                } else if code_generator.left_env {
                    let final_code = primapply(
                        code.0.clone(),
                        Rc::new(primquote(code.0.clone(), code.1)),
                        Rc::new(primcons(
                            code.0.clone(),
                            Rc::new(primquote(code.0.clone(), final_env)),
                            Rc::new(SExp::Integer(code.0, bi_one())),
                        )),
                    );

                    Ok(final_code)
                } else {
                    let code_borrowed: &SExp = code.1.borrow();
                    Ok(code_borrowed.clone())
                }
            }
        }
    })
}<|MERGE_RESOLUTION|>--- conflicted
+++ resolved
@@ -714,19 +714,12 @@
                             Rc::new(SExp::Integer(l.clone(), bi_one())),
                         ))
                     } else if atom.is_empty() {
-<<<<<<< HEAD
-=======
                         // Ensure that we handle empty atoms as nils.
->>>>>>> a8bfff98
                         generate_expr_code(
                             context,
                             opts,
                             compiler,
-<<<<<<< HEAD
-                            Rc::new(BodyForm::Value(SExp::Nil(v.loc()))),
-=======
                             Rc::new(BodyForm::Value(SExp::Nil(l.clone()))),
->>>>>>> a8bfff98
                         )
                     } else {
                         // This is as a variable access, given that we've got
