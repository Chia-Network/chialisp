use std::borrow::Borrow;
use std::collections::HashMap;
use std::collections::HashSet;
use std::mem::swap;
use std::rc::Rc;

use num_bigint::ToBigInt;

use crate::classic::clvm_tools::stages::stage_0::TRunProgram;
use clvm_rs::allocator::Allocator;

use crate::classic::clvm::__type_compatibility__::bi_one;

use crate::compiler::clvm::run;
use crate::compiler::compiler::{is_at_capture, run_optimizer};
use crate::compiler::comptypes::{
    fold_m, join_vecs_to_string, list_to_cons, Binding, BindingPattern, BodyForm, Callable,
    CompileErr, CompileForm, CompiledCode, CompilerOpts, ConstantKind, DefunCall, DefunData,
    HelperForm, InlineFunction, LetData, LetFormInlineHint, LetFormKind, PrimaryCodegen,
    SyntheticType,
};
use crate::compiler::debug::{build_swap_table_mut, relabel};
use crate::compiler::evaluate::{Evaluator, EVAL_STACK_LIMIT};
use crate::compiler::frontend::{compile_bodyform, make_provides_set};
use crate::compiler::gensym::gensym;
use crate::compiler::inline::{replace_in_inline, synthesize_args};
use crate::compiler::lambda::lambda_codegen;
use crate::compiler::optimize::optimize_expr;
use crate::compiler::prims::{primapply, primcons, primquote};
use crate::compiler::runtypes::RunFailure;
use crate::compiler::sexp::{decode_string, SExp};
use crate::compiler::srcloc::Srcloc;
use crate::util::{toposort, u8_from_number};

const MACRO_TIME_LIMIT: usize = 1000000;
const CONST_EVAL_LIMIT: usize = 1000000;

/* As in the python code, produce a pair whose (thanks richard)
 *
 *   - car is the compiled code and
 *   - cdr is the argument from the mod definition
 *
 *   Every let adds arguments, and since we model each function level target
 *   as a mod () in the end, we can do the same with let bindings, letting
 *   each group of bindings:
 *
 *       (mod args
 *         (let
 *           ((x (+ a 1))
 *            (y (+ b 1)))
 *
 *           (+ x y)))
 *
 *   Translate to:
 *
 *       (mod (a b)
 *         (defun let_$1 ((a b) x y) (+ x y))
 *         (let_$1 (r @) (+ a 1) (+ b 1))
 *         )
 */

fn cons_bodyform(loc: Srcloc, left: Rc<BodyForm>, right: Rc<BodyForm>) -> BodyForm {
    BodyForm::Call(
        loc.clone(),
        vec![
            Rc::new(BodyForm::Value(SExp::Atom(loc, "c".as_bytes().to_vec()))), // Cons
            left,
            right,
        ],
    )
}

/*
 * Produce a structure that mimics the expected environment if the current inline
 * context had been a function.
 */
fn create_let_env_expression(args: Rc<SExp>) -> BodyForm {
    match args.borrow() {
        SExp::Cons(l, a, b) => cons_bodyform(
            l.clone(),
            Rc::new(create_let_env_expression(a.clone())),
            Rc::new(create_let_env_expression(b.clone())),
        ),
        _ => {
            let cloned: &SExp = args.borrow();
            BodyForm::Value(cloned.clone())
        }
    }
}

fn helper_atom(h: &HelperForm) -> SExp {
    SExp::Atom(h.loc(), h.name().clone())
}

fn build_tree(l: Srcloc, s: usize, e: usize, helper_array: &[HelperForm]) -> SExp {
    if e - s == 1 {
        helper_atom(helper_array[s].borrow())
    } else {
        let mid = (e + s) / 2;
        let car = build_tree(l.clone(), s, mid, helper_array);
        let cdr = build_tree(l.clone(), mid, e, helper_array);
        SExp::Cons(l, Rc::new(car), Rc::new(cdr))
    }
}

fn compute_code_shape(l: Srcloc, helpers: &[HelperForm]) -> SExp {
    let alen = helpers.len();
    if alen == 0 {
        SExp::Nil(l)
    } else if alen == 1 {
        SExp::Atom(l, helpers[0].name().clone())
    } else {
        build_tree(l, 0, alen, helpers)
    }
}

fn compute_env_shape(l: Srcloc, args: Rc<SExp>, helpers: &[HelperForm]) -> SExp {
    let car = compute_code_shape(l.clone(), helpers);
    let cdr = args;
    SExp::Cons(l, Rc::new(car), cdr)
}

fn create_name_lookup_(
    l: Srcloc,
    name: &[u8],
    env: Rc<SExp>,
    find: Rc<SExp>,
) -> Result<u64, CompileErr> {
    match find.borrow() {
        SExp::Atom(l, a) => {
            if *a == *name {
                Ok(1_u64)
            } else {
                Err(CompileErr(
                    l.clone(),
                    format!(
                        "{} not found (via {})",
                        decode_string(name),
                        decode_string(a)
                    ),
                ))
            }
        }
        SExp::Integer(l, i) => {
            let a = u8_from_number(i.clone());
            if a == *name {
                Ok(1_u64)
            } else {
                Err(CompileErr(
                    l.clone(),
                    format!(
                        "{} not found (via {})",
                        decode_string(name),
                        decode_string(&a)
                    ),
                ))
            }
        }
        SExp::Cons(l, head, rest) => {
            if let Some((capture, substructure)) = is_at_capture(head.clone(), rest.clone()) {
                if *capture == *name {
                    Ok(1_u64)
                } else {
                    create_name_lookup_(l.clone(), name, env, substructure)
                }
            } else {
                create_name_lookup_(l.clone(), name, env.clone(), head.clone())
                    .map(|v| Ok(2 * v))
                    .unwrap_or_else(|_| {
                        create_name_lookup_(l.clone(), name, env, rest.clone()).map(|v| 2 * v + 1)
                    })
            }
        }
        _ => Err(CompileErr(
            l,
            format!(
                "operator or function atom {} not found checking {} in {}",
                decode_string(name),
                find,
                env
            ),
        )),
    }
}

fn is_defun_in_codegen(compiler: &PrimaryCodegen, name: &[u8]) -> bool {
    // Check for an input defun that matches the name.
    for h in compiler.original_helpers.iter() {
        if matches!(h, HelperForm::Defun(false, _)) && h.name() == name {
            return true;
        }
    }

    false
}

fn make_list(loc: Srcloc, elements: Vec<Rc<SExp>>) -> Rc<SExp> {
    let mut res = Rc::new(SExp::Nil(loc.clone()));
    for e in elements.iter().rev() {
        res = Rc::new(primcons(loc.clone(), e.clone(), res));
    }
    res
}

//
// Write an expression that conses the left env.
//
// (list (q . 2) (c (q . 1) n) (list (q . 4) (c (q . 1) 2) (q . 1)))
//
// Something like:
//   (apply (quoted (expanded n)) (cons (quoted (expanded 2)) given-args))
//
fn lambda_for_defun(loc: Srcloc, lookup: Rc<SExp>) -> Rc<SExp> {
    let one_atom = Rc::new(SExp::Atom(loc.clone(), vec![1]));
    let two_atom = Rc::new(SExp::Atom(loc.clone(), vec![2]));
    let apply_atom = two_atom.clone();
    let cons_atom = Rc::new(SExp::Atom(loc.clone(), vec![4]));
    make_list(
        loc.clone(),
        vec![
            Rc::new(primquote(loc.clone(), apply_atom)),
            Rc::new(primcons(
                loc.clone(),
                Rc::new(primquote(loc.clone(), one_atom.clone())),
                lookup,
            )),
            make_list(
                loc.clone(),
                vec![
                    Rc::new(primquote(loc.clone(), cons_atom)),
                    Rc::new(primcons(
                        loc.clone(),
                        Rc::new(primquote(loc.clone(), one_atom.clone())),
                        two_atom,
                    )),
                    Rc::new(primquote(loc, one_atom)),
                ],
            ),
        ],
    )
}

fn create_name_lookup(
    compiler: &PrimaryCodegen,
    l: Srcloc,
    name: &[u8],
    as_variable: bool,
) -> Result<Rc<SExp>, CompileErr> {
    compiler
        .constants
        .get(name)
        .map(|x| Ok(x.clone()))
        .unwrap_or_else(|| {
            create_name_lookup_(l.clone(), name, compiler.env.clone(), compiler.env.clone()).map(
                |i| {
                    // Determine if it's a defun.  If so we can ensure that it's
                    // callable like a lambda by repeating the left env into it.
                    let find_program = Rc::new(SExp::Integer(l.clone(), i.to_bigint().unwrap()));
                    if as_variable && is_defun_in_codegen(compiler, name) {
                        lambda_for_defun(l.clone(), find_program)
                    } else {
                        find_program
                    }
                },
            )
        })
}

fn get_prim(loc: Srcloc, prims: Rc<HashMap<Vec<u8>, Rc<SExp>>>, name: &[u8]) -> Option<Rc<SExp>> {
    if let Some(p) = prims.get(name) {
        return Some(p.clone());
    }
    let myatom = SExp::Atom(loc, name.to_owned());
    for kv in prims.iter() {
        let val_borrowed: &SExp = kv.1.borrow();
        if val_borrowed == &myatom {
            return Some(Rc::new(myatom));
        }
    }
    None
}

pub fn get_callable(
    _opts: Rc<dyn CompilerOpts>,
    compiler: &PrimaryCodegen,
    l: Srcloc,
    atom: Rc<SExp>,
) -> Result<Callable, CompileErr> {
    match atom.borrow() {
        SExp::Atom(l, name) => {
            let macro_def = compiler.macros.get(name);
            let inline = compiler.inlines.get(name);
            let defun = create_name_lookup(compiler, l.clone(), name, false);
            let prim = get_prim(l.clone(), compiler.prims.clone(), name);
            let atom_is_com = *name == "com".as_bytes().to_vec();
            let atom_is_at = *name == "@".as_bytes().to_vec();
            match (macro_def, inline, defun, prim, atom_is_com, atom_is_at) {
                (Some(macro_def), _, _, _, _, _) => {
                    let macro_def_clone: &SExp = macro_def.borrow();
                    Ok(Callable::CallMacro(l.clone(), macro_def_clone.clone()))
                }
                (_, Some(inline), _, _, _, _) => {
                    Ok(Callable::CallInline(l.clone(), inline.clone()))
                }
                (_, _, Ok(defun), _, _, _) => {
                    let defun_clone: &SExp = defun.borrow();
                    Ok(Callable::CallDefun(l.clone(), defun_clone.clone()))
                }
                (_, _, _, Some(prim), _, _) => {
                    let prim_clone: &SExp = prim.borrow();
                    Ok(Callable::CallPrim(l.clone(), prim_clone.clone()))
                }
                (_, _, _, _, true, _) => Ok(Callable::RunCompiler),
                (_, _, _, _, _, true) => Ok(Callable::EnvPath),
                _ => Err(CompileErr(
                    l.clone(),
                    format!("no such callable '{}'", decode_string(name)),
                )),
            }
        }
        SExp::Integer(_, v) => Ok(Callable::CallPrim(l.clone(), SExp::Integer(l, v.clone()))),
        _ => Err(CompileErr(atom.loc(), format!("can't call object {atom}"))),
    }
}

pub fn process_macro_call(
    allocator: &mut Allocator,
    runner: Rc<dyn TRunProgram>,
    opts: Rc<dyn CompilerOpts>,
    compiler: &PrimaryCodegen,
    l: Srcloc,
    args: Vec<Rc<BodyForm>>,
    code: Rc<SExp>,
) -> Result<CompiledCode, CompileErr> {
    let converted_args: Vec<Rc<SExp>> = args.iter().map(|b| b.to_sexp()).collect();
    let mut swap_table = HashMap::new();
    let args_to_macro = list_to_cons(l.clone(), &converted_args);
    build_swap_table_mut(&mut swap_table, &args_to_macro);

    run(
        allocator,
        runner.clone(),
        opts.prim_map(),
        code,
        Rc::new(args_to_macro),
        Some(MACRO_TIME_LIMIT),
    )
    .map_err(|e| match e {
        RunFailure::RunExn(ml, x) => CompileErr(l, format!("macro aborted at {ml} with {x}")),
        RunFailure::RunErr(rl, e) => CompileErr(l, format!("error executing macro: {rl} {e}")),
    })
    .and_then(|v| {
        let relabeled_expr = relabel(&swap_table, &v);
        compile_bodyform(opts.clone(), Rc::new(relabeled_expr))
    })
    .and_then(|body| generate_expr_code(allocator, runner, opts, compiler, Rc::new(body)))
}

fn generate_args_code(
    allocator: &mut Allocator,
    runner: Rc<dyn TRunProgram>,
    opts: Rc<dyn CompilerOpts>,
    compiler: &PrimaryCodegen,
    l: Srcloc,
    list: &[Rc<BodyForm>],
) -> Result<SExp, CompileErr> {
    if list.is_empty() {
        Ok(SExp::Nil(l))
    } else {
        let mut compiled_args: Vec<Rc<SExp>> = Vec::new();
        for hd in list.iter() {
            let generated = generate_expr_code(
                allocator,
                runner.clone(),
                opts.clone(),
                compiler,
                hd.clone(),
            )
            .map(|x| x.1)?;
            compiled_args.push(generated);
        }
        Ok(list_to_cons(l, &compiled_args))
    }
}

fn cons_up(at: Rc<SExp>) -> Rc<SExp> {
    match at.borrow() {
        SExp::Cons(l, h, r) => Rc::new(primcons(l.clone(), h.clone(), cons_up(r.clone()))),
        _ => at,
    }
}

fn process_defun_call(
    _opts: Rc<dyn CompilerOpts>,
    _compiler: &PrimaryCodegen,
    l: Srcloc,
    args: Rc<SExp>,
    lookup: Rc<SExp>,
) -> Result<CompiledCode, CompileErr> {
    let env = primcons(
        l.clone(),
        Rc::new(SExp::Integer(l.clone(), 2_u32.to_bigint().unwrap())),
        cons_up(args),
    );
    Ok(CompiledCode(
        l.clone(),
        Rc::new(primapply(l, lookup, Rc::new(env))),
    ))
}

pub fn get_call_name(l: Srcloc, body: BodyForm) -> Result<Rc<SExp>, CompileErr> {
    match &body {
        BodyForm::Value(SExp::Atom(l, name)) => {
            return Ok(Rc::new(SExp::Atom(l.clone(), name.clone())));
        }
        BodyForm::Value(SExp::Integer(l, v)) => {
            return Ok(Rc::new(SExp::Integer(l.clone(), v.clone())));
        }
        _ => {}
    }

    Err(CompileErr(
        l,
        format!("not yet callable {}", body.to_sexp()),
    ))
}

fn compile_call(
    allocator: &mut Allocator,
    runner: Rc<dyn TRunProgram>,
    l: Srcloc,
    opts: Rc<dyn CompilerOpts>,
    compiler: &PrimaryCodegen,
    list: Vec<Rc<BodyForm>>,
) -> Result<CompiledCode, CompileErr> {
    let arg_string_list: Vec<Vec<u8>> = list
        .iter()
        .map(|v| v.to_sexp().to_string().as_bytes().to_vec())
        .collect();

    let error = Err(CompileErr(
        l.clone(),
        format!(
            "wierdly formed compile request: {}",
            join_vecs_to_string(";".as_bytes().to_vec(), &arg_string_list)
        ),
    ));

    let compile_atom_head = |al: Srcloc, an: &Vec<u8>| {
        let tl = list.iter().skip(1).cloned().collect();
        get_callable(
            opts.clone(),
            compiler,
            l.clone(),
            Rc::new(SExp::Atom(al.clone(), an.to_vec())),
        )
        .and_then(|calltype| match calltype {
            Callable::CallMacro(l, code) => process_macro_call(
                allocator,
                runner,
                opts.clone(),
                compiler,
                l,
                tl,
                Rc::new(code),
            ),

            Callable::CallInline(l, inline) => replace_in_inline(
                allocator,
                runner.clone(),
                opts.clone(),
                compiler,
                l.clone(),
                &inline,
                l,
                &tl,
            ),

            Callable::CallDefun(l, lookup) => {
                generate_args_code(allocator, runner, opts.clone(), compiler, l.clone(), &tl)
                    .and_then(|args| {
                        process_defun_call(
                            opts.clone(),
                            compiler,
                            l.clone(),
                            Rc::new(args),
                            Rc::new(lookup),
                        )
                    })
            }

            Callable::CallPrim(l, p) => {
                generate_args_code(allocator, runner, opts, compiler, l.clone(), &tl).map(|args| {
                    CompiledCode(l.clone(), Rc::new(SExp::Cons(l, Rc::new(p), Rc::new(args))))
                })
            }

            Callable::EnvPath => {
                if tl.len() == 1 {
                    match tl[0].borrow() {
                        BodyForm::Value(SExp::Integer(l, i)) => Ok(CompiledCode(
                            l.clone(),
                            Rc::new(SExp::Integer(l.clone(), i.clone())),
                        )),
                        BodyForm::Quoted(SExp::Integer(l, i)) => Ok(CompiledCode(
                            l.clone(),
                            Rc::new(SExp::Integer(l.clone(), i.clone())),
                        )),
                        _ => Err(CompileErr(
                            al.clone(),
                            "@ form only accepts integers at present".to_string(),
                        )),
                    }
                } else {
                    Err(CompileErr(
                        al.clone(),
                        "@ form accepts one argument".to_string(),
                    ))
                }
            }

            Callable::RunCompiler => {
                if list.len() >= 2 {
                    let updated_opts = opts
                        .set_stdenv(false)
                        .set_in_defun(true)
                        .set_frontend_opt(false)
                        .set_start_env(Some(compiler.env.clone()))
                        .set_code_generator(compiler.clone());

                    let use_body = SExp::Cons(
                        l.clone(),
                        Rc::new(SExp::Atom(l.clone(), "mod".as_bytes().to_vec())),
                        Rc::new(SExp::Cons(
                            l.clone(),
                            Rc::new(SExp::Nil(l.clone())),
                            Rc::new(SExp::Cons(
                                list[1].loc(),
                                list[1].to_sexp(),
                                Rc::new(SExp::Nil(l.clone())),
                            )),
                        )),
                    );

                    let mut unused_symbol_table = HashMap::new();
                    updated_opts
                        .compile_program(
                            allocator,
                            runner,
                            Rc::new(use_body),
                            &mut unused_symbol_table,
                        )
                        .map(|code| {
                            CompiledCode(l.clone(), Rc::new(primquote(l.clone(), Rc::new(code))))
                        })
                } else {
                    error.clone()
                }
            }
        })
    };

    match list[0].borrow() {
        BodyForm::Value(SExp::Integer(al, an)) => {
            compile_atom_head(al.clone(), &u8_from_number(an.clone()))
        }
        BodyForm::Value(SExp::QuotedString(al, _, an)) => compile_atom_head(al.clone(), an),
        BodyForm::Value(SExp::Atom(al, an)) => compile_atom_head(al.clone(), an),
        _ => error,
    }
}

pub fn generate_expr_code(
    allocator: &mut Allocator,
    runner: Rc<dyn TRunProgram>,
    opts: Rc<dyn CompilerOpts>,
    compiler: &PrimaryCodegen,
    expr: Rc<BodyForm>,
) -> Result<CompiledCode, CompileErr> {
    match expr.borrow() {
        BodyForm::Let(LetFormKind::Parallel, letdata) => {
            /* Depends on a defun having been desugared from this let and the let
            expressing rewritten. */
            generate_expr_code(allocator, runner, opts, compiler, letdata.body.clone())
        }
        BodyForm::Quoted(q) => {
            let l = q.loc();
            Ok(CompiledCode(
                l.clone(),
                Rc::new(primquote(l, Rc::new(q.clone()))),
            ))
        }
        BodyForm::Value(v) => {
            match v.borrow() {
                SExp::Atom(l, atom) => {
                    if *atom == "@".as_bytes().to_vec() {
                        Ok(CompiledCode(
                            l.clone(),
                            Rc::new(SExp::Integer(l.clone(), bi_one())),
                        ))
                    } else {
                        create_name_lookup(compiler, l.clone(), atom, true)
                            .map(|f| Ok(CompiledCode(l.clone(), f)))
                            .unwrap_or_else(|_| {
                                // Pass through atoms that don't look up on behalf of
                                // macros, as it's possible that a macro returned
                                // something that's canonically a name in number form.
                                generate_expr_code(
                                    allocator,
                                    runner,
                                    opts,
                                    compiler,
                                    Rc::new(BodyForm::Quoted(SExp::Atom(l.clone(), atom.clone()))),
                                )
                            })
                    }
                }
                // Since macros are in this language and the runtime has
                // a very narrow data representation, we'll need to
                // accomodate bare numbers coming back in place of identifiers.
                // I'm considering ways to make this better.
                SExp::Integer(l, i) => generate_expr_code(
                    allocator,
                    runner,
                    opts,
                    compiler,
                    Rc::new(BodyForm::Value(SExp::Atom(
                        l.clone(),
                        u8_from_number(i.clone()),
                    ))),
                ),
                _ => Ok(CompiledCode(
                    v.loc(),
                    Rc::new(primquote(v.loc(), Rc::new(v.clone()))),
                )),
            }
        }
        BodyForm::Call(l, list) => {
            if list.is_empty() {
                Err(CompileErr(
                    l.clone(),
                    "created a call with no forms".to_string(),
                ))
            } else {
                compile_call(allocator, runner, l.clone(), opts, compiler, list.to_vec())
            }
        }
        BodyForm::Mod(_, program) => {
            // A mod form yields the compiled code.
            let without_env = opts.set_start_env(None).set_in_defun(false);
            let code = codegen(allocator, runner, without_env, program, &mut HashMap::new())?;
            Ok(CompiledCode(
                program.loc.clone(),
                Rc::new(SExp::Cons(
                    program.loc.clone(),
                    Rc::new(SExp::Atom(program.loc.clone(), vec![1])),
                    Rc::new(code),
                )),
            ))
        }
        _ => Err(CompileErr(
            expr.loc(),
            format!("don't know how to compile {}", expr.to_sexp()),
        )),
    }
}

fn combine_defun_env(old_env: Rc<SExp>, new_args: Rc<SExp>) -> Rc<SExp> {
    match old_env.borrow() {
        SExp::Cons(l, h, _) => Rc::new(SExp::Cons(l.clone(), h.clone(), new_args)),
        _ => old_env,
    }
}

// Diverts to failure if a symbol is redefined.
fn fail_if_present<T, R>(
    loc: Srcloc,
    map: &HashMap<Vec<u8>, T>,
    name: &[u8],
    result: R,
) -> Result<R, CompileErr> {
    if map.contains_key(name) {
        Err(CompileErr(
            loc.clone(),
            format!("Cannot redefine {}", SExp::Atom(loc, name.to_owned())),
        ))
    } else {
        Ok(result)
    }
}

fn codegen_(
    allocator: &mut Allocator,
    runner: Rc<dyn TRunProgram>,
    opts: Rc<dyn CompilerOpts>,
    compiler: &PrimaryCodegen,
    h: &HelperForm,
) -> Result<PrimaryCodegen, CompileErr> {
    match &h {
        HelperForm::Defun(inline, defun) => {
            if *inline {
                // Note: this just replaces a dummy function inserted earlier.
                // The real redefinition check is in dummy_functions.
                Ok(compiler.add_inline(
                    &defun.name,
                    &InlineFunction {
                        name: defun.name.clone(),
                        args: defun.args.clone(),
                        body: defun.body.clone(),
                    },
                ))
            } else {
                let updated_opts = opts
                    .set_code_generator(compiler.clone())
                    .set_in_defun(true)
                    .set_stdenv(false)
                    .set_frontend_opt(false)
                    .set_start_env(Some(combine_defun_env(
                        compiler.env.clone(),
                        defun.args.clone(),
                    )));

                let opt = if opts.optimize() {
                    // Run optimizer on frontend style forms.
                    optimize_expr(
                        allocator,
                        opts.clone(),
                        runner.clone(),
                        compiler,
                        defun.body.clone(),
                    )
                    .map(|x| x.1)
                    .unwrap_or_else(|| defun.body.clone())
                } else {
                    defun.body.clone()
                };

                let tocompile = SExp::Cons(
                    defun.loc.clone(),
                    Rc::new(SExp::Atom(defun.loc.clone(), "mod".as_bytes().to_vec())),
                    Rc::new(SExp::Cons(
                        defun.loc.clone(),
                        defun.args.clone(),
                        Rc::new(SExp::Cons(
                            defun.loc.clone(),
                            opt.to_sexp(),
                            Rc::new(SExp::Nil(defun.loc.clone())),
                        )),
                    )),
                );

                let mut unused_symbol_table = HashMap::new();
                updated_opts
                    .compile_program(
                        allocator,
                        runner.clone(),
                        Rc::new(tocompile),
                        &mut unused_symbol_table,
                    )
                    .and_then(|code| {
                        if opts.optimize() {
                            run_optimizer(allocator, runner, Rc::new(code))
                        } else {
                            Ok(Rc::new(code))
                        }
                    })
                    .and_then(|code| {
                        fail_if_present(defun.loc.clone(), &compiler.inlines, &defun.name, code)
                    })
                    .and_then(|code| {
                        fail_if_present(defun.loc.clone(), &compiler.defuns, &defun.name, code)
                    })
                    .map(|code| {
                        compiler.add_defun(
                            &defun.name,
                            defun.orig_args.clone(),
                            DefunCall {
                                required_env: defun.args.clone(),
                                code,
                            },
                            true, // Always take left env for now
                        )
                    })
            }
        }
        _ => Ok(compiler.clone()),
    }
}

fn is_defun_or_tabled_const(b: &HelperForm) -> bool {
    match b {
        HelperForm::Defun(false, _) => true,
        HelperForm::Defconstant(cdata) => cdata.tabled,
        _ => false,
    }
}

pub fn empty_compiler(prim_map: Rc<HashMap<Vec<u8>, Rc<SExp>>>, l: Srcloc) -> PrimaryCodegen {
    let nil = SExp::Nil(l.clone());
    let nil_rc = Rc::new(nil.clone());

    PrimaryCodegen {
        prims: prim_map,
        constants: HashMap::new(),
        tabled_constants: HashMap::new(),
        inlines: HashMap::new(),
        macros: HashMap::new(),
        defuns: HashMap::new(),
        parentfns: HashSet::new(),
        env: Rc::new(SExp::Cons(l, nil_rc.clone(), nil_rc)),
        to_process: Vec::new(),
        original_helpers: Vec::new(),
        final_expr: Rc::new(BodyForm::Quoted(nil)),
        final_code: None,
        function_symbols: HashMap::new(),
    }
}

pub fn should_inline_let(inline_hint: &Option<LetFormInlineHint>) -> bool {
    matches!(inline_hint, None | Some(LetFormInlineHint::Inline(_)))
}

#[allow(clippy::too_many_arguments)]
fn generate_let_defun(
    l: Srcloc,
    kwl: Option<Srcloc>,
    name: &[u8],
    args: Rc<SExp>,
    inline_hint: &Option<LetFormInlineHint>,
    bindings: Vec<Rc<Binding>>,
    body: Rc<BodyForm>,
) -> HelperForm {
    let new_arguments: Vec<Rc<SExp>> = bindings
        .iter()
        .map(|b| match b.pattern.borrow() {
            BindingPattern::Name(name) => Rc::new(SExp::Atom(l.clone(), name.clone())),
            BindingPattern::Complex(sexp) => sexp.clone(),
        })
        .collect();

    let inner_function_args = Rc::new(SExp::Cons(
        l.clone(),
        args,
        Rc::new(list_to_cons(l.clone(), &new_arguments)),
    ));

    HelperForm::Defun(
        should_inline_let(inline_hint),
        DefunData {
            loc: l.clone(),
            nl: l,
            kw: kwl,
            name: name.to_owned(),
            orig_args: inner_function_args.clone(),
            args: inner_function_args,
            body,
            synthetic: Some(SyntheticType::NoInlinePreference),
            ty: None,
        },
    )
}

fn generate_let_args(_l: Srcloc, blist: Vec<Rc<Binding>>) -> Vec<Rc<BodyForm>> {
    blist.iter().map(|b| b.body.clone()).collect()
}

pub fn hoist_assign_form(letdata: &LetData) -> Result<BodyForm, CompileErr> {
    // Topological sort of bindings.
    let sorted_spec = toposort(
        &letdata.bindings,
        CompileErr(
            letdata.loc.clone(),
            "deadlock resolving binding order".to_string(),
        ),
        // Needs: What this binding relies on.
        |possible, b| {
            let mut need_set = HashSet::new();
            make_provides_set(&mut need_set, b.body.to_sexp());
            let mut need_set_thats_possible = HashSet::new();
            for need in need_set.intersection(possible) {
                need_set_thats_possible.insert(need.clone());
            }
            Ok(need_set_thats_possible)
        },
        // Has: What this binding provides.
        |b| match b.pattern.borrow() {
            BindingPattern::Name(name) => HashSet::from([name.clone()]),
            BindingPattern::Complex(sexp) => {
                let mut result_set = HashSet::new();
                make_provides_set(&mut result_set, sexp.clone());
                result_set
            }
        },
    )?;

    // Break up into stages of parallel let forms.
    // Track the needed bindings of this level.
    // If this becomes broader in a way that doesn't
    // match the existing provides, we need to break
    // the let binding.
    let mut current_provides = HashSet::new();
    let mut binding_lists = Vec::new();
    let mut this_round_bindings = Vec::new();
    let mut new_provides: HashSet<Vec<u8>> = HashSet::new();

    for spec in sorted_spec.iter() {
        let mut new_needs = spec.needs.difference(&current_provides).cloned();
        if new_needs.next().is_some() {
            // Roll over the set we're accumulating to the finished version.
            let mut empty_tmp: Vec<Rc<Binding>> = Vec::new();
            swap(&mut empty_tmp, &mut this_round_bindings);
            binding_lists.push(empty_tmp);
            for provided in new_provides.iter() {
                current_provides.insert(provided.clone());
            }
            new_provides.clear();
        }
        // Record what we can provide to the next round.
        for p in spec.has.iter() {
            new_provides.insert(p.clone());
        }
        this_round_bindings.push(letdata.bindings[spec.index].clone());
    }

    // Pick up the last ones that didn't add new needs.
    if !this_round_bindings.is_empty() {
        binding_lists.push(this_round_bindings);
    }

    binding_lists.reverse();

    // Spill let forms as parallel sets to get the best stack we can.
    let mut end_bindings = Vec::new();
    swap(&mut end_bindings, &mut binding_lists[0]);

    let mut output_let = BodyForm::Let(
        LetFormKind::Parallel,
        Box::new(LetData {
            bindings: end_bindings,
            ..letdata.clone()
        }),
    );

    for binding_list in binding_lists.into_iter().skip(1) {
        output_let = BodyForm::Let(
            LetFormKind::Parallel,
            Box::new(LetData {
                bindings: binding_list,
                body: Rc::new(output_let),
                ..letdata.clone()
            }),
        )
    }

    Ok(output_let)
}

pub fn hoist_body_let_binding(
    outer_context: Option<Rc<SExp>>,
    args: Rc<SExp>,
    body: Rc<BodyForm>,
) -> Result<(Vec<HelperForm>, Rc<BodyForm>), CompileErr> {
    match body.borrow() {
        BodyForm::Let(LetFormKind::Sequential, letdata) => {
            if letdata.bindings.is_empty() {
                return Ok((vec![], letdata.body.clone()));
            }

            // If we're here, we're in the middle of hoisting.
            // Simply slice one binding and do it again.
            let new_sub_expr = if letdata.bindings.len() == 1 {
                // There is one binding, so we just need to put body below
                letdata.body.clone()
            } else {
                // Slice other bindings
                let sub_bindings = letdata.bindings.iter().skip(1).cloned().collect();
                Rc::new(BodyForm::Let(
                    LetFormKind::Sequential,
                    Box::new(LetData {
                        bindings: sub_bindings,
                        ..*letdata.clone()
                    }),
                ))
            };

            hoist_body_let_binding(
                outer_context,
                args,
                Rc::new(BodyForm::Let(
                    LetFormKind::Parallel,
                    Box::new(LetData {
                        bindings: vec![letdata.bindings[0].clone()],
                        body: new_sub_expr,
                        ..*letdata.clone()
                    }),
                )),
            )
        }
        BodyForm::Let(LetFormKind::Parallel, letdata) => {
            let mut out_defuns = Vec::new();
            let defun_name = gensym("letbinding".as_bytes().to_vec());

            let mut revised_bindings = Vec::new();
            for b in letdata.bindings.iter() {
                let (mut new_helpers, new_binding) =
                    hoist_body_let_binding(outer_context.clone(), args.clone(), b.body.clone())?;
                out_defuns.append(&mut new_helpers);
                revised_bindings.push(Rc::new(Binding {
                    loc: b.loc.clone(),
                    nl: b.nl.clone(),
                    pattern: b.pattern.clone(),
                    body: new_binding,
                }));
            }
            let generated_defun = generate_let_defun(
                letdata.loc.clone(),
                None,
                &defun_name,
                args,
                &letdata.inline_hint,
                revised_bindings.to_vec(),
                letdata.body.clone(),
            );
            out_defuns.push(generated_defun);

            let mut let_args = generate_let_args(letdata.loc.clone(), revised_bindings.to_vec());
            let pass_env = outer_context
                .map(create_let_env_expression)
                .unwrap_or_else(|| {
                    BodyForm::Call(
                        letdata.loc.clone(),
                        vec![
                            Rc::new(BodyForm::Value(SExp::Atom(
                                letdata.loc.clone(),
                                "r".as_bytes().to_vec(),
                            ))),
                            Rc::new(BodyForm::Value(SExp::Atom(
                                letdata.loc.clone(),
                                "@".as_bytes().to_vec(),
                            ))),
                        ],
                    )
                });

            let mut call_args = vec![
                Rc::new(BodyForm::Value(SExp::Atom(letdata.loc.clone(), defun_name))),
                Rc::new(pass_env),
            ];
            call_args.append(&mut let_args);

            let final_call = BodyForm::Call(letdata.loc.clone(), call_args);
            Ok((out_defuns, Rc::new(final_call)))
<<<<<<< HEAD
=======
        }
        BodyForm::Let(LetFormKind::Assign, letdata) => {
            hoist_body_let_binding(outer_context, args, Rc::new(hoist_assign_form(letdata)?))
>>>>>>> cd03d680
        }
        BodyForm::Call(l, list) => {
            let mut vres = Vec::new();
            let mut new_call_list = vec![list[0].clone()];
            for i in list.iter().skip(1) {
                let (new_helper, new_arg) =
                    hoist_body_let_binding(outer_context.clone(), args.clone(), i.clone())?;
                new_call_list.push(new_arg);
                vres.append(&mut new_helper.clone());
            }
            Ok((vres, Rc::new(BodyForm::Call(l.clone(), new_call_list))))
        }
<<<<<<< HEAD
        BodyForm::Lambda(letdata) => {
            let new_function_args = Rc::new(SExp::Cons(
                letdata.loc.clone(),
                letdata.capture_args.clone(),
                letdata.args.clone(),
            ));
            let new_function_name = gensym(b"lambda".to_vec());
            let (mut new_helpers_from_body, new_body) = hoist_body_let_binding(
                Some(new_function_args.clone()),
                new_function_args.clone(),
                letdata.body.clone(),
            )?;
            let new_expr = lambda_codegen(&new_function_name, letdata)?;
            let function = HelperForm::Defun(
                false,
                DefunData {
                    loc: letdata.loc.clone(),
                    name: new_function_name,
                    kw: letdata.kw.clone(),
                    nl: letdata.args.loc(),
                    orig_args: new_function_args.clone(),
                    args: new_function_args,
                    body: new_body,
                    synthetic: Some(SyntheticType::WantNonInline),
                    ty: None,
                },
            );
            new_helpers_from_body.push(function);
            Ok((new_helpers_from_body, Rc::new(new_expr)))
        }
=======
>>>>>>> cd03d680
        _ => Ok((Vec::new(), body.clone())),
    }
}

pub fn process_helper_let_bindings(helpers: &[HelperForm]) -> Result<Vec<HelperForm>, CompileErr> {
    let mut result = helpers.to_owned();
    let mut i = 0;

    while i < result.len() {
        match result[i].clone() {
            HelperForm::Defun(inline, defun) => {
                let context = if inline {
                    Some(defun.args.clone())
                } else {
                    None
                };
                let helper_result =
                    hoist_body_let_binding(context, defun.args.clone(), defun.body.clone())?;
                let hoisted_helpers = helper_result.0;
                let hoisted_body = helper_result.1.clone();

                result[i] = HelperForm::Defun(
                    inline,
                    DefunData {
                        body: hoisted_body,
                        ty: defun.ty.clone(),
                        ..defun.clone()
                    },
                );

                i += 1;

                for (j, hh) in hoisted_helpers.iter().enumerate() {
                    result.insert(i + j, hh.clone());
                }
            }
            _ => {
                i += 1;
            }
        }
    }

    Ok(result)
}

fn start_codegen(
    allocator: &mut Allocator,
    runner: Rc<dyn TRunProgram>,
    opts: Rc<dyn CompilerOpts>,
    program: CompileForm,
) -> Result<PrimaryCodegen, CompileErr> {
    // Choose code generator configuration
    let mut code_generator = match opts.code_generator() {
        None => empty_compiler(opts.prim_map(), program.loc.clone()),
        Some(c) => c,
    };

    // Start compiler with all macros and constants
    for h in program.helpers.iter() {
        code_generator = match h.borrow() {
            HelperForm::Defconstant(defc) => match defc.kind {
                ConstantKind::Simple => {
                    let expand_program = SExp::Cons(
                        defc.loc.clone(),
                        Rc::new(SExp::Atom(defc.loc.clone(), "mod".as_bytes().to_vec())),
                        Rc::new(SExp::Cons(
                            defc.loc.clone(),
                            Rc::new(SExp::Nil(defc.loc.clone())),
                            Rc::new(SExp::Cons(
                                defc.loc.clone(),
                                Rc::new(primquote(defc.loc.clone(), defc.body.to_sexp())),
                                Rc::new(SExp::Nil(defc.loc.clone())),
                            )),
                        )),
                    );
                    let updated_opts = opts.set_code_generator(code_generator.clone());
                    let code = updated_opts.compile_program(
                        allocator,
                        runner.clone(),
                        Rc::new(expand_program),
                        &mut HashMap::new(),
                    )?;
                    run(
                        allocator,
                        runner.clone(),
                        opts.prim_map(),
                        Rc::new(code),
                        Rc::new(SExp::Nil(defc.loc.clone())),
                        Some(CONST_EVAL_LIMIT),
                    )
                    .map_err(|r| {
                        CompileErr(defc.loc.clone(), format!("Error evaluating constant: {r}"))
                    })
                    .and_then(|res| {
                        fail_if_present(
                            defc.loc.clone(),
                            &code_generator.constants,
                            &defc.name,
                            res,
                        )
                    })
                    .map(|res| {
                        if defc.tabled {
                            code_generator.add_tabled_constant(&defc.name, res)
                        } else {
                            let quoted = primquote(defc.loc.clone(), res);
                            code_generator.add_constant(&defc.name, Rc::new(quoted))
                        }
                    })?
                }
                ConstantKind::Complex => {
                    let evaluator =
                        Evaluator::new(opts.clone(), runner.clone(), program.helpers.clone());
                    let constant_result = evaluator.shrink_bodyform(
                        allocator,
                        Rc::new(SExp::Nil(defc.loc.clone())),
                        &HashMap::new(),
                        defc.body.clone(),
                        false,
                        Some(EVAL_STACK_LIMIT),
                    )?;
                    if let BodyForm::Quoted(q) = constant_result.borrow() {
                        let res = Rc::new(q.clone());
                        if defc.tabled {
                            code_generator.add_tabled_constant(&defc.name, res)
                        } else {
                            let quoted = primquote(defc.loc.clone(), res);
                            code_generator.add_constant(&defc.name, Rc::new(quoted))
                        }
                    } else {
                        return Err(CompileErr(
                            defc.loc.clone(),
                            format!(
                                "constant definition didn't reduce to constant value {}, got {}",
                                h.to_sexp(),
                                constant_result.to_sexp()
                            ),
                        ));
                    }
                }
            },
            HelperForm::Defmacro(mac) => {
                let macro_program = Rc::new(SExp::Cons(
                    mac.loc.clone(),
                    Rc::new(SExp::Atom(mac.loc.clone(), "mod".as_bytes().to_vec())),
                    mac.program.to_sexp(),
                ));

                let updated_opts = opts
                    .set_code_generator(code_generator.clone())
                    .set_in_defun(false)
                    .set_stdenv(false)
                    .set_start_env(None)
                    .set_frontend_opt(false);

                updated_opts
                    .compile_program(
                        allocator,
                        runner.clone(),
                        macro_program,
                        &mut HashMap::new(),
                    )
                    .and_then(|code| {
                        if opts.optimize() {
                            run_optimizer(allocator, runner.clone(), Rc::new(code))
                        } else {
                            Ok(Rc::new(code))
                        }
                    })
                    .map(|code| code_generator.add_macro(&mac.name, code))?
            }
            _ => code_generator,
        };
    }

    let only_defuns: Vec<HelperForm> = program
        .helpers
        .iter()
        .filter(|x| is_defun_or_tabled_const(x))
        .cloned()
        .collect();

    code_generator.env = match opts.start_env() {
        Some(env) => env,
        None => Rc::new(compute_env_shape(
            program.loc.clone(),
            program.args,
            &only_defuns,
        )),
    };

    code_generator.to_process = program.helpers.clone();
    // Ensure that we have the synthesis of the previous codegen's helpers and
    // The ones provided with the new form if any.
    let mut combined_helpers_for_codegen = program.helpers.clone();
    combined_helpers_for_codegen.append(&mut code_generator.original_helpers);
    code_generator.original_helpers = combined_helpers_for_codegen;
    code_generator.final_expr = program.exp;

    Ok(code_generator)
}

fn final_codegen(
    allocator: &mut Allocator,
    runner: Rc<dyn TRunProgram>,
    opts: Rc<dyn CompilerOpts>,
    compiler: &PrimaryCodegen,
) -> Result<PrimaryCodegen, CompileErr> {
    let opt_final_expr = if opts.optimize() {
        optimize_expr(
            allocator,
            opts.clone(),
            runner.clone(),
            compiler,
            compiler.final_expr.clone(),
        )
        .map(|x| x.1)
        .unwrap_or_else(|| compiler.final_expr.clone())
    } else {
        compiler.final_expr.clone()
    };

    generate_expr_code(allocator, runner, opts, compiler, opt_final_expr).map(|code| {
        let mut final_comp = compiler.clone();
        final_comp.final_code = Some(CompiledCode(code.0, code.1));
        final_comp
    })
}

fn finalize_env_(
    allocator: &mut Allocator,
    runner: Rc<dyn TRunProgram>,
    opts: Rc<dyn CompilerOpts>,
    c: &PrimaryCodegen,
    _l: Srcloc,
    env: Rc<SExp>,
) -> Result<Rc<SExp>, CompileErr> {
    match env.borrow() {
        SExp::Atom(l, v) => {
            if let Some(res) = c.defuns.get(v) {
                return Ok(res.code.clone());
            }

            if let Some(res) = c.tabled_constants.get(v) {
                return Ok(res.clone());
            }

            if let Some(res) = c.inlines.get(v) {
                return replace_in_inline(
                    allocator,
                    runner.clone(),
                    opts.clone(),
                    c,
                    l.clone(),
                    res,
                    res.args.loc(),
                    &synthesize_args(res.args.clone()),
                )
                .map(|x| x.1);
            }

            /* Parentfns are functions in progress in the parent */
            if c.parentfns.get(v).is_some() {
                Ok(Rc::new(SExp::Nil(l.clone())))
            } else {
                Err(CompileErr(
                    l.clone(),
                    format!(
                        "A defun was referenced in the defun env but not found {}",
                        decode_string(v)
                    ),
                ))
            }
        }

        SExp::Cons(l, h, r) => finalize_env_(
            allocator,
            runner.clone(),
            opts.clone(),
            c,
            l.clone(),
            h.clone(),
        )
        .and_then(|h| {
            finalize_env_(
                allocator,
                runner.clone(),
                opts.clone(),
                c,
                l.clone(),
                r.clone(),
            )
            .map(|r| Rc::new(SExp::Cons(l.clone(), h.clone(), r)))
        }),

        _ => Ok(env.clone()),
    }
}

fn finalize_env(
    allocator: &mut Allocator,
    runner: Rc<dyn TRunProgram>,
    opts: Rc<dyn CompilerOpts>,
    c: &PrimaryCodegen,
) -> Result<Rc<SExp>, CompileErr> {
    match c.env.borrow() {
        SExp::Cons(l, h, _) => finalize_env_(
            allocator,
            runner.clone(),
            opts.clone(),
            c,
            l.clone(),
            h.clone(),
        ),
        _ => Ok(c.env.clone()),
    }
}

fn dummy_functions(compiler: &PrimaryCodegen) -> Result<PrimaryCodegen, CompileErr> {
    fold_m(
        &|compiler: &PrimaryCodegen, form: &HelperForm| match form {
            HelperForm::Defun(false, defun) => {
                let mut c_copy = compiler.clone();
                c_copy.parentfns.insert(defun.name.clone());
                Ok(c_copy)
            }
            HelperForm::Defun(true, defun) => Ok(compiler)
                .and_then(|comp| {
                    fail_if_present(defun.loc.clone(), &compiler.inlines, &defun.name, comp)
                })
                .and_then(|comp| {
                    fail_if_present(defun.loc.clone(), &compiler.defuns, &defun.name, comp)
                })
                .map(|comp| {
                    comp.add_inline(
                        &defun.name,
                        &InlineFunction {
                            name: defun.name.clone(),
                            args: defun.args.clone(),
                            body: defun.body.clone(),
                        },
                    )
                }),
            HelperForm::Defconstant(cdata) => {
                if cdata.tabled {
                    let mut c_copy = compiler.clone();
                    c_copy.parentfns.insert(cdata.name.clone());
                    Ok(c_copy)
                } else {
                    Ok(compiler.clone())
                }
            }
            _ => Ok(compiler.clone()),
        },
        compiler.clone(),
        &compiler.to_process,
    )
}

pub fn codegen(
    allocator: &mut Allocator,
    runner: Rc<dyn TRunProgram>,
    opts: Rc<dyn CompilerOpts>,
    cmod: &CompileForm,
    symbol_table: &mut HashMap<String, String>,
) -> Result<SExp, CompileErr> {
    let mut code_generator = dummy_functions(&start_codegen(
        allocator,
        runner.clone(),
        opts.clone(),
        cmod.clone(),
    )?)?;

    let to_process = code_generator.to_process.clone();

    for f in to_process {
        code_generator = codegen_(allocator, runner.clone(), opts.clone(), &code_generator, &f)?;
    }

    *symbol_table = code_generator.function_symbols.clone();
    symbol_table.insert("source_file".to_string(), opts.filename());

    final_codegen(allocator, runner.clone(), opts.clone(), &code_generator).and_then(|c| {
        let final_env = finalize_env(allocator, runner.clone(), opts.clone(), &c)?;

        match c.final_code {
            None => Err(CompileErr(
                Srcloc::start(&opts.filename()),
                "Failed to generate code".to_string(),
            )),
            Some(code) => {
                // Capture symbols now that we have the final form of the produced code.
                symbol_table.insert("__chia__main_arguments".to_string(), cmod.args.to_string());

                if opts.in_defun() {
                    let final_code = primapply(
                        code.0.clone(),
                        Rc::new(primquote(code.0.clone(), code.1)),
                        Rc::new(SExp::Integer(code.0, bi_one())),
                    );

                    Ok(final_code)
                } else {
                    let final_code = primapply(
                        code.0.clone(),
                        Rc::new(primquote(code.0.clone(), code.1)),
                        Rc::new(primcons(
                            code.0.clone(),
                            Rc::new(primquote(code.0.clone(), final_env)),
                            Rc::new(SExp::Integer(code.0, bi_one())),
                        )),
                    );

                    Ok(final_code)
                }
            }
        }
    })
}<|MERGE_RESOLUTION|>--- conflicted
+++ resolved
@@ -1050,12 +1050,9 @@
 
             let final_call = BodyForm::Call(letdata.loc.clone(), call_args);
             Ok((out_defuns, Rc::new(final_call)))
-<<<<<<< HEAD
-=======
         }
         BodyForm::Let(LetFormKind::Assign, letdata) => {
             hoist_body_let_binding(outer_context, args, Rc::new(hoist_assign_form(letdata)?))
->>>>>>> cd03d680
         }
         BodyForm::Call(l, list) => {
             let mut vres = Vec::new();
@@ -1068,7 +1065,6 @@
             }
             Ok((vres, Rc::new(BodyForm::Call(l.clone(), new_call_list))))
         }
-<<<<<<< HEAD
         BodyForm::Lambda(letdata) => {
             let new_function_args = Rc::new(SExp::Cons(
                 letdata.loc.clone(),
@@ -1099,8 +1095,6 @@
             new_helpers_from_body.push(function);
             Ok((new_helpers_from_body, Rc::new(new_expr)))
         }
-=======
->>>>>>> cd03d680
         _ => Ok((Vec::new(), body.clone())),
     }
 }
