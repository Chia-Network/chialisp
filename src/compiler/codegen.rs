use std::borrow::Borrow;
use std::collections::HashMap;
use std::collections::HashSet;
use std::mem::swap;
use std::rc::Rc;

use num_bigint::ToBigInt;

use crate::classic::clvm_tools::stages::stage_0::TRunProgram;
use clvm_rs::allocator::Allocator;

use crate::classic::clvm::__type_compatibility__::bi_one;

use crate::compiler::clvm::run;
use crate::compiler::compiler::{is_at_capture, run_optimizer};
use crate::compiler::comptypes::{
    fold_m, join_vecs_to_string, list_to_cons, Binding, BindingPattern, BodyForm, CallSpec,
    Callable, CompileErr, CompileForm, CompiledCode, CompilerOpts, ConstantKind, DefunCall,
    DefunData, HelperForm, InlineFunction, LetData, LetFormInlineHint, LetFormKind, PrimaryCodegen,
    RawCallSpec,
};
use crate::compiler::debug::{build_swap_table_mut, relabel};
use crate::compiler::evaluate::{Evaluator, EVAL_STACK_LIMIT};
use crate::compiler::frontend::{compile_bodyform, make_provides_set};
use crate::compiler::gensym::gensym;
use crate::compiler::inline::{replace_in_inline, synthesize_args};
use crate::compiler::lambda::lambda_codegen;
use crate::compiler::optimize::optimize_expr;
use crate::compiler::prims::{primapply, primcons, primquote};
use crate::compiler::runtypes::RunFailure;
use crate::compiler::sexp::{decode_string, SExp};
use crate::compiler::srcloc::Srcloc;
use crate::util::{toposort, u8_from_number, TopoSortItem};

const MACRO_TIME_LIMIT: usize = 1000000;
const CONST_EVAL_LIMIT: usize = 1000000;

/* As in the python code, produce a pair whose (thanks richard)
 *
 *   - car is the compiled code and
 *   - cdr is the argument from the mod definition
 *
 *   Every let adds arguments, and since we model each function level target
 *   as a mod () in the end, we can do the same with let bindings, letting
 *   each group of bindings:
 *
 *       (mod args
 *         (let
 *           ((x (+ a 1))
 *            (y (+ b 1)))
 *
 *           (+ x y)))
 *
 *   Translate to:
 *
 *       (mod (a b)
 *         (defun let_$1 ((a b) x y) (+ x y))
 *         (let_$1 (r @) (+ a 1) (+ b 1))
 *         )
 */

fn cons_bodyform(loc: Srcloc, left: Rc<BodyForm>, right: Rc<BodyForm>) -> BodyForm {
    BodyForm::Call(
        loc.clone(),
        vec![
            Rc::new(BodyForm::Value(SExp::Atom(loc, "c".as_bytes().to_vec()))), // Cons
            left,
            right,
        ],
        None,
    )
}

/*
 * Produce a structure that mimics the expected environment if the current inline
 * context had been a function.
 */
fn create_let_env_expression(args: Rc<SExp>) -> BodyForm {
    match args.borrow() {
        SExp::Cons(l, a, b) => cons_bodyform(
            l.clone(),
            Rc::new(create_let_env_expression(a.clone())),
            Rc::new(create_let_env_expression(b.clone())),
        ),
        _ => {
            let cloned: &SExp = args.borrow();
            BodyForm::Value(cloned.clone())
        }
    }
}

fn helper_atom(h: &HelperForm) -> SExp {
    SExp::Atom(h.loc(), h.name().clone())
}

fn build_tree(l: Srcloc, s: usize, e: usize, helper_array: &[HelperForm]) -> SExp {
    if e - s == 1 {
        helper_atom(&helper_array[s])
    } else {
        let mid = (e + s) / 2;
        let car = build_tree(l.clone(), s, mid, helper_array);
        let cdr = build_tree(l.clone(), mid, e, helper_array);
        SExp::Cons(l, Rc::new(car), Rc::new(cdr))
    }
}

fn compute_code_shape(l: Srcloc, helpers: &[HelperForm]) -> SExp {
    let alen = helpers.len();
    if alen == 0 {
        SExp::Nil(l)
    } else if alen == 1 {
        SExp::Atom(l, helpers[0].name().clone())
    } else {
        build_tree(l, 0, alen, helpers)
    }
}

fn compute_env_shape(l: Srcloc, args: Rc<SExp>, helpers: &[HelperForm]) -> SExp {
    let car = compute_code_shape(l.clone(), helpers);
    let cdr = args;
    SExp::Cons(l, Rc::new(car), cdr)
}

fn create_name_lookup_(
    l: Srcloc,
    name: &[u8],
    env: Rc<SExp>,
    find: Rc<SExp>,
) -> Result<u64, CompileErr> {
    match find.borrow() {
        SExp::Atom(l, a) => {
            if *a == *name {
                Ok(1_u64)
            } else {
                Err(CompileErr(
                    l.clone(),
                    format!(
                        "{} not found (via {})",
                        decode_string(name),
                        decode_string(a)
                    ),
                ))
            }
        }
        SExp::Integer(l, i) => {
            let a = u8_from_number(i.clone());
            if a == *name {
                Ok(1_u64)
            } else {
                Err(CompileErr(
                    l.clone(),
                    format!(
                        "{} not found (via {})",
                        decode_string(name),
                        decode_string(&a)
                    ),
                ))
            }
        }
        SExp::Cons(l, head, rest) => {
            if let Some((capture, substructure)) = is_at_capture(head.clone(), rest.clone()) {
                if *capture == *name {
                    Ok(1_u64)
                } else {
                    create_name_lookup_(l.clone(), name, env, substructure)
                }
            } else {
                create_name_lookup_(l.clone(), name, env.clone(), head.clone())
                    .map(|v| Ok(2 * v))
                    .unwrap_or_else(|_| {
                        create_name_lookup_(l.clone(), name, env, rest.clone()).map(|v| 2 * v + 1)
                    })
            }
        }
        _ => Err(CompileErr(
            l,
            format!(
                "operator or function atom {} not found checking {} in {}",
                decode_string(name),
                find,
                env
            ),
        )),
    }
}

// Tell whether there's a non-inline defun called 'name' in this program.
// If so, the reference to this name is a reference to a function, which
// will make variable references to it capture the program's function
// environment.
fn is_defun_in_codegen(compiler: &PrimaryCodegen, name: &[u8]) -> bool {
    for h in compiler.original_helpers.iter() {
        if matches!(h, HelperForm::Defun(false, _)) && h.name() == name {
            return true;
        }
    }

    false
}

// At the CLVM level, given a list of clvm expressios, make an expression
// that contains that list using conses.
fn make_list(loc: Srcloc, elements: Vec<Rc<SExp>>) -> Rc<SExp> {
    let mut res = Rc::new(SExp::Nil(loc.clone()));
    for e in elements.iter().rev() {
        res = Rc::new(primcons(loc.clone(), e.clone(), res));
    }
    res
}

//
// Get the clvm expression that represents the indicated function as a
// callable value using the CLVM a operator.  This value can be returned
// and even passed to another program because it carries the required
// environment to call functions it depends on from the call site.
//
// To do this, it writes an expression that conses the left env.
//
// (list (q . 2) (c (q . 1) n) (list (q . 4) (c (q . 1) 2) (q . 1)))
//
// Something like:
//   (apply (quoted (expanded n)) (cons (quoted (expanded 2)) given-args))
//
fn lambda_for_defun(loc: Srcloc, lookup: Rc<SExp>) -> Rc<SExp> {
    let one_atom = Rc::new(SExp::Atom(loc.clone(), vec![1]));
    let two_atom = Rc::new(SExp::Atom(loc.clone(), vec![2]));
    let apply_atom = two_atom.clone();
    let cons_atom = Rc::new(SExp::Atom(loc.clone(), vec![4]));
    make_list(
        loc.clone(),
        vec![
            Rc::new(primquote(loc.clone(), apply_atom)),
            Rc::new(primcons(
                loc.clone(),
                Rc::new(primquote(loc.clone(), one_atom.clone())),
                lookup,
            )),
            make_list(
                loc.clone(),
                vec![
                    Rc::new(primquote(loc.clone(), cons_atom)),
                    Rc::new(primcons(
                        loc.clone(),
                        Rc::new(primquote(loc.clone(), one_atom.clone())),
                        two_atom,
                    )),
                    Rc::new(primquote(loc, one_atom)),
                ],
            ),
        ],
    )
}

fn create_name_lookup(
    compiler: &PrimaryCodegen,
    l: Srcloc,
    name: &[u8],
    // If the lookup is in head position, then it is a lookup as a callable,
    // otherwise it's a lookup as a variable, which means that if a function
    // is named, it will be built into an expression that allows it to be
    // called by a CLVM 'a' operator as one would expect, regardless of how
    // it integrates with the rest of the program it lives in.
    as_variable: bool,
) -> Result<Rc<SExp>, CompileErr> {
    compiler
        .constants
        .get(name)
        .map(|x| Ok(x.clone()))
        .unwrap_or_else(|| {
            create_name_lookup_(l.clone(), name, compiler.env.clone(), compiler.env.clone()).map(
                |i| {
                    // Determine if it's a defun.  If so we can ensure that it's
                    // callable like a lambda by repeating the left env into it.
                    let find_program = Rc::new(SExp::Integer(l.clone(), i.to_bigint().unwrap()));
                    if as_variable && is_defun_in_codegen(compiler, name) {
                        // It's a defun.  Harden the result so it is callable
                        // directly by the CLVM 'a' operator.
                        lambda_for_defun(l.clone(), find_program)
                    } else {
                        find_program
                    }
                },
            )
        })
}

fn get_prim(loc: Srcloc, prims: Rc<HashMap<Vec<u8>, Rc<SExp>>>, name: &[u8]) -> Option<Rc<SExp>> {
    if let Some(p) = prims.get(name) {
        return Some(p.clone());
    }
    let myatom = SExp::Atom(loc, name.to_owned());
    for kv in prims.iter() {
        let val_borrowed: &SExp = kv.1.borrow();
        if val_borrowed == &myatom {
            return Some(Rc::new(myatom));
        }
    }
    None
}

pub fn get_callable(
    _opts: Rc<dyn CompilerOpts>,
    compiler: &PrimaryCodegen,
    l: Srcloc,
    atom: Rc<SExp>,
) -> Result<Callable, CompileErr> {
    match atom.borrow() {
        SExp::Atom(l, name) => {
            let macro_def = compiler.macros.get(name);
            let inline = compiler.inlines.get(name);
            // We're getting a callable, so the access requested is not as
            // a variable.
            let defun = create_name_lookup(compiler, l.clone(), name, false);
            let prim = get_prim(l.clone(), compiler.prims.clone(), name);
            let atom_is_com = *name == "com".as_bytes().to_vec();
            let atom_is_at = *name == "@".as_bytes().to_vec();
            match (macro_def, inline, defun, prim, atom_is_com, atom_is_at) {
                (Some(macro_def), _, _, _, _, _) => {
                    let macro_def_clone: &SExp = macro_def.borrow();
                    Ok(Callable::CallMacro(l.clone(), macro_def_clone.clone()))
                }
                (_, Some(inline), _, _, _, _) => {
                    Ok(Callable::CallInline(l.clone(), inline.clone()))
                }
                (_, _, Ok(defun), _, _, _) => {
                    let defun_clone: &SExp = defun.borrow();
                    Ok(Callable::CallDefun(l.clone(), defun_clone.clone()))
                }
                (_, _, _, Some(prim), _, _) => {
                    let prim_clone: &SExp = prim.borrow();
                    Ok(Callable::CallPrim(l.clone(), prim_clone.clone()))
                }
                (_, _, _, _, true, _) => Ok(Callable::RunCompiler),
                (_, _, _, _, _, true) => Ok(Callable::EnvPath),
                _ => Err(CompileErr(
                    l.clone(),
                    format!("no such callable '{}'", decode_string(name)),
                )),
            }
        }
        SExp::Integer(_, v) => Ok(Callable::CallPrim(l.clone(), SExp::Integer(l, v.clone()))),
        _ => Err(CompileErr(atom.loc(), format!("can't call object {atom}"))),
    }
}

pub fn process_macro_call(
    allocator: &mut Allocator,
    runner: Rc<dyn TRunProgram>,
    opts: Rc<dyn CompilerOpts>,
    compiler: &PrimaryCodegen,
    l: Srcloc,
    args: Vec<Rc<BodyForm>>,
    code: Rc<SExp>,
) -> Result<CompiledCode, CompileErr> {
    let converted_args: Vec<Rc<SExp>> = args.iter().map(|b| b.to_sexp()).collect();
    let mut swap_table = HashMap::new();
    let args_to_macro = list_to_cons(l.clone(), &converted_args);
    build_swap_table_mut(&mut swap_table, &args_to_macro);

    run(
        allocator,
        runner.clone(),
        opts.prim_map(),
        code,
        Rc::new(args_to_macro),
        Some(MACRO_TIME_LIMIT),
    )
    .map_err(|e| match e {
        RunFailure::RunExn(ml, x) => CompileErr(l, format!("macro aborted at {ml} with {x}")),
        RunFailure::RunErr(rl, e) => CompileErr(l, format!("error executing macro: {rl} {e}")),
    })
    .and_then(|v| {
        let relabeled_expr = relabel(&swap_table, &v);
        compile_bodyform(opts.clone(), Rc::new(relabeled_expr))
    })
    .and_then(|body| generate_expr_code(allocator, runner, opts, compiler, Rc::new(body)))
}

fn generate_args_code(
    allocator: &mut Allocator,
    runner: Rc<dyn TRunProgram>,
    opts: Rc<dyn CompilerOpts>,
    compiler: &PrimaryCodegen,
    call: &CallSpec,
    with_primcons: bool,
) -> Result<Rc<SExp>, CompileErr> {
    // Early return for the case where there are no provided arguments and no tail.
    if call.args.is_empty() && call.tail.is_none() {
        return Ok(Rc::new(SExp::Nil(call.loc.clone())));
    }

    // Ensure we start with either the specified tail or nil.
    let mut compiled_args: Rc<SExp> = if let Some(t) = call.tail.as_ref() {
        generate_expr_code(allocator, runner.clone(), opts.clone(), compiler, t.clone())?.1
    } else {
        Rc::new(SExp::Nil(call.loc.clone()))
    };

    // Now that we have the tail, generate the code for each argument in reverse
    // order to cons on.
    for hd in call.args.iter().rev() {
        let generated = generate_expr_code(
            allocator,
            runner.clone(),
            opts.clone(),
            compiler,
            hd.clone(),
        )?
        .1;

        // This function is now reused for purposes that make a simple list of the
        // converted arguments, or generate valid code with primitive conses.
        if with_primcons {
            compiled_args = Rc::new(primcons(generated.loc(), generated.clone(), compiled_args));
        } else {
            compiled_args = Rc::new(SExp::Cons(
                generated.loc(),
                generated.clone(),
                compiled_args,
            ));
        }
    }

    Ok(compiled_args)
}

fn process_defun_call(
    _opts: Rc<dyn CompilerOpts>,
    _compiler: &PrimaryCodegen,
    l: Srcloc,
    args: Rc<SExp>,
    lookup: Rc<SExp>,
) -> Result<CompiledCode, CompileErr> {
    let env = primcons(
        l.clone(),
        Rc::new(SExp::Integer(l.clone(), 2_u32.to_bigint().unwrap())),
        args,
    );
    Ok(CompiledCode(
        l.clone(),
        Rc::new(primapply(l, lookup, Rc::new(env))),
    ))
}

pub fn get_call_name(l: Srcloc, body: BodyForm) -> Result<Rc<SExp>, CompileErr> {
    match &body {
        BodyForm::Value(SExp::Atom(l, name)) => {
            return Ok(Rc::new(SExp::Atom(l.clone(), name.clone())));
        }
        BodyForm::Value(SExp::Integer(l, v)) => {
            return Ok(Rc::new(SExp::Integer(l.clone(), v.clone())));
        }
        _ => {}
    }

    Err(CompileErr(
        l,
        format!("not yet callable {}", body.to_sexp()),
    ))
}

fn compile_call(
    allocator: &mut Allocator,
    runner: Rc<dyn TRunProgram>,
    opts: Rc<dyn CompilerOpts>,
    compiler: &PrimaryCodegen,
    call: &RawCallSpec,
) -> Result<CompiledCode, CompileErr> {
    let arg_string_list: Vec<Vec<u8>> = call
        .args
        .iter()
        .map(|v| v.to_sexp().to_string().as_bytes().to_vec())
        .collect();

    let error = Err(CompileErr(
        call.loc.clone(),
        format!(
            "wierdly formed compile request: {}",
            join_vecs_to_string(";".as_bytes().to_vec(), &arg_string_list)
        ),
    ));

    let compile_atom_head = |al: Srcloc, an: &Vec<u8>| {
        let tl = call.args.iter().skip(1).cloned().collect();
        get_callable(
            opts.clone(),
            compiler,
            call.loc.clone(),
            Rc::new(SExp::Atom(al.clone(), an.to_vec())),
        )
        .and_then(|calltype| match calltype {
            Callable::CallMacro(l, code) => process_macro_call(
                allocator,
                runner,
                opts.clone(),
                compiler,
                l,
                tl,
                Rc::new(code),
            ),

            Callable::CallInline(l, inline) => replace_in_inline(
                allocator,
                runner.clone(),
                opts.clone(),
                compiler,
                l.clone(),
                &inline,
                l,
                &tl,
                call.tail.clone(),
            ),

            Callable::CallDefun(l, lookup) => generate_args_code(
                allocator,
                runner,
                opts.clone(),
                compiler,
                // A callspec is a way to collect some info about a call, mainly
                // to reduce the number of arguments to pass through.
                &CallSpec {
                    loc: l.clone(),
                    name: an,
                    args: &tl,
                    tail: call.tail.clone(),
                    original: call.original.clone(),
                },
                true,
            )
            .and_then(|args| {
                process_defun_call(opts.clone(), compiler, l.clone(), args, Rc::new(lookup))
            }),

            Callable::CallPrim(l, p) => generate_args_code(
                allocator,
                runner.clone(),
                opts,
                compiler,
                &CallSpec {
                    loc: l.clone(),
                    name: an,
                    args: &tl,
                    tail: None,
                    original: Rc::new(BodyForm::Value(SExp::Nil(l.clone()))),
                },
                false,
            )
            .map(|args| CompiledCode(l.clone(), Rc::new(SExp::Cons(l, Rc::new(p), args)))),

            Callable::EnvPath => {
                if tl.len() == 1 {
                    match tl[0].borrow() {
                        BodyForm::Value(SExp::Integer(l, i)) => Ok(CompiledCode(
                            l.clone(),
                            Rc::new(SExp::Integer(l.clone(), i.clone())),
                        )),
                        _ => Err(CompileErr(
                            al.clone(),
                            "@ form only accepts integers at present".to_string(),
                        )),
                    }
                } else {
                    Err(CompileErr(
                        al.clone(),
                        "@ form accepts one argument".to_string(),
                    ))
                }
            }

            Callable::RunCompiler => {
                if call.args.len() >= 2 {
                    let updated_opts = opts
                        .set_stdenv(false)
                        .set_in_defun(true)
                        .set_start_env(Some(compiler.env.clone()))
                        .set_code_generator(compiler.clone());

                    let use_body = SExp::Cons(
                        call.loc.clone(),
                        Rc::new(SExp::Atom(call.loc.clone(), "mod".as_bytes().to_vec())),
                        Rc::new(SExp::Cons(
                            call.loc.clone(),
                            Rc::new(SExp::Nil(call.loc.clone())),
                            Rc::new(SExp::Cons(
                                call.args[1].loc(),
                                call.args[1].to_sexp(),
                                Rc::new(SExp::Nil(call.loc.clone())),
                            )),
                        )),
                    );

                    let mut unused_symbol_table = HashMap::new();
                    updated_opts
                        .compile_program(
                            allocator,
                            runner,
                            Rc::new(use_body),
                            &mut unused_symbol_table,
                        )
                        .map(|code| {
                            CompiledCode(
                                call.loc.clone(),
                                Rc::new(primquote(call.loc.clone(), Rc::new(code))),
                            )
                        })
                } else {
                    error.clone()
                }
            }
        })
    };

    match call.args[0].borrow() {
        BodyForm::Value(SExp::Integer(al, an)) => {
            compile_atom_head(al.clone(), &u8_from_number(an.clone()))
        }
        BodyForm::Value(SExp::QuotedString(al, _, an)) => compile_atom_head(al.clone(), an),
        BodyForm::Value(SExp::Atom(al, an)) => compile_atom_head(al.clone(), an),
        _ => error,
    }
}

pub fn generate_expr_code(
    allocator: &mut Allocator,
    runner: Rc<dyn TRunProgram>,
    opts: Rc<dyn CompilerOpts>,
    compiler: &PrimaryCodegen,
    expr: Rc<BodyForm>,
) -> Result<CompiledCode, CompileErr> {
    match expr.borrow() {
        BodyForm::Let(LetFormKind::Parallel, letdata) => {
            /* Depends on a defun having been desugared from this let and the let
            expressing rewritten. */
            generate_expr_code(allocator, runner, opts, compiler, letdata.body.clone())
        }
        BodyForm::Quoted(q) => {
            let l = q.loc();
            Ok(CompiledCode(
                l.clone(),
                Rc::new(primquote(l, Rc::new(q.clone()))),
            ))
        }
        BodyForm::Value(v) => {
            match v {
                SExp::Atom(l, atom) => {
                    if *atom == "@".as_bytes().to_vec() {
                        Ok(CompiledCode(
                            l.clone(),
                            Rc::new(SExp::Integer(l.clone(), bi_one())),
                        ))
                    } else {
                        // This is as a variable access, given that we've got
                        // a Value bodyform containing an Atom, so if a defun
                        // is returned, it should be a packaged callable.
                        create_name_lookup(compiler, l.clone(), atom, true)
                            .map(|f| Ok(CompiledCode(l.clone(), f)))
                            .unwrap_or_else(|_| {
                                // Pass through atoms that don't look up on behalf of
                                // macros, as it's possible that a macro returned
                                // something that's canonically a name in number form.
                                generate_expr_code(
                                    allocator,
                                    runner,
                                    opts,
                                    compiler,
                                    Rc::new(BodyForm::Quoted(SExp::Atom(l.clone(), atom.clone()))),
                                )
                            })
                    }
                }
                // Since macros are in this language and the runtime has
                // a very narrow data representation, we'll need to
                // accomodate bare numbers coming back in place of identifiers.
                // I'm considering ways to make this better.
                SExp::Integer(l, i) => generate_expr_code(
                    allocator,
                    runner,
                    opts,
                    compiler,
                    Rc::new(BodyForm::Value(SExp::Atom(
                        l.clone(),
                        u8_from_number(i.clone()),
                    ))),
                ),
                _ => Ok(CompiledCode(
                    v.loc(),
                    Rc::new(primquote(v.loc(), Rc::new(v.clone()))),
                )),
            }
        }
        BodyForm::Call(l, list, tail) => {
            if list.is_empty() {
                Err(CompileErr(
                    l.clone(),
                    "created a call with no forms".to_string(),
                ))
            } else {
                compile_call(
                    allocator,
                    runner,
                    opts,
                    compiler,
                    // This is a partial callspec.
                    &RawCallSpec {
                        loc: l.clone(),
                        args: list,
                        tail: tail.clone(),
                        original: expr.clone(),
                    },
                )
            }
        }
        BodyForm::Mod(_, program) => {
            // A mod form yields the compiled code.
            let code = codegen(allocator, runner, opts, program, &mut HashMap::new())?;
            Ok(CompiledCode(
                program.loc.clone(),
                Rc::new(SExp::Cons(
                    program.loc.clone(),
                    Rc::new(SExp::Atom(program.loc.clone(), vec![1])),
                    Rc::new(code),
                )),
            ))
        }
        _ => Err(CompileErr(
            expr.loc(),
            format!("don't know how to compile {}", expr.to_sexp()),
        )),
    }
}

fn combine_defun_env(old_env: Rc<SExp>, new_args: Rc<SExp>) -> Rc<SExp> {
    match old_env.borrow() {
        SExp::Cons(l, h, _) => Rc::new(SExp::Cons(l.clone(), h.clone(), new_args)),
        _ => old_env,
    }
}

// Diverts to failure if a symbol is redefined.
fn fail_if_present<T, R>(
    loc: Srcloc,
    map: &HashMap<Vec<u8>, T>,
    name: &[u8],
    result: R,
) -> Result<R, CompileErr> {
    if map.contains_key(name) {
        Err(CompileErr(
            loc.clone(),
            format!("Cannot redefine {}", SExp::Atom(loc, name.to_owned())),
        ))
    } else {
        Ok(result)
    }
}

fn codegen_(
    allocator: &mut Allocator,
    runner: Rc<dyn TRunProgram>,
    opts: Rc<dyn CompilerOpts>,
    compiler: &PrimaryCodegen,
    h: &HelperForm,
) -> Result<PrimaryCodegen, CompileErr> {
    match h {
        HelperForm::Defun(inline, defun) => {
            if *inline {
                // Note: this just replaces a dummy function inserted earlier.
                // The real redefinition check is in dummy_functions.
                Ok(compiler.add_inline(
                    &defun.name,
                    &InlineFunction {
                        name: defun.name.clone(),
                        args: defun.args.clone(),
                        body: defun.body.clone(),
                    },
                ))
            } else {
                let updated_opts = opts
                    .set_code_generator(compiler.clone())
                    .set_in_defun(true)
                    .set_stdenv(false)
                    .set_start_env(Some(combine_defun_env(
                        compiler.env.clone(),
                        defun.args.clone(),
                    )));

                let opt = if opts.optimize() {
                    // Run optimizer on frontend style forms.
                    optimize_expr(
                        allocator,
                        opts.clone(),
                        runner.clone(),
                        compiler,
                        defun.body.clone(),
                    )
                    .map(|x| x.1)
                    .unwrap_or_else(|| defun.body.clone())
                } else {
                    defun.body.clone()
                };

                let tocompile = SExp::Cons(
                    defun.loc.clone(),
                    Rc::new(SExp::Atom(defun.loc.clone(), "mod".as_bytes().to_vec())),
                    Rc::new(SExp::Cons(
                        defun.loc.clone(),
                        defun.args.clone(),
                        Rc::new(SExp::Cons(
                            defun.loc.clone(),
                            opt.to_sexp(),
                            Rc::new(SExp::Nil(defun.loc.clone())),
                        )),
                    )),
                );

                let mut unused_symbol_table = HashMap::new();
                updated_opts
                    .compile_program(
                        allocator,
                        runner.clone(),
                        Rc::new(tocompile),
                        &mut unused_symbol_table,
                    )
                    .and_then(|code| {
                        if opts.optimize() {
                            run_optimizer(allocator, runner, Rc::new(code))
                        } else {
                            Ok(Rc::new(code))
                        }
                    })
                    .and_then(|code| {
                        fail_if_present(defun.loc.clone(), &compiler.inlines, &defun.name, code)
                    })
                    .and_then(|code| {
                        fail_if_present(defun.loc.clone(), &compiler.defuns, &defun.name, code)
                    })
                    .map(|code| {
                        compiler.add_defun(
                            &defun.name,
                            defun.orig_args.clone(),
                            DefunCall {
                                required_env: defun.args.clone(),
                                code,
                            },
                            true, // Always take left env for now
                        )
                    })
            }
        }
        _ => Ok(compiler.clone()),
    }
}

fn is_defun(b: &HelperForm) -> bool {
    matches!(b, HelperForm::Defun(false, _))
}

pub fn empty_compiler(prim_map: Rc<HashMap<Vec<u8>, Rc<SExp>>>, l: Srcloc) -> PrimaryCodegen {
    let nil = SExp::Nil(l.clone());
    let nil_rc = Rc::new(nil.clone());

    PrimaryCodegen {
        prims: prim_map,
        constants: HashMap::new(),
        inlines: HashMap::new(),
        macros: HashMap::new(),
        defuns: HashMap::new(),
        parentfns: HashSet::new(),
        env: Rc::new(SExp::Cons(l, nil_rc.clone(), nil_rc)),
        to_process: Vec::new(),
        original_helpers: Vec::new(),
        final_expr: Rc::new(BodyForm::Quoted(nil)),
        final_code: None,
        function_symbols: HashMap::new(),
    }
}

pub fn should_inline_let(inline_hint: &Option<LetFormInlineHint>) -> bool {
    matches!(inline_hint, None | Some(LetFormInlineHint::Inline(_)))
}

#[allow(clippy::too_many_arguments)]
fn generate_let_defun(
    l: Srcloc,
    kwl: Option<Srcloc>,
    name: &[u8],
    args: Rc<SExp>,
    // Tells what the user's preference is for inlining.  It can be set to None,
    // which means use the form's default.
    // Some(LetFormInlineHint::NoPreference), meaning the system should choose the
    // best inlining strategy,
    // Some(LetFormInlineHint::Inline(_)) or Some(LetFormInlineHint::NonInline(_))
    inline_hint: &Option<LetFormInlineHint>,
    bindings: Vec<Rc<Binding>>,
    body: Rc<BodyForm>,
) -> HelperForm {
    let new_arguments: Vec<Rc<SExp>> = bindings
        .iter()
        .map(|b| match &b.pattern {
            // This is the classic let form.  It doesn't support destructuring.
            BindingPattern::Name(name) => Rc::new(SExp::Atom(l.clone(), name.clone())),
            // The assign form, which supports destructuring and signals newer
            // handling.
            BindingPattern::Complex(sexp) => sexp.clone(),
        })
        .collect();

    let inner_function_args = Rc::new(SExp::Cons(
        l.clone(),
        args,
        Rc::new(list_to_cons(l.clone(), &new_arguments)),
    ));

    HelperForm::Defun(
        // Some forms will be inlined and some as separate functions based on
        // binary size, when permitted.  Sometimes the user will signal a
        // preference.
        should_inline_let(inline_hint),
        DefunData {
            loc: l.clone(),
            nl: l,
            kw: kwl,
            name: name.to_owned(),
            orig_args: inner_function_args.clone(),
            args: inner_function_args,
            body,
        },
    )
}

fn generate_let_args(_l: Srcloc, blist: Vec<Rc<Binding>>) -> Vec<Rc<BodyForm>> {
    blist.iter().map(|b| b.body.clone()).collect()
}

/// Assign arranges its variable names via need and split into batches that don't
/// add additional dependencies.  To illustrate:
///
/// (assign
///   (X . Y) (F A W)
///   W (G A)
///   Z (H X Y W)
///   Next (H2 X Y W)
///   (doit Y Next)
///
/// In this case, we have the following dependencies:
/// W depends on A (external)
/// X and Y depend on A (external) and W
/// Z depends on X Y and W
/// Next depends on X Y and W
/// The body depends on Y and Next.
///
/// So we sort this:
/// W (G A)
/// --- X and Y add a dependency on W ---
/// (X . Y) (F A W)
/// --- Z and Next depend on X Y and W
/// Z (H X Y W)
/// Next (H2 X Y W)
/// --- done sorting, the body has access to all bindings ---
///
/// We return TopoSortItem<Vec<u8>> (bytewise names), which is used in the
/// generic toposort function in util.
///
/// This is used by facilities that need to know the order of the assignments.
///
/// A good number of languages support reorderable assignment (haskell, elm).
pub fn toposort_assign_bindings(
    loc: &Srcloc,
    bindings: &[Rc<Binding>],
) -> Result<Vec<TopoSortItem<Vec<u8>>>, CompileErr> {
    // Topological sort of bindings.
    toposort(
        bindings,
        CompileErr(loc.clone(), "deadlock resolving binding order".to_string()),
        // Needs: What this binding relies on.
        |possible, b| {
            let mut need_set = HashSet::new();
            make_provides_set(&mut need_set, b.body.to_sexp());
            let mut need_set_thats_possible = HashSet::new();
            for need in need_set.intersection(possible) {
                need_set_thats_possible.insert(need.clone());
            }
            Ok(need_set_thats_possible)
        },
        // Has: What this binding provides.
        |b| match &b.pattern {
            BindingPattern::Name(name) => HashSet::from([name.clone()]),
            BindingPattern::Complex(sexp) => {
                let mut result_set = HashSet::new();
                make_provides_set(&mut result_set, sexp.clone());
                result_set
            }
        },
    )
}

/// Let forms are "hoisted" (promoted) from being body forms to being functions
/// in the program (either defun or defun-inline).  The arguments given are bound
/// in the downstream code, allowing the code generator to re-use functions to
/// allow the inner body forms to use the variable names defined in the assign.
/// This is isolated here from hoist_body_let_binding because it has its own
/// complexity that's separate from the original let features.
///
/// In the future, things such as lambdas will also desugar along these same
/// routes.
pub fn hoist_assign_form(letdata: &LetData) -> Result<BodyForm, CompileErr> {
    let sorted_spec = toposort_assign_bindings(&letdata.loc, &letdata.bindings)?;

    // Break up into stages of parallel let forms.
    // Track the needed bindings of this level.
    // If this becomes broader in a way that doesn't
    // match the existing provides, we need to break
    // the let binding.
    let mut current_provides = HashSet::new();
    let mut binding_lists = Vec::new();
    let mut this_round_bindings = Vec::new();
    let mut new_provides: HashSet<Vec<u8>> = HashSet::new();

    for spec in sorted_spec.iter() {
        let mut new_needs = spec.needs.difference(&current_provides).cloned();
        if new_needs.next().is_some() {
            // Roll over the set we're accumulating to the finished version.
            let mut empty_tmp: Vec<Rc<Binding>> = Vec::new();
            swap(&mut empty_tmp, &mut this_round_bindings);
            binding_lists.push(empty_tmp);
            for provided in new_provides.iter() {
                current_provides.insert(provided.clone());
            }
            new_provides.clear();
        }
        // Record what we can provide to the next round.
        for p in spec.has.iter() {
            new_provides.insert(p.clone());
        }
        this_round_bindings.push(letdata.bindings[spec.index].clone());
    }

    // Pick up the last ones that didn't add new needs.
    if !this_round_bindings.is_empty() {
        binding_lists.push(this_round_bindings);
    }

    binding_lists.reverse();

    // Spill let forms as parallel sets to get the best stack we can.
    let mut end_bindings = Vec::new();
    swap(&mut end_bindings, &mut binding_lists[0]);

    // build a stack of let forms starting with the inner most bindings.
    let mut output_let = BodyForm::Let(
        LetFormKind::Parallel,
        Box::new(LetData {
            bindings: end_bindings,
            ..letdata.clone()
        }),
    );

    // build rest of the stack.
    for binding_list in binding_lists.into_iter().skip(1) {
        output_let = BodyForm::Let(
            LetFormKind::Parallel,
            Box::new(LetData {
                bindings: binding_list,
                body: Rc::new(output_let),
                ..letdata.clone()
            }),
        )
    }

    Ok(output_let)
}

/// The main function that, when encountering something that needs to desugar to
/// a function, returns the functions that result (because things inside it may
/// also need to desugar) and rewrites the expression to incorporate that
/// function.
///
/// We add result here in case something needs extra processing, such as assign
/// form sorting, which can fail if a workable order can't be solved.
pub fn hoist_body_let_binding(
    outer_context: Option<Rc<SExp>>,
    args: Rc<SExp>,
    body: Rc<BodyForm>,
) -> Result<(Vec<HelperForm>, Rc<BodyForm>), CompileErr> {
    match body.borrow() {
        BodyForm::Let(LetFormKind::Sequential, letdata) => {
            if letdata.bindings.is_empty() {
                return Ok((vec![], letdata.body.clone()));
            }

            // If we're here, we're in the middle of hoisting.
            // Simply slice one binding and do it again.
            let new_sub_expr = if letdata.bindings.len() == 1 {
                // There is one binding, so we just need to put body below
                letdata.body.clone()
            } else {
                // Slice other bindings
                let sub_bindings = letdata.bindings.iter().skip(1).cloned().collect();
                Rc::new(BodyForm::Let(
                    LetFormKind::Sequential,
                    Box::new(LetData {
                        bindings: sub_bindings,
                        ..*letdata.clone()
                    }),
                ))
            };

            hoist_body_let_binding(
                outer_context,
                args,
                Rc::new(BodyForm::Let(
                    LetFormKind::Parallel,
                    Box::new(LetData {
                        bindings: vec![letdata.bindings[0].clone()],
                        body: new_sub_expr,
                        ..*letdata.clone()
                    }),
                )),
            )
        }
        BodyForm::Let(LetFormKind::Parallel, letdata) => {
            let mut out_defuns = Vec::new();
            let defun_name = gensym("letbinding".as_bytes().to_vec());

            let mut revised_bindings = Vec::new();
            for b in letdata.bindings.iter() {
                let (mut new_helpers, new_binding) =
                    hoist_body_let_binding(outer_context.clone(), args.clone(), b.body.clone())?;
                out_defuns.append(&mut new_helpers);
                revised_bindings.push(Rc::new(Binding {
                    loc: b.loc.clone(),
                    nl: b.nl.clone(),
                    pattern: b.pattern.clone(),
                    body: new_binding,
                }));
            }
            let generated_defun = generate_let_defun(
                letdata.loc.clone(),
                None,
                &defun_name,
                args,
                &letdata.inline_hint,
                revised_bindings.to_vec(),
                letdata.body.clone(),
            );
            out_defuns.push(generated_defun);

            let mut let_args = generate_let_args(letdata.loc.clone(), revised_bindings.to_vec());
            let pass_env = outer_context
                .map(create_let_env_expression)
                .unwrap_or_else(|| {
                    BodyForm::Call(
                        letdata.loc.clone(),
                        vec![
                            Rc::new(BodyForm::Value(SExp::Atom(
                                letdata.loc.clone(),
                                "r".as_bytes().to_vec(),
                            ))),
                            Rc::new(BodyForm::Value(SExp::Atom(
                                letdata.loc.clone(),
                                "@".as_bytes().to_vec(),
                            ))),
                        ],
                        None,
                    )
                });

            let mut call_args = vec![
                Rc::new(BodyForm::Value(SExp::Atom(letdata.loc.clone(), defun_name))),
                Rc::new(pass_env),
            ];
            call_args.append(&mut let_args);

            let final_call = BodyForm::Call(letdata.loc.clone(), call_args, None);
            Ok((out_defuns, Rc::new(final_call)))
        }
        // New alternative for assign forms.
        BodyForm::Let(LetFormKind::Assign, letdata) => {
            hoist_body_let_binding(outer_context, args, Rc::new(hoist_assign_form(letdata)?))
        }
        BodyForm::Call(l, list, tail) => {
            let mut vres = Vec::new();
            let mut new_call_list = vec![list[0].clone()];
            for i in list.iter().skip(1) {
                let (mut new_helpers, new_arg) =
                    hoist_body_let_binding(outer_context.clone(), args.clone(), i.clone())?;
                new_call_list.push(new_arg);
                vres.append(&mut new_helpers);
            }

            // Ensure that we hoist a let occupying the &rest tail.
            let new_tail = if let Some(t) = tail.as_ref() {
                let (mut new_tail_helpers, new_tail) =
<<<<<<< HEAD
                    hoist_body_let_binding(outer_context, args, t.clone());
=======
                    hoist_body_let_binding(outer_context, args, t.clone())?;
>>>>>>> 62eaadeb
                vres.append(&mut new_tail_helpers);
                Some(new_tail)
            } else {
                None
            };

            Ok((
                vres,
                Rc::new(BodyForm::Call(l.clone(), new_call_list, new_tail)),
            ))
        }
<<<<<<< HEAD
        BodyForm::Lambda(letdata) => {
            // A lambda is exactly the same as
            // 1) A function whose argument list is the captures plus the
            //    non-capture arguments.
            // 2) A call site which includes a reference to the function
            //    surrounded with a structure that curries on the capture
            //    arguments.

            // Compose the function and return it as a desugared function.
            // The functions desugared here also come from let bindings.
            let new_function_args = Rc::new(SExp::Cons(
                letdata.loc.clone(),
                letdata.capture_args.clone(),
                letdata.args.clone(),
            ));
            let new_function_name = gensym(b"lambda".to_vec());
            let (mut new_helpers_from_body, new_body) = hoist_body_let_binding(
                Some(new_function_args.clone()),
                new_function_args.clone(),
                letdata.body.clone(),
            );
            let function = HelperForm::Defun(
                false,
                DefunData {
                    loc: letdata.loc.clone(),
                    name: new_function_name.clone(),
                    kw: letdata.kw.clone(),
                    nl: letdata.args.loc(),
                    orig_args: new_function_args.clone(),
                    args: new_function_args,
                    body: new_body,
                },
            );
            new_helpers_from_body.push(function);

            // new_expr is the generated code at the call site.  The reference
            // to the actual function additionally is enriched by a left-env
            // reference that gives it access to the program.
            let new_expr = lambda_codegen(&new_function_name, letdata);
            (new_helpers_from_body, Rc::new(new_expr))
        }
        _ => (Vec::new(), body.clone()),
=======
        _ => Ok((Vec::new(), body.clone())),
>>>>>>> 62eaadeb
    }
}

/// Turn the helpers for a program into the fully desugared set of helpers for
/// that program.  This expands and re-processes the helper set until all
/// desugarable body forms have been transformed to a state where no more
/// desugaring is needed.
pub fn process_helper_let_bindings(helpers: &[HelperForm]) -> Result<Vec<HelperForm>, CompileErr> {
    let mut result = helpers.to_owned();
    let mut i = 0;

    while i < result.len() {
        match result[i].clone() {
            HelperForm::Defun(inline, defun) => {
                let context = if inline {
                    Some(defun.args.clone())
                } else {
                    None
                };
                let helper_result =
                    hoist_body_let_binding(context, defun.args.clone(), defun.body.clone())?;
                let hoisted_helpers = helper_result.0;
                let hoisted_body = helper_result.1.clone();

                result[i] = HelperForm::Defun(
                    inline,
                    DefunData {
                        loc: defun.loc.clone(),
                        nl: defun.nl.clone(),
                        kw: defun.kw.clone(),
                        name: defun.name.clone(),
                        args: defun.args.clone(),
                        orig_args: defun.orig_args.clone(),
                        body: hoisted_body,
                    },
                );

                i += 1;

                for (j, hh) in hoisted_helpers.iter().enumerate() {
                    result.insert(i + j, hh.clone());
                }
            }
            _ => {
                i += 1;
            }
        }
    }

    Ok(result)
}

fn start_codegen(
    allocator: &mut Allocator,
    runner: Rc<dyn TRunProgram>,
    opts: Rc<dyn CompilerOpts>,
    program: CompileForm,
) -> Result<PrimaryCodegen, CompileErr> {
    // Choose code generator configuration
    let mut code_generator = match opts.code_generator() {
        None => empty_compiler(opts.prim_map(), program.loc.clone()),
        Some(c) => c,
    };

    // Start compiler with all macros and constants
    for h in program.helpers.iter() {
        code_generator = match h {
            HelperForm::Defconstant(defc) => match defc.kind {
                ConstantKind::Simple => {
                    let expand_program = SExp::Cons(
                        defc.loc.clone(),
                        Rc::new(SExp::Atom(defc.loc.clone(), "mod".as_bytes().to_vec())),
                        Rc::new(SExp::Cons(
                            defc.loc.clone(),
                            Rc::new(SExp::Nil(defc.loc.clone())),
                            Rc::new(SExp::Cons(
                                defc.loc.clone(),
                                Rc::new(primquote(defc.loc.clone(), defc.body.to_sexp())),
                                Rc::new(SExp::Nil(defc.loc.clone())),
                            )),
                        )),
                    );
                    let updated_opts = opts.set_code_generator(code_generator.clone());
                    let code = updated_opts.compile_program(
                        allocator,
                        runner.clone(),
                        Rc::new(expand_program),
                        &mut HashMap::new(),
                    )?;
                    run(
                        allocator,
                        runner.clone(),
                        opts.prim_map(),
                        Rc::new(code),
                        Rc::new(SExp::Nil(defc.loc.clone())),
                        Some(CONST_EVAL_LIMIT),
                    )
                    .map_err(|r| {
                        CompileErr(defc.loc.clone(), format!("Error evaluating constant: {r}"))
                    })
                    .and_then(|res| {
                        fail_if_present(
                            defc.loc.clone(),
                            &code_generator.constants,
                            &defc.name,
                            res,
                        )
                    })
                    .map(|res| {
                        let quoted = primquote(defc.loc.clone(), res);
                        code_generator.add_constant(&defc.name, Rc::new(quoted))
                    })?
                }
                ConstantKind::Complex => {
                    let evaluator =
                        Evaluator::new(opts.clone(), runner.clone(), program.helpers.clone());
                    let constant_result = evaluator.shrink_bodyform(
                        allocator,
                        Rc::new(SExp::Nil(defc.loc.clone())),
                        &HashMap::new(),
                        defc.body.clone(),
                        false,
                        Some(EVAL_STACK_LIMIT),
                    )?;
                    if let BodyForm::Quoted(q) = constant_result.borrow() {
                        code_generator.add_constant(
                            &defc.name,
                            Rc::new(SExp::Cons(
                                defc.loc.clone(),
                                Rc::new(SExp::Atom(defc.loc.clone(), vec![1])),
                                Rc::new(q.clone()),
                            )),
                        )
                    } else {
                        return Err(CompileErr(
                            defc.loc.clone(),
                            format!(
                                "constant definition didn't reduce to constant value {}, got {}",
                                h.to_sexp(),
                                constant_result.to_sexp()
                            ),
                        ));
                    }
                }
            },
            HelperForm::Defmacro(mac) => {
                let macro_program = Rc::new(SExp::Cons(
                    mac.loc.clone(),
                    Rc::new(SExp::Atom(mac.loc.clone(), "mod".as_bytes().to_vec())),
                    mac.program.to_sexp(),
                ));

                let updated_opts = opts
                    .set_code_generator(code_generator.clone())
                    .set_in_defun(false)
                    .set_stdenv(false)
                    .set_start_env(None)
                    .set_frontend_opt(false);

                updated_opts
                    .compile_program(
                        allocator,
                        runner.clone(),
                        macro_program,
                        &mut HashMap::new(),
                    )
                    .and_then(|code| {
                        if opts.optimize() {
                            run_optimizer(allocator, runner.clone(), Rc::new(code))
                        } else {
                            Ok(Rc::new(code))
                        }
                    })
                    .map(|code| code_generator.add_macro(&mac.name, code))?
            }
            _ => code_generator,
        };
    }

    let only_defuns: Vec<HelperForm> = program
        .helpers
        .iter()
        .filter(|x| is_defun(x))
        .cloned()
        .collect();

    code_generator.env = match opts.start_env() {
        Some(env) => env,
        None => Rc::new(compute_env_shape(
            program.loc.clone(),
            program.args,
            &only_defuns,
        )),
    };

    code_generator.to_process = program.helpers.clone();
    // Ensure that we have the synthesis of the previous codegen's helpers and
    // The ones provided with the new form if any.
    let mut combined_helpers_for_codegen = program.helpers.clone();
    combined_helpers_for_codegen.append(&mut code_generator.original_helpers);
    code_generator.original_helpers = combined_helpers_for_codegen;
    code_generator.final_expr = program.exp;

    Ok(code_generator)
}

fn final_codegen(
    allocator: &mut Allocator,
    runner: Rc<dyn TRunProgram>,
    opts: Rc<dyn CompilerOpts>,
    compiler: &PrimaryCodegen,
) -> Result<PrimaryCodegen, CompileErr> {
    let opt_final_expr = if opts.optimize() {
        optimize_expr(
            allocator,
            opts.clone(),
            runner.clone(),
            compiler,
            compiler.final_expr.clone(),
        )
        .map(|x| x.1)
        .unwrap_or_else(|| compiler.final_expr.clone())
    } else {
        compiler.final_expr.clone()
    };

    generate_expr_code(allocator, runner, opts, compiler, opt_final_expr).map(|code| {
        let mut final_comp = compiler.clone();
        final_comp.final_code = Some(CompiledCode(code.0, code.1));
        final_comp
    })
}

fn finalize_env_(
    allocator: &mut Allocator,
    runner: Rc<dyn TRunProgram>,
    opts: Rc<dyn CompilerOpts>,
    c: &PrimaryCodegen,
    _l: Srcloc,
    env: Rc<SExp>,
) -> Result<Rc<SExp>, CompileErr> {
    match env.borrow() {
        SExp::Atom(l, v) => {
            match c.defuns.get(v) {
                Some(res) => Ok(res.code.clone()),
                None => {
                    match c.inlines.get(v) {
                        Some(res) => {
                            let (arg_list, arg_tail) = synthesize_args(res.args.clone());
                            replace_in_inline(
                                allocator,
                                runner.clone(),
                                opts.clone(),
                                c,
                                l.clone(),
                                res,
                                res.args.loc(),
                                &arg_list,
                                arg_tail,
                            )
                            .map(|x| x.1)
                        }
                        None => {
                            /* Parentfns are functions in progress in the parent */
                            if c.parentfns.get(v).is_some() {
                                Ok(Rc::new(SExp::Nil(l.clone())))
                            } else {
                                Err(CompileErr(
                                    l.clone(),
                                    format!(
                                        "A defun was referenced in the defun env but not found {}",
                                        decode_string(v)
                                    ),
                                ))
                            }
                        }
                    }
                }
            }
        }

        SExp::Cons(l, h, r) => finalize_env_(
            allocator,
            runner.clone(),
            opts.clone(),
            c,
            l.clone(),
            h.clone(),
        )
        .and_then(|h| {
            finalize_env_(
                allocator,
                runner.clone(),
                opts.clone(),
                c,
                l.clone(),
                r.clone(),
            )
            .map(|r| Rc::new(SExp::Cons(l.clone(), h.clone(), r)))
        }),

        _ => Ok(env.clone()),
    }
}

fn finalize_env(
    allocator: &mut Allocator,
    runner: Rc<dyn TRunProgram>,
    opts: Rc<dyn CompilerOpts>,
    c: &PrimaryCodegen,
) -> Result<Rc<SExp>, CompileErr> {
    match c.env.borrow() {
        SExp::Cons(l, h, _) => finalize_env_(
            allocator,
            runner.clone(),
            opts.clone(),
            c,
            l.clone(),
            h.clone(),
        ),
        _ => Ok(c.env.clone()),
    }
}

fn dummy_functions(compiler: &PrimaryCodegen) -> Result<PrimaryCodegen, CompileErr> {
    fold_m(
        &|compiler: &PrimaryCodegen, form: &HelperForm| match form {
            HelperForm::Defun(false, defun) => {
                let mut c_copy = compiler.clone();
                c_copy.parentfns.insert(defun.name.clone());
                Ok(c_copy)
            }
            HelperForm::Defun(true, defun) => Ok(compiler)
                .and_then(|comp| {
                    fail_if_present(defun.loc.clone(), &compiler.inlines, &defun.name, comp)
                })
                .and_then(|comp| {
                    fail_if_present(defun.loc.clone(), &compiler.defuns, &defun.name, comp)
                })
                .map(|comp| {
                    comp.add_inline(
                        &defun.name,
                        &InlineFunction {
                            name: defun.name.clone(),
                            args: defun.args.clone(),
                            body: defun.body.clone(),
                        },
                    )
                }),
            _ => Ok(compiler.clone()),
        },
        compiler.clone(),
        &compiler.to_process,
    )
}

pub fn codegen(
    allocator: &mut Allocator,
    runner: Rc<dyn TRunProgram>,
    opts: Rc<dyn CompilerOpts>,
    cmod: &CompileForm,
    symbol_table: &mut HashMap<String, String>,
) -> Result<SExp, CompileErr> {
    let mut code_generator = dummy_functions(&start_codegen(
        allocator,
        runner.clone(),
        opts.clone(),
        cmod.clone(),
    )?)?;

    let to_process = code_generator.to_process.clone();

    for f in to_process {
        code_generator = codegen_(allocator, runner.clone(), opts.clone(), &code_generator, &f)?;
    }

    *symbol_table = code_generator.function_symbols.clone();
    symbol_table.insert("source_file".to_string(), opts.filename());

    final_codegen(allocator, runner.clone(), opts.clone(), &code_generator).and_then(|c| {
        let final_env = finalize_env(allocator, runner.clone(), opts.clone(), &c)?;

        match c.final_code {
            None => Err(CompileErr(
                Srcloc::start(&opts.filename()),
                "Failed to generate code".to_string(),
            )),
            Some(code) => {
                // Capture symbols now that we have the final form of the produced code.
                symbol_table.insert("__chia__main_arguments".to_string(), cmod.args.to_string());

                if opts.in_defun() {
                    let final_code = primapply(
                        code.0.clone(),
                        Rc::new(primquote(code.0.clone(), code.1)),
                        Rc::new(SExp::Integer(code.0, bi_one())),
                    );

                    Ok(final_code)
                } else {
                    let final_code = primapply(
                        code.0.clone(),
                        Rc::new(primquote(code.0.clone(), code.1)),
                        Rc::new(primcons(
                            code.0.clone(),
                            Rc::new(primquote(code.0.clone(), final_env)),
                            Rc::new(SExp::Integer(code.0, bi_one())),
                        )),
                    );

                    Ok(final_code)
                }
            }
        }
    })
}<|MERGE_RESOLUTION|>--- conflicted
+++ resolved
@@ -1190,11 +1190,7 @@
             // Ensure that we hoist a let occupying the &rest tail.
             let new_tail = if let Some(t) = tail.as_ref() {
                 let (mut new_tail_helpers, new_tail) =
-<<<<<<< HEAD
-                    hoist_body_let_binding(outer_context, args, t.clone());
-=======
                     hoist_body_let_binding(outer_context, args, t.clone())?;
->>>>>>> 62eaadeb
                 vres.append(&mut new_tail_helpers);
                 Some(new_tail)
             } else {
@@ -1206,7 +1202,6 @@
                 Rc::new(BodyForm::Call(l.clone(), new_call_list, new_tail)),
             ))
         }
-<<<<<<< HEAD
         BodyForm::Lambda(letdata) => {
             // A lambda is exactly the same as
             // 1) A function whose argument list is the captures plus the
@@ -1227,7 +1222,7 @@
                 Some(new_function_args.clone()),
                 new_function_args.clone(),
                 letdata.body.clone(),
-            );
+            )?;
             let function = HelperForm::Defun(
                 false,
                 DefunData {
@@ -1246,12 +1241,9 @@
             // to the actual function additionally is enriched by a left-env
             // reference that gives it access to the program.
             let new_expr = lambda_codegen(&new_function_name, letdata);
-            (new_helpers_from_body, Rc::new(new_expr))
-        }
-        _ => (Vec::new(), body.clone()),
-=======
+            Ok((new_helpers_from_body, Rc::new(new_expr)))
+        }
         _ => Ok((Vec::new(), body.clone())),
->>>>>>> 62eaadeb
     }
 }
 
