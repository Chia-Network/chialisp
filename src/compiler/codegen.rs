use std::borrow::Borrow;
use std::collections::HashMap;
use std::collections::HashSet;
use std::rc::Rc;

use num_bigint::ToBigInt;

use crate::classic::clvm_tools::stages::stage_0::TRunProgram;
use clvm_rs::allocator::Allocator;

use crate::classic::clvm::__type_compatibility__::bi_one;

use crate::compiler::clvm::run;
use crate::compiler::compiler::{is_at_capture, run_optimizer};
use crate::compiler::comptypes::{
    fold_m, join_vecs_to_string, list_to_cons, Binding, BodyForm, Callable, CompileErr,
    CompileForm, CompiledCode, CompilerOpts, ConstantKind, DefunCall, DefunData, HelperForm,
    InlineFunction, LetData, LetFormKind, PrimaryCodegen,
};
use crate::compiler::debug::{build_swap_table_mut, relabel};
use crate::compiler::evaluate::{Evaluator, EVAL_STACK_LIMIT};
use crate::compiler::frontend::compile_bodyform;
use crate::compiler::gensym::gensym;
use crate::compiler::inline::{replace_in_inline, synthesize_args};
use crate::compiler::lambda::{compose_constant_function_env, lambda_codegen};
use crate::compiler::optimize::optimize_expr;
use crate::compiler::prims::{primapply, primcons, primquote};
use crate::compiler::runtypes::RunFailure;
use crate::compiler::sexp::{decode_string, SExp};
use crate::compiler::srcloc::Srcloc;
use crate::util::u8_from_number;

const MACRO_TIME_LIMIT: usize = 1000000;
const CONST_EVAL_LIMIT: usize = 1000000;

/* As in the python code, produce a pair whose (thanks richard)
 *
 *   - car is the compiled code and
 *   - cdr is the argument from the mod definition
 *
 *   Every let adds arguments, and since we model each function level target
 *   as a mod () in the end, we can do the same with let bindings, letting
 *   each group of bindings:
 *
 *       (mod args
 *         (let
 *           ((x (+ a 1))
 *            (y (+ b 1)))
 *
 *           (+ x y)))
 *
 *   Translate to:
 *
 *       (mod (a b)
 *         (defun let_$1 ((a b) x y) (+ x y))
 *         (let_$1 (r @) (+ a 1) (+ b 1))
 *         )
 */

fn cons_bodyform(loc: Srcloc, left: Rc<BodyForm>, right: Rc<BodyForm>) -> BodyForm {
    BodyForm::Call(
        loc.clone(),
        vec![
            Rc::new(BodyForm::Value(SExp::Atom(loc, "c".as_bytes().to_vec()))), // Cons
            left,
            right,
        ],
    )
}

/*
 * Produce a structure that mimics the expected environment if the current inline
 * context had been a function.
 */
fn create_let_env_expression(args: Rc<SExp>) -> BodyForm {
    match args.borrow() {
        SExp::Cons(l, a, b) => cons_bodyform(
            l.clone(),
            Rc::new(create_let_env_expression(a.clone())),
            Rc::new(create_let_env_expression(b.clone())),
        ),
        _ => {
            let cloned: &SExp = args.borrow();
            BodyForm::Value(cloned.clone())
        }
    }
}

fn helper_atom(h: &HelperForm) -> SExp {
    SExp::Atom(h.loc(), h.name().clone())
}

fn build_tree(l: Srcloc, s: usize, e: usize, helper_array: &[HelperForm]) -> SExp {
    if e - s == 1 {
        helper_atom(helper_array[s].borrow())
    } else {
        let mid = (e + s) / 2;
        let car = build_tree(l.clone(), s, mid, helper_array);
        let cdr = build_tree(l.clone(), mid, e, helper_array);
        SExp::Cons(l, Rc::new(car), Rc::new(cdr))
    }
}

fn compute_code_shape(l: Srcloc, helpers: &[HelperForm]) -> SExp {
    let alen = helpers.len();
    if alen == 0 {
        SExp::Nil(l)
    } else if alen == 1 {
        SExp::Atom(l, helpers[0].name().clone())
    } else {
        build_tree(l, 0, alen, helpers)
    }
}

fn compute_env_shape(l: Srcloc, args: Rc<SExp>, helpers: &[HelperForm]) -> SExp {
    let car = compute_code_shape(l.clone(), helpers);
    let cdr = args;
    SExp::Cons(l, Rc::new(car), cdr)
}

fn create_name_lookup_(
    l: Srcloc,
    name: &[u8],
    env: Rc<SExp>,
    find: Rc<SExp>,
) -> Result<u64, CompileErr> {
    match find.borrow() {
        SExp::Atom(l, a) => {
            if *a == *name {
                Ok(1_u64)
            } else {
                Err(CompileErr(
                    l.clone(),
                    format!(
                        "{} not found (via {})",
                        decode_string(name),
                        decode_string(a)
                    ),
                ))
            }
        }
        SExp::Integer(l, i) => {
            let a = u8_from_number(i.clone());
            if a == *name {
                Ok(1_u64)
            } else {
                Err(CompileErr(
                    l.clone(),
                    format!(
                        "{} not found (via {})",
                        decode_string(name),
                        decode_string(&a)
                    ),
                ))
            }
        }
        SExp::Cons(l, head, rest) => {
            if let Some((capture, substructure)) = is_at_capture(head.clone(), rest.clone()) {
                if *capture == *name {
                    Ok(1_u64)
                } else {
                    create_name_lookup_(l.clone(), name, env, substructure)
                }
            } else {
                create_name_lookup_(l.clone(), name, env.clone(), head.clone())
                    .map(|v| Ok(2 * v))
                    .unwrap_or_else(|_| {
                        create_name_lookup_(l.clone(), name, env, rest.clone()).map(|v| 2 * v + 1)
                    })
            }
        }
        _ => Err(CompileErr(
            l,
            format!(
                "operator or function atom {} not found checking {} in {}",
                decode_string(name),
                find,
                env
            ),
        )),
    }
}

fn is_defun_in_codegen(compiler: &PrimaryCodegen, name: &[u8]) -> bool {
    // Check for an input defun that matches the name.
    for h in compiler.original_helpers.iter() {
        if matches!(h, HelperForm::Defun(false, _)) && h.name() == name {
            return true;
        }
    }

    false
}

fn make_list(loc: Srcloc, elements: Vec<Rc<SExp>>) -> Rc<SExp> {
    let mut res = Rc::new(SExp::Nil(loc.clone()));
    for e in elements.iter().rev() {
        res = Rc::new(primcons(loc.clone(), e.clone(), res));
    }
    res
}

//
// Write an expression that conses the left env.
//
// (list (q . 2) (c (q . 1) n) (list (q . 4) (c (q . 1) 2) (q . 1)))
//
// Something like:
//   (apply (quoted (expanded n)) (cons (quoted (expanded 2)) given-args))
//
fn lambda_for_defun(loc: Srcloc, lookup: Rc<SExp>) -> Rc<SExp> {
    let one_atom = Rc::new(SExp::Atom(loc.clone(), vec![1]));
    let two_atom = Rc::new(SExp::Atom(loc.clone(), vec![2]));
    let apply_atom = two_atom.clone();
    let cons_atom = Rc::new(SExp::Atom(loc.clone(), vec![4]));
    make_list(
        loc.clone(),
        vec![
            Rc::new(primquote(loc.clone(), apply_atom)),
            Rc::new(primcons(
                loc.clone(),
                Rc::new(primquote(loc.clone(), one_atom.clone())),
                lookup,
            )),
            make_list(
                loc.clone(),
                vec![
                    Rc::new(primquote(loc.clone(), cons_atom)),
                    Rc::new(primcons(
                        loc.clone(),
                        Rc::new(primquote(loc.clone(), one_atom.clone())),
                        two_atom,
                    )),
                    Rc::new(primquote(loc, one_atom)),
                ],
            ),
        ],
    )
}

fn create_name_lookup(
    compiler: &PrimaryCodegen,
    l: Srcloc,
    name: &[u8],
    as_variable: bool,
) -> Result<Rc<SExp>, CompileErr> {
    compiler
        .constants
        .get(name)
        .map(|x| Ok(x.clone()))
        .unwrap_or_else(|| {
            create_name_lookup_(l.clone(), name, compiler.env.clone(), compiler.env.clone()).map(
                |i| {
                    // Determine if it's a defun.  If so we can ensure that it's
                    // callable like a lambda by repeating the left env into it.
                    let find_program = Rc::new(SExp::Integer(l.clone(), i.to_bigint().unwrap()));
                    if as_variable && is_defun_in_codegen(compiler, name) {
                        lambda_for_defun(l.clone(), find_program)
                    } else {
                        find_program
                    }
                },
            )
        })
}

fn get_prim(loc: Srcloc, prims: Rc<HashMap<Vec<u8>, Rc<SExp>>>, name: &[u8]) -> Option<Rc<SExp>> {
    if let Some(p) = prims.get(name) {
        return Some(p.clone());
    }
    let myatom = SExp::Atom(loc, name.to_owned());
    for kv in prims.iter() {
        let val_borrowed: &SExp = kv.1.borrow();
        if val_borrowed == &myatom {
            return Some(Rc::new(myatom));
        }
    }
    None
}

pub fn get_callable(
    _opts: Rc<dyn CompilerOpts>,
    compiler: &PrimaryCodegen,
    l: Srcloc,
    atom: Rc<SExp>,
) -> Result<Callable, CompileErr> {
    match atom.borrow() {
        SExp::Atom(l, name) => {
            let macro_def = compiler.macros.get(name);
            let inline = compiler.inlines.get(name);
            let defun = create_name_lookup(compiler, l.clone(), name, false);
            let prim = get_prim(l.clone(), compiler.prims.clone(), name);
            let atom_is_com = *name == "com".as_bytes().to_vec();
            let atom_is_at = *name == "@".as_bytes().to_vec();
            match (macro_def, inline, defun, prim, atom_is_com, atom_is_at) {
                (Some(macro_def), _, _, _, _, _) => {
                    let macro_def_clone: &SExp = macro_def.borrow();
                    Ok(Callable::CallMacro(l.clone(), macro_def_clone.clone()))
                }
                (_, Some(inline), _, _, _, _) => {
                    Ok(Callable::CallInline(l.clone(), inline.clone()))
                }
                (_, _, Ok(defun), _, _, _) => {
                    let defun_clone: &SExp = defun.borrow();
                    Ok(Callable::CallDefun(l.clone(), defun_clone.clone()))
                }
                (_, _, _, Some(prim), _, _) => {
                    let prim_clone: &SExp = prim.borrow();
                    Ok(Callable::CallPrim(l.clone(), prim_clone.clone()))
                }
                (_, _, _, _, true, _) => Ok(Callable::RunCompiler),
                (_, _, _, _, _, true) => Ok(Callable::EnvPath),
                _ => Err(CompileErr(
                    l.clone(),
                    format!("no such callable '{}'", decode_string(name)),
                )),
            }
        }
        SExp::Integer(_, v) => Ok(Callable::CallPrim(l.clone(), SExp::Integer(l, v.clone()))),
        _ => Err(CompileErr(atom.loc(), format!("can't call object {atom}"))),
    }
}

pub fn process_macro_call(
    allocator: &mut Allocator,
    runner: Rc<dyn TRunProgram>,
    opts: Rc<dyn CompilerOpts>,
    compiler: &PrimaryCodegen,
    l: Srcloc,
    args: Vec<Rc<BodyForm>>,
    code: Rc<SExp>,
) -> Result<CompiledCode, CompileErr> {
    let converted_args: Vec<Rc<SExp>> = args.iter().map(|b| b.to_sexp()).collect();
    let mut swap_table = HashMap::new();
    let args_to_macro = list_to_cons(l.clone(), &converted_args);
    build_swap_table_mut(&mut swap_table, &args_to_macro);

    run(
        allocator,
        runner.clone(),
        opts.prim_map(),
        code,
        Rc::new(args_to_macro),
        Some(MACRO_TIME_LIMIT),
    )
    .map_err(|e| match e {
        RunFailure::RunExn(ml, x) => CompileErr(l, format!("macro aborted at {ml} with {x}")),
        RunFailure::RunErr(rl, e) => CompileErr(l, format!("error executing macro: {rl} {e}")),
    })
    .and_then(|v| {
        let relabeled_expr = relabel(&swap_table, &v);
        compile_bodyform(opts.clone(), Rc::new(relabeled_expr))
    })
    .and_then(|body| generate_expr_code(allocator, runner, opts, compiler, Rc::new(body)))
}

fn generate_args_code(
    allocator: &mut Allocator,
    runner: Rc<dyn TRunProgram>,
    opts: Rc<dyn CompilerOpts>,
    compiler: &PrimaryCodegen,
    l: Srcloc,
    list: &[Rc<BodyForm>],
) -> Result<SExp, CompileErr> {
    if list.is_empty() {
        Ok(SExp::Nil(l))
    } else {
        let mut compiled_args: Vec<Rc<SExp>> = Vec::new();
        for hd in list.iter() {
            let generated = generate_expr_code(
                allocator,
                runner.clone(),
                opts.clone(),
                compiler,
                hd.clone(),
            )
            .map(|x| x.1)?;
            compiled_args.push(generated);
        }
        Ok(list_to_cons(l, &compiled_args))
    }
}

fn cons_up(at: Rc<SExp>) -> Rc<SExp> {
    match at.borrow() {
        SExp::Cons(l, h, r) => Rc::new(primcons(l.clone(), h.clone(), cons_up(r.clone()))),
        _ => at,
    }
}

fn process_defun_call(
    _opts: Rc<dyn CompilerOpts>,
    _compiler: &PrimaryCodegen,
    l: Srcloc,
    args: Rc<SExp>,
    lookup: Rc<SExp>,
) -> Result<CompiledCode, CompileErr> {
    let env = primcons(
        l.clone(),
        Rc::new(SExp::Integer(l.clone(), 2_u32.to_bigint().unwrap())),
        cons_up(args),
    );
    Ok(CompiledCode(
        l.clone(),
        Rc::new(primapply(l, lookup, Rc::new(env))),
    ))
}

pub fn get_call_name(l: Srcloc, body: BodyForm) -> Result<Rc<SExp>, CompileErr> {
    match &body {
        BodyForm::Value(SExp::Atom(l, name)) => {
            return Ok(Rc::new(SExp::Atom(l.clone(), name.clone())));
        }
        BodyForm::Value(SExp::Integer(l, v)) => {
            return Ok(Rc::new(SExp::Integer(l.clone(), v.clone())));
        }
        _ => {}
    }

    Err(CompileErr(
        l,
        format!("not yet callable {}", body.to_sexp()),
    ))
}

fn compile_call(
    allocator: &mut Allocator,
    runner: Rc<dyn TRunProgram>,
    l: Srcloc,
    opts: Rc<dyn CompilerOpts>,
    compiler: &PrimaryCodegen,
    list: Vec<Rc<BodyForm>>,
) -> Result<CompiledCode, CompileErr> {
    let arg_string_list: Vec<Vec<u8>> = list
        .iter()
        .map(|v| v.to_sexp().to_string().as_bytes().to_vec())
        .collect();

    let error = Err(CompileErr(
        l.clone(),
        format!(
            "wierdly formed compile request: {}",
            join_vecs_to_string(";".as_bytes().to_vec(), &arg_string_list)
        ),
    ));

    let compile_atom_head = |al: Srcloc, an: &Vec<u8>| {
        let tl = list.iter().skip(1).cloned().collect();
        get_callable(
            opts.clone(),
            compiler,
            l.clone(),
            Rc::new(SExp::Atom(al.clone(), an.to_vec())),
        )
        .and_then(|calltype| match calltype {
            Callable::CallMacro(l, code) => process_macro_call(
                allocator,
                runner,
                opts.clone(),
                compiler,
                l,
                tl,
                Rc::new(code),
            ),

            Callable::CallInline(l, inline) => replace_in_inline(
                allocator,
                runner.clone(),
                opts.clone(),
                compiler,
                l.clone(),
                &inline,
                l,
                &tl,
            ),

            Callable::CallDefun(l, lookup) => {
                generate_args_code(allocator, runner, opts.clone(), compiler, l.clone(), &tl)
                    .and_then(|args| {
                        process_defun_call(
                            opts.clone(),
                            compiler,
                            l.clone(),
                            Rc::new(args),
                            Rc::new(lookup),
                        )
                    })
            }

            Callable::CallPrim(l, p) => {
                generate_args_code(allocator, runner, opts, compiler, l.clone(), &tl).map(|args| {
                    CompiledCode(l.clone(), Rc::new(SExp::Cons(l, Rc::new(p), Rc::new(args))))
                })
            }

            Callable::EnvPath => {
                if tl.len() == 1 {
                    match tl[0].borrow() {
                        BodyForm::Value(SExp::Integer(l, i)) => Ok(CompiledCode(
                            l.clone(),
                            Rc::new(SExp::Integer(l.clone(), i.clone())),
                        )),
                        _ => Err(CompileErr(
                            al.clone(),
                            "@ form only accepts integers at present".to_string(),
                        )),
                    }
                } else {
                    Err(CompileErr(
                        al.clone(),
                        "@ form accepts one argument".to_string(),
                    ))
                }
            }

            Callable::RunCompiler => {
                if list.len() >= 2 {
                    let updated_opts = opts
                        .set_stdenv(false)
                        .set_in_defun(true)
                        .set_start_env(Some(compiler.env.clone()))
                        .set_code_generator(compiler.clone());

                    let use_body = SExp::Cons(
                        l.clone(),
                        Rc::new(SExp::Atom(l.clone(), "mod".as_bytes().to_vec())),
                        Rc::new(SExp::Cons(
                            l.clone(),
                            Rc::new(SExp::Nil(l.clone())),
                            Rc::new(SExp::Cons(
                                list[1].loc(),
                                list[1].to_sexp(),
                                Rc::new(SExp::Nil(l.clone())),
                            )),
                        )),
                    );

                    let mut unused_symbol_table = HashMap::new();
                    updated_opts
                        .compile_program(
                            allocator,
                            runner,
                            Rc::new(use_body),
                            &mut unused_symbol_table,
                        )
                        .map(|code| {
                            CompiledCode(l.clone(), Rc::new(primquote(l.clone(), Rc::new(code))))
                        })
                } else {
                    error.clone()
                }
            }
        })
    };

    match list[0].borrow() {
        BodyForm::Value(SExp::Integer(al, an)) => {
            compile_atom_head(al.clone(), &u8_from_number(an.clone()))
        }
        BodyForm::Value(SExp::QuotedString(al, _, an)) => compile_atom_head(al.clone(), an),
        BodyForm::Value(SExp::Atom(al, an)) => compile_atom_head(al.clone(), an),
        _ => error,
    }
}

pub fn generate_expr_code(
    allocator: &mut Allocator,
    runner: Rc<dyn TRunProgram>,
    opts: Rc<dyn CompilerOpts>,
    compiler: &PrimaryCodegen,
    expr: Rc<BodyForm>,
) -> Result<CompiledCode, CompileErr> {
    match expr.borrow() {
        BodyForm::Let(LetFormKind::Parallel, letdata) => {
            /* Depends on a defun having been desugared from this let and the let
            expressing rewritten. */
            generate_expr_code(allocator, runner, opts, compiler, letdata.body.clone())
        }
        BodyForm::Quoted(q) => {
            let l = q.loc();
            Ok(CompiledCode(
                l.clone(),
                Rc::new(primquote(l, Rc::new(q.clone()))),
            ))
        }
        BodyForm::Value(v) => {
            match v.borrow() {
                SExp::Atom(l, atom) => {
                    if *atom == "@".as_bytes().to_vec() {
                        Ok(CompiledCode(
                            l.clone(),
                            Rc::new(SExp::Integer(l.clone(), bi_one())),
                        ))
                    } else {
                        create_name_lookup(compiler, l.clone(), atom, true)
                            .map(|f| Ok(CompiledCode(l.clone(), f)))
                            .unwrap_or_else(|_| {
                                // Pass through atoms that don't look up on behalf of
                                // macros, as it's possible that a macro returned
                                // something that's canonically a name in number form.
                                generate_expr_code(
                                    allocator,
                                    runner,
                                    opts,
                                    compiler,
                                    Rc::new(BodyForm::Quoted(SExp::Atom(l.clone(), atom.clone()))),
                                )
                            })
                    }
                }
                // Since macros are in this language and the runtime has
                // a very narrow data representation, we'll need to
                // accomodate bare numbers coming back in place of identifiers.
                // I'm considering ways to make this better.
                SExp::Integer(l, i) => generate_expr_code(
                    allocator,
                    runner,
                    opts,
                    compiler,
                    Rc::new(BodyForm::Value(SExp::Atom(
                        l.clone(),
                        u8_from_number(i.clone()),
                    ))),
                ),
                _ => Ok(CompiledCode(
                    v.loc(),
                    Rc::new(primquote(v.loc(), Rc::new(v.clone()))),
                )),
            }
        }
        BodyForm::Call(l, list) => {
            if list.is_empty() {
                Err(CompileErr(
                    l.clone(),
                    "created a call with no forms".to_string(),
                ))
            } else {
                compile_call(allocator, runner, l.clone(), opts, compiler, list.to_vec())
            }
        }
        BodyForm::Mod(_, true, program) => {
            let parent_env = compose_constant_function_env(compiler)?;
            let env = Rc::new(SExp::Cons(
                program.args.loc(),
                parent_env,
                program.args.clone(),
            ));
            let opts_with_env = opts
                .set_start_env(Some(env))
                .set_in_defun(true)
                .set_code_generator(compiler.clone());
            let code = codegen(
                allocator,
                runner,
                opts_with_env,
                program,
                &mut HashMap::new(),
            )?;
            Ok(CompiledCode(
                program.loc.clone(),
                Rc::new(SExp::Cons(
                    program.loc.clone(),
                    Rc::new(SExp::Atom(program.loc.clone(), vec![1])),
                    Rc::new(code),
                )),
            ))
        }
        BodyForm::Mod(_, false, program) => {
            // A mod form yields the compiled code.
            let without_env = opts.set_start_env(None).set_in_defun(false);
            let code = codegen(allocator, runner, without_env, program, &mut HashMap::new())?;
            Ok(CompiledCode(
                program.loc.clone(),
                Rc::new(SExp::Cons(
                    program.loc.clone(),
                    Rc::new(SExp::Atom(program.loc.clone(), vec![1])),
                    Rc::new(code),
                )),
            ))
        }
        _ => Err(CompileErr(
            expr.loc(),
            format!("don't know how to compile {}", expr.to_sexp()),
        )),
    }
}

fn combine_defun_env(old_env: Rc<SExp>, new_args: Rc<SExp>) -> Rc<SExp> {
    match old_env.borrow() {
        SExp::Cons(l, h, _) => Rc::new(SExp::Cons(l.clone(), h.clone(), new_args)),
        _ => old_env,
    }
}

// Diverts to failure if a symbol is redefined.
fn fail_if_present<T, R>(
    loc: Srcloc,
    map: &HashMap<Vec<u8>, T>,
    name: &[u8],
    result: R,
) -> Result<R, CompileErr> {
    if map.contains_key(name) {
        Err(CompileErr(
            loc.clone(),
            format!("Cannot redefine {}", SExp::Atom(loc, name.to_owned())),
        ))
    } else {
        Ok(result)
    }
}

fn codegen_(
    allocator: &mut Allocator,
    runner: Rc<dyn TRunProgram>,
    opts: Rc<dyn CompilerOpts>,
    compiler: &PrimaryCodegen,
    h: &HelperForm,
) -> Result<PrimaryCodegen, CompileErr> {
    match h {
        HelperForm::Defun(inline, defun) => {
            if *inline {
                // Note: this just replaces a dummy function inserted earlier.
                // The real redefinition check is in dummy_functions.
                Ok(compiler.add_inline(
                    &defun.name,
                    &InlineFunction {
                        name: defun.name.clone(),
                        args: defun.args.clone(),
                        body: defun.body.clone(),
                    },
                ))
            } else {
                let updated_opts = opts
                    .set_code_generator(compiler.clone())
                    .set_in_defun(true)
                    .set_stdenv(false)
                    .set_start_env(Some(combine_defun_env(
                        compiler.env.clone(),
                        defun.args.clone(),
                    )));

                let opt = if opts.optimize() {
                    // Run optimizer on frontend style forms.
                    optimize_expr(
                        allocator,
                        opts.clone(),
                        runner.clone(),
                        compiler,
                        defun.body.clone(),
                    )
                    .map(|x| x.1)
                    .unwrap_or_else(|| defun.body.clone())
                } else {
                    defun.body.clone()
                };

                let tocompile = SExp::Cons(
                    defun.loc.clone(),
                    Rc::new(SExp::Atom(defun.loc.clone(), "mod".as_bytes().to_vec())),
                    Rc::new(SExp::Cons(
                        defun.loc.clone(),
                        defun.args.clone(),
                        Rc::new(SExp::Cons(
                            defun.loc.clone(),
                            opt.to_sexp(),
                            Rc::new(SExp::Nil(defun.loc.clone())),
                        )),
                    )),
                );

                let mut unused_symbol_table = HashMap::new();
                updated_opts
                    .compile_program(
                        allocator,
                        runner.clone(),
                        Rc::new(tocompile),
                        &mut unused_symbol_table,
                    )
                    .and_then(|code| {
                        if opts.optimize() {
                            run_optimizer(allocator, runner, Rc::new(code))
                        } else {
                            Ok(Rc::new(code))
                        }
                    })
                    .and_then(|code| {
                        fail_if_present(defun.loc.clone(), &compiler.inlines, &defun.name, code)
                    })
                    .and_then(|code| {
                        fail_if_present(defun.loc.clone(), &compiler.defuns, &defun.name, code)
                    })
                    .map(|code| {
                        compiler.add_defun(
                            &defun.name,
                            defun.orig_args.clone(),
                            DefunCall {
                                required_env: defun.args.clone(),
                                code,
                            },
                            true, // Always take left env for now
                        )
                    })
            }
        }
        _ => Ok(compiler.clone()),
    }
}

fn is_defun(b: &HelperForm) -> bool {
    matches!(b, HelperForm::Defun(false, _))
}

pub fn empty_compiler(prim_map: Rc<HashMap<Vec<u8>, Rc<SExp>>>, l: Srcloc) -> PrimaryCodegen {
    let nil = SExp::Nil(l.clone());
    let nil_rc = Rc::new(nil.clone());

    PrimaryCodegen {
        prims: prim_map,
        constants: HashMap::new(),
        inlines: HashMap::new(),
        macros: HashMap::new(),
        defuns: HashMap::new(),
        parentfns: HashSet::new(),
        env: Rc::new(SExp::Cons(l, nil_rc.clone(), nil_rc)),
        to_process: Vec::new(),
        original_helpers: Vec::new(),
        final_expr: Rc::new(BodyForm::Quoted(nil)),
        final_code: None,
        function_symbols: HashMap::new(),
    }
}

fn generate_let_defun(
    l: Srcloc,
    kwl: Option<Srcloc>,
    name: &[u8],
    args: Rc<SExp>,
    bindings: Vec<Rc<Binding>>,
    body: Rc<BodyForm>,
) -> HelperForm {
    let new_arguments: Vec<Rc<SExp>> = bindings
        .iter()
        .map(|b| Rc::new(SExp::Atom(l.clone(), b.name.clone())))
        .collect();

    let inner_function_args = Rc::new(SExp::Cons(
        l.clone(),
        args,
        Rc::new(list_to_cons(l.clone(), &new_arguments)),
    ));

    HelperForm::Defun(
        true,
        DefunData {
            loc: l.clone(),
            nl: l,
            kw: kwl,
            name: name.to_owned(),
            orig_args: inner_function_args.clone(),
            args: inner_function_args,
            body,
        },
    )
}

fn generate_let_args(_l: Srcloc, blist: Vec<Rc<Binding>>) -> Vec<Rc<BodyForm>> {
    blist.iter().map(|b| b.body.clone()).collect()
}

pub fn hoist_body_let_binding(
    outer_context: Option<Rc<SExp>>,
    args: Rc<SExp>,
    body: Rc<BodyForm>,
) -> Result<(Vec<HelperForm>, Rc<BodyForm>), CompileErr> {
    match body.borrow() {
        BodyForm::Let(LetFormKind::Sequential, letdata) => {
            if letdata.bindings.is_empty() {
                return Ok((vec![], letdata.body.clone()));
            }

            // If we're here, we're in the middle of hoisting.
            // Simply slice one binding and do it again.
            let new_sub_expr = if letdata.bindings.len() == 1 {
                // There is one binding, so we just need to put body below
                letdata.body.clone()
            } else {
                // Slice other bindings
                let sub_bindings = letdata.bindings.iter().skip(1).cloned().collect();
                Rc::new(BodyForm::Let(
                    LetFormKind::Sequential,
                    LetData {
                        loc: letdata.loc.clone(),
                        kw: letdata.kw.clone(),
                        bindings: sub_bindings,
                        body: letdata.body.clone(),
                    },
                ))
            };

            hoist_body_let_binding(
                outer_context,
                args,
                Rc::new(BodyForm::Let(
                    LetFormKind::Parallel,
                    LetData {
                        loc: letdata.loc.clone(),
                        kw: letdata.kw.clone(),
                        bindings: vec![letdata.bindings[0].clone()],
                        body: new_sub_expr,
                    },
                )),
            )
        }
        BodyForm::Let(LetFormKind::Parallel, letdata) => {
            let mut out_defuns = Vec::new();
            let defun_name = gensym("letbinding".as_bytes().to_vec());

            let mut revised_bindings = Vec::new();
            for b in letdata.bindings.iter() {
                let (mut new_helpers, new_binding) =
                    hoist_body_let_binding(outer_context.clone(), args.clone(), b.body.clone())?;
                out_defuns.append(&mut new_helpers);
                revised_bindings.push(Rc::new(Binding {
                    loc: b.loc.clone(),
                    nl: b.nl.clone(),
                    name: b.name.clone(),
                    body: new_binding,
                }));
            }

            let generated_defun = generate_let_defun(
                letdata.loc.clone(),
                None,
                &defun_name,
                args,
                revised_bindings.to_vec(),
                letdata.body.clone(),
            );
            out_defuns.push(generated_defun);

            let mut let_args = generate_let_args(letdata.loc.clone(), revised_bindings.to_vec());
            let pass_env = outer_context
                .map(create_let_env_expression)
                .unwrap_or_else(|| {
                    BodyForm::Call(
                        letdata.loc.clone(),
                        vec![
                            Rc::new(BodyForm::Value(SExp::Atom(
                                letdata.loc.clone(),
                                "r".as_bytes().to_vec(),
                            ))),
                            Rc::new(BodyForm::Value(SExp::Atom(
                                letdata.loc.clone(),
                                "@".as_bytes().to_vec(),
                            ))),
                        ],
                    )
                });

            let mut call_args = vec![
                Rc::new(BodyForm::Value(SExp::Atom(letdata.loc.clone(), defun_name))),
                Rc::new(pass_env),
            ];
            call_args.append(&mut let_args);

            let final_call = BodyForm::Call(letdata.loc.clone(), call_args);
            Ok((out_defuns, Rc::new(final_call)))
        }
        BodyForm::Call(l, list) => {
            let mut vres = Vec::new();
            let mut new_call_list = vec![list[0].clone()];
            for i in list.iter().skip(1) {
                let (new_helper, new_arg) =
                    hoist_body_let_binding(outer_context.clone(), args.clone(), i.clone())?;
                new_call_list.push(new_arg);
                vres.append(&mut new_helper.clone());
            }
            Ok((vres, Rc::new(BodyForm::Call(l.clone(), new_call_list))))
        }
        BodyForm::Lambda(letdata) => {
            let new_function_args = Rc::new(SExp::Cons(
                letdata.loc.clone(),
                letdata.capture_args.clone(),
                letdata.args.clone()
            ));
            let new_function_name = gensym(b"lambda".to_vec());
            let (mut new_helpers_from_body, new_body) = hoist_body_let_binding(
                Some(new_function_args.clone()),
                new_function_args.clone(),
                letdata.body.clone()
            )?;
            let new_expr = lambda_codegen(&new_function_name, &letdata)?;
            let function = HelperForm::Defun(
                false,
                DefunData {
                    loc: letdata.loc.clone(),
                    name: new_function_name,
                    kw: letdata.kw.clone(),
                    nl: letdata.args.loc(),
                    orig_args: new_function_args.clone(),
                    args: new_function_args,
                    body: new_body
                }
            );
            new_helpers_from_body.push(function);
            eprintln!("replacing {} with {}", body.to_sexp(), new_expr.to_sexp());
            Ok((new_helpers_from_body, Rc::new(new_expr)))
        }
        _ => Ok((Vec::new(), body.clone()))
    }
}

<<<<<<< HEAD
fn process_helper_let_bindings(helpers: &[HelperForm]) -> Result<Vec<HelperForm>, CompileErr> {
=======
pub fn process_helper_let_bindings(helpers: &[HelperForm]) -> Vec<HelperForm> {
>>>>>>> 462947b4
    let mut result = helpers.to_owned();
    let mut i = 0;

    while i < result.len() {
        match result[i].clone() {
            HelperForm::Defun(inline, defun) => {
                let context = if inline {
                    Some(defun.args.clone())
                } else {
                    None
                };
                let helper_result =
                    hoist_body_let_binding(context, defun.args.clone(), defun.body.clone())?;
                let hoisted_helpers = helper_result.0;
                let hoisted_body = helper_result.1.clone();

                result[i] = HelperForm::Defun(
                    inline,
                    DefunData {
                        loc: defun.loc.clone(),
                        nl: defun.nl.clone(),
                        kw: defun.kw.clone(),
                        name: defun.name.clone(),
                        args: defun.args.clone(),
                        orig_args: defun.orig_args.clone(),
                        body: hoisted_body,
                    },
                );

                i += 1;

                for (j, hh) in hoisted_helpers.iter().enumerate() {
                    result.insert(i + j, hh.clone());
                }
            }
            _ => {
                i += 1;
            }
        }
    }

    Ok(result)
}

fn start_codegen(
    allocator: &mut Allocator,
    runner: Rc<dyn TRunProgram>,
    opts: Rc<dyn CompilerOpts>,
    program: CompileForm,
) -> Result<PrimaryCodegen, CompileErr> {
    // Choose code generator configuration
    let mut code_generator = match opts.code_generator() {
        None => empty_compiler(opts.prim_map(), program.loc.clone()),
        Some(c) => c,
    };

    // Start compiler with all macros and constants
    for h in program.helpers.iter() {
        code_generator = match h.borrow() {
            HelperForm::Defconstant(defc) => match defc.kind {
                ConstantKind::Simple => {
                    let expand_program = SExp::Cons(
                        defc.loc.clone(),
                        Rc::new(SExp::Atom(defc.loc.clone(), "mod".as_bytes().to_vec())),
                        Rc::new(SExp::Cons(
                            defc.loc.clone(),
                            Rc::new(SExp::Nil(defc.loc.clone())),
                            Rc::new(SExp::Cons(
                                defc.loc.clone(),
                                Rc::new(primquote(defc.loc.clone(), defc.body.to_sexp())),
                                Rc::new(SExp::Nil(defc.loc.clone())),
                            )),
                        )),
                    );
                    let updated_opts = opts.set_code_generator(code_generator.clone());
                    let code = updated_opts.compile_program(
                        allocator,
                        runner.clone(),
                        Rc::new(expand_program),
                        &mut HashMap::new(),
                    )?;
                    run(
                        allocator,
                        runner.clone(),
                        opts.prim_map(),
                        Rc::new(code),
                        Rc::new(SExp::Nil(defc.loc.clone())),
                        Some(CONST_EVAL_LIMIT),
                    )
                    .map_err(|r| {
                        CompileErr(defc.loc.clone(), format!("Error evaluating constant: {r}"))
                    })
                    .and_then(|res| {
                        fail_if_present(
                            defc.loc.clone(),
                            &code_generator.constants,
                            &defc.name,
                            res,
                        )
                    })
                    .map(|res| {
                        let quoted = primquote(defc.loc.clone(), res);
                        code_generator.add_constant(&defc.name, Rc::new(quoted))
                    })?
                }
                ConstantKind::Complex => {
                    let evaluator =
                        Evaluator::new(opts.clone(), runner.clone(), program.helpers.clone());
                    let constant_result = evaluator.shrink_bodyform(
                        allocator,
                        Rc::new(SExp::Nil(defc.loc.clone())),
                        &HashMap::new(),
                        defc.body.clone(),
                        false,
                        Some(EVAL_STACK_LIMIT),
                    )?;
                    if let BodyForm::Quoted(q) = constant_result.borrow() {
                        code_generator.add_constant(
                            &defc.name,
                            Rc::new(SExp::Cons(
                                defc.loc.clone(),
                                Rc::new(SExp::Atom(defc.loc.clone(), vec![1])),
                                Rc::new(q.clone()),
                            )),
                        )
                    } else {
                        return Err(CompileErr(
                            defc.loc.clone(),
                            format!(
                                "constant definition didn't reduce to constant value {}, got {}",
                                h.to_sexp(),
                                constant_result.to_sexp()
                            ),
                        ));
                    }
                }
            },
            HelperForm::Defmacro(mac) => {
                let macro_program = Rc::new(SExp::Cons(
                    mac.loc.clone(),
                    Rc::new(SExp::Atom(mac.loc.clone(), "mod".as_bytes().to_vec())),
                    mac.program.to_sexp(),
                ));

                let updated_opts = opts
                    .set_code_generator(code_generator.clone())
                    .set_in_defun(false)
                    .set_stdenv(false)
                    .set_start_env(None)
                    .set_frontend_opt(false);

                updated_opts
                    .compile_program(
                        allocator,
                        runner.clone(),
                        macro_program,
                        &mut HashMap::new(),
                    )
                    .and_then(|code| {
                        if opts.optimize() {
                            run_optimizer(allocator, runner.clone(), Rc::new(code))
                        } else {
                            Ok(Rc::new(code))
                        }
                    })
                    .map(|code| code_generator.add_macro(&mac.name, code))?
            }
            _ => code_generator,
        };
    }

<<<<<<< HEAD
    let combined_helpers = &mut program.helpers.clone();
    let let_helpers_with_expr = process_helper_let_bindings(combined_helpers)?;
    let live_helpers: Vec<HelperForm> = let_helpers_with_expr
=======
    let only_defuns: Vec<HelperForm> = program
        .helpers
>>>>>>> 462947b4
        .iter()
        .filter(|x| is_defun(x))
        .cloned()
        .collect();

    code_generator.env = match opts.start_env() {
        Some(env) => env,
        None => Rc::new(compute_env_shape(
            program.loc.clone(),
            program.args,
            &only_defuns,
        )),
    };

    code_generator.to_process = program.helpers.clone();
    code_generator.original_helpers = program.helpers.clone();
    code_generator.final_expr = program.exp;

    Ok(code_generator)
}

fn final_codegen(
    allocator: &mut Allocator,
    runner: Rc<dyn TRunProgram>,
    opts: Rc<dyn CompilerOpts>,
    compiler: &PrimaryCodegen,
) -> Result<PrimaryCodegen, CompileErr> {
    let opt_final_expr = if opts.optimize() {
        optimize_expr(
            allocator,
            opts.clone(),
            runner.clone(),
            compiler,
            compiler.final_expr.clone(),
        )
        .map(|x| x.1)
        .unwrap_or_else(|| compiler.final_expr.clone())
    } else {
        compiler.final_expr.clone()
    };

    generate_expr_code(allocator, runner, opts, compiler, opt_final_expr).map(|code| {
        let mut final_comp = compiler.clone();
        final_comp.final_code = Some(CompiledCode(code.0, code.1));
        final_comp
    })
}

fn finalize_env_(
    allocator: &mut Allocator,
    runner: Rc<dyn TRunProgram>,
    opts: Rc<dyn CompilerOpts>,
    c: &PrimaryCodegen,
    _l: Srcloc,
    env: Rc<SExp>,
) -> Result<Rc<SExp>, CompileErr> {
    match env.borrow() {
        SExp::Atom(l, v) => {
            match c.defuns.get(v) {
                Some(res) => Ok(res.code.clone()),
                None => {
                    match c.inlines.get(v) {
                        Some(res) => replace_in_inline(
                            allocator,
                            runner.clone(),
                            opts.clone(),
                            c,
                            l.clone(),
                            res,
                            res.args.loc(),
                            &synthesize_args(res.args.clone()),
                        )
                        .map(|x| x.1),
                        None => {
                            /* Parentfns are functions in progress in the parent */
                            if c.parentfns.get(v).is_some() {
                                Ok(Rc::new(SExp::Nil(l.clone())))
                            } else {
                                Err(CompileErr(
                                    l.clone(),
                                    format!(
                                        "A defun was referenced in the defun env but not found {}",
                                        decode_string(v)
                                    ),
                                ))
                            }
                        }
                    }
                }
            }
        }

        SExp::Cons(l, h, r) => finalize_env_(
            allocator,
            runner.clone(),
            opts.clone(),
            c,
            l.clone(),
            h.clone(),
        )
        .and_then(|h| {
            finalize_env_(
                allocator,
                runner.clone(),
                opts.clone(),
                c,
                l.clone(),
                r.clone(),
            )
            .map(|r| Rc::new(SExp::Cons(l.clone(), h.clone(), r)))
        }),

        _ => Ok(env.clone()),
    }
}

fn finalize_env(
    allocator: &mut Allocator,
    runner: Rc<dyn TRunProgram>,
    opts: Rc<dyn CompilerOpts>,
    c: &PrimaryCodegen,
) -> Result<Rc<SExp>, CompileErr> {
    match c.env.borrow() {
        SExp::Cons(l, h, _) => finalize_env_(
            allocator,
            runner.clone(),
            opts.clone(),
            c,
            l.clone(),
            h.clone(),
        ),
        _ => Ok(c.env.clone()),
    }
}

fn dummy_functions(compiler: &PrimaryCodegen) -> Result<PrimaryCodegen, CompileErr> {
    fold_m(
        &|compiler: &PrimaryCodegen, form: &HelperForm| match form {
            HelperForm::Defun(false, defun) => {
                let mut c_copy = compiler.clone();
                c_copy.parentfns.insert(defun.name.clone());
                Ok(c_copy)
            }
            HelperForm::Defun(true, defun) => Ok(compiler)
                .and_then(|comp| {
                    fail_if_present(defun.loc.clone(), &compiler.inlines, &defun.name, comp)
                })
                .and_then(|comp| {
                    fail_if_present(defun.loc.clone(), &compiler.defuns, &defun.name, comp)
                })
                .map(|comp| {
                    comp.add_inline(
                        &defun.name,
                        &InlineFunction {
                            name: defun.name.clone(),
                            args: defun.args.clone(),
                            body: defun.body.clone(),
                        },
                    )
                }),
            _ => Ok(compiler.clone()),
        },
        compiler.clone(),
        &compiler.to_process,
    )
}

pub fn codegen(
    allocator: &mut Allocator,
    runner: Rc<dyn TRunProgram>,
    opts: Rc<dyn CompilerOpts>,
    cmod: &CompileForm,
    symbol_table: &mut HashMap<String, String>,
) -> Result<SExp, CompileErr> {
    let mut code_generator = dummy_functions(&start_codegen(
        allocator,
        runner.clone(),
        opts.clone(),
        cmod.clone(),
    )?)?;

    let to_process = code_generator.to_process.clone();

    for f in to_process {
        code_generator = codegen_(allocator, runner.clone(), opts.clone(), &code_generator, &f)?;
    }

    *symbol_table = code_generator.function_symbols.clone();
    symbol_table.insert("source_file".to_string(), opts.filename());

    final_codegen(allocator, runner.clone(), opts.clone(), &code_generator).and_then(|c| {
        let final_env = finalize_env(allocator, runner.clone(), opts.clone(), &c)?;

        match c.final_code {
            None => Err(CompileErr(
                Srcloc::start(&opts.filename()),
                "Failed to generate code".to_string(),
            )),
            Some(code) => {
                // Capture symbols now that we have the final form of the produced code.
                symbol_table.insert("__chia__main_arguments".to_string(), cmod.args.to_string());

                if opts.in_defun() {
                    let final_code = primapply(
                        code.0.clone(),
                        Rc::new(primquote(code.0.clone(), code.1)),
                        Rc::new(SExp::Integer(code.0, bi_one())),
                    );

                    Ok(final_code)
                } else {
                    let final_code = primapply(
                        code.0.clone(),
                        Rc::new(primquote(code.0.clone(), code.1)),
                        Rc::new(primcons(
                            code.0.clone(),
                            Rc::new(primquote(code.0.clone(), final_env)),
                            Rc::new(SExp::Integer(code.0, bi_one())),
                        )),
                    );

                    Ok(final_code)
                }
            }
        }
    })
}<|MERGE_RESOLUTION|>--- conflicted
+++ resolved
@@ -22,7 +22,7 @@
 use crate::compiler::frontend::compile_bodyform;
 use crate::compiler::gensym::gensym;
 use crate::compiler::inline::{replace_in_inline, synthesize_args};
-use crate::compiler::lambda::{compose_constant_function_env, lambda_codegen};
+use crate::compiler::lambda::lambda_codegen;
 use crate::compiler::optimize::optimize_expr;
 use crate::compiler::prims::{primapply, primcons, primquote};
 use crate::compiler::runtypes::RunFailure;
@@ -255,7 +255,10 @@
                     // callable like a lambda by repeating the left env into it.
                     let find_program = Rc::new(SExp::Integer(l.clone(), i.to_bigint().unwrap()));
                     if as_variable && is_defun_in_codegen(compiler, name) {
-                        lambda_for_defun(l.clone(), find_program)
+                        let lfd = lambda_for_defun(l.clone(), find_program);
+                        eprintln!("lambda_for_defun {}", lfd);
+                        todo!();
+                        lfd
                     } else {
                         find_program
                     }
@@ -638,34 +641,7 @@
                 compile_call(allocator, runner, l.clone(), opts, compiler, list.to_vec())
             }
         }
-        BodyForm::Mod(_, true, program) => {
-            let parent_env = compose_constant_function_env(compiler)?;
-            let env = Rc::new(SExp::Cons(
-                program.args.loc(),
-                parent_env,
-                program.args.clone(),
-            ));
-            let opts_with_env = opts
-                .set_start_env(Some(env))
-                .set_in_defun(true)
-                .set_code_generator(compiler.clone());
-            let code = codegen(
-                allocator,
-                runner,
-                opts_with_env,
-                program,
-                &mut HashMap::new(),
-            )?;
-            Ok(CompiledCode(
-                program.loc.clone(),
-                Rc::new(SExp::Cons(
-                    program.loc.clone(),
-                    Rc::new(SExp::Atom(program.loc.clone(), vec![1])),
-                    Rc::new(code),
-                )),
-            ))
-        }
-        BodyForm::Mod(_, false, program) => {
+        BodyForm::Mod(_, program) => {
             // A mod form yields the compiled code.
             let without_env = opts.set_start_env(None).set_in_defun(false);
             let code = codegen(allocator, runner, without_env, program, &mut HashMap::new())?;
@@ -872,6 +848,11 @@
     args: Rc<SExp>,
     body: Rc<BodyForm>,
 ) -> Result<(Vec<HelperForm>, Rc<BodyForm>), CompileErr> {
+    eprintln!("hoist_body_let_binding {}", body.to_sexp());
+    eprintln!("args {args}");
+    if let Some(oc) = &outer_context {
+        eprintln!("outer_context {}", oc);
+    }
     match body.borrow() {
         BodyForm::Let(LetFormKind::Sequential, letdata) => {
             if letdata.bindings.is_empty() {
@@ -1002,6 +983,7 @@
                     body: new_body
                 }
             );
+            eprintln!("new function {}", function.to_sexp());
             new_helpers_from_body.push(function);
             eprintln!("replacing {} with {}", body.to_sexp(), new_expr.to_sexp());
             Ok((new_helpers_from_body, Rc::new(new_expr)))
@@ -1010,15 +992,12 @@
     }
 }
 
-<<<<<<< HEAD
-fn process_helper_let_bindings(helpers: &[HelperForm]) -> Result<Vec<HelperForm>, CompileErr> {
-=======
-pub fn process_helper_let_bindings(helpers: &[HelperForm]) -> Vec<HelperForm> {
->>>>>>> 462947b4
+pub fn process_helper_let_bindings(helpers: &[HelperForm]) -> Result<Vec<HelperForm>, CompileErr> {
     let mut result = helpers.to_owned();
     let mut i = 0;
 
     while i < result.len() {
+        eprintln!("process helper {}", result[i].to_sexp());
         match result[i].clone() {
             HelperForm::Defun(inline, defun) => {
                 let context = if inline {
@@ -1186,14 +1165,8 @@
         };
     }
 
-<<<<<<< HEAD
-    let combined_helpers = &mut program.helpers.clone();
-    let let_helpers_with_expr = process_helper_let_bindings(combined_helpers)?;
-    let live_helpers: Vec<HelperForm> = let_helpers_with_expr
-=======
     let only_defuns: Vec<HelperForm> = program
         .helpers
->>>>>>> 462947b4
         .iter()
         .filter(|x| is_defun(x))
         .cloned()
