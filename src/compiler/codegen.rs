--- conflicted
+++ resolved
@@ -11,16 +11,10 @@
 use crate::compiler::clvm::{run, truthy};
 use crate::compiler::compiler::is_at_capture;
 use crate::compiler::comptypes::{
-<<<<<<< HEAD
-    fold_m, join_vecs_to_string, list_to_cons, Binding, BindingPattern, BodyForm, Callable,
-    CompileErr, CompileForm, CompiledCode, CompilerOpts, ConstantKind, DefunCall, DefunData,
-    HelperForm, InlineFunction, LetData, LetFormInlineHint, LetFormKind, PrimaryCodegen,
-    SyntheticType,
-=======
-    fold_m, join_vecs_to_string, list_to_cons, Binding, BodyForm, CallSpec, Callable, CompileErr,
-    CompileForm, CompiledCode, CompilerOpts, ConstantKind, DefunCall, DefunData, HelperForm,
-    InlineFunction, LetData, LetFormKind, PrimaryCodegen, RawCallSpec,
->>>>>>> 7d5336f3
+    fold_m, join_vecs_to_string, list_to_cons, Binding, BindingPattern, BodyForm, CallSpec,
+    Callable, CompileErr, CompileForm, CompiledCode, CompilerOpts, ConstantKind, DefunCall,
+    DefunData, HelperForm, InlineFunction, LetData, LetFormInlineHint, LetFormKind, PrimaryCodegen,
+    RawCallSpec, SyntheticType,
 };
 use crate::compiler::debug::{build_swap_table_mut, relabel};
 use crate::compiler::evaluate::{Evaluator, EVAL_STACK_LIMIT};
@@ -394,38 +388,6 @@
     context: &mut BasicCompileContext,
     opts: Rc<dyn CompilerOpts>,
     compiler: &PrimaryCodegen,
-<<<<<<< HEAD
-    l: Srcloc,
-    list: &[Rc<BodyForm>],
-    tail: Option<Rc<BodyForm>>,
-    with_primcons: bool,
-) -> Result<Rc<SExp>, CompileErr> {
-    if list.is_empty() && tail.is_none() {
-        Ok(Rc::new(SExp::Nil(l)))
-    } else {
-        let mut compiled_args: Rc<SExp> = if let Some(t) = tail.as_ref() {
-            generate_expr_code(context, opts.clone(), compiler, t.clone())?.1
-        } else {
-            Rc::new(SExp::Nil(l))
-        };
-
-        for hd in list.iter().rev() {
-            let generated = generate_expr_code(context, opts.clone(), compiler, hd.clone())?.1;
-            if with_primcons {
-                compiled_args =
-                    Rc::new(primcons(generated.loc(), generated.clone(), compiled_args));
-            } else {
-                compiled_args = Rc::new(SExp::Cons(
-                    generated.loc(),
-                    generated.clone(),
-                    compiled_args,
-                ));
-            }
-        }
-
-        Ok(compiled_args)
-    }
-=======
     call: &CallSpec,
     with_primcons: bool,
 ) -> Result<Rc<SExp>, CompileErr> {
@@ -436,7 +398,7 @@
 
     // Ensure we start with either the specified tail or nil.
     let mut compiled_args: Rc<SExp> = if let Some(t) = call.tail.as_ref() {
-        generate_expr_code(allocator, runner.clone(), opts.clone(), compiler, t.clone())?.1
+        generate_expr_code(context, opts.clone(), compiler, t.clone())?.1
     } else {
         Rc::new(SExp::Nil(call.loc.clone()))
     };
@@ -444,14 +406,7 @@
     // Now that we have the tail, generate the code for each argument in reverse
     // order to cons on.
     for hd in call.args.iter().rev() {
-        let generated = generate_expr_code(
-            allocator,
-            runner.clone(),
-            opts.clone(),
-            compiler,
-            hd.clone(),
-        )?
-        .1;
+        let generated = generate_expr_code(context, opts.clone(), compiler, hd.clone())?.1;
 
         // This function is now reused for purposes that make a simple list of the
         // converted arguments, or generate valid code with primitive conses.
@@ -467,7 +422,6 @@
     }
 
     Ok(compiled_args)
->>>>>>> 7d5336f3
 }
 
 fn process_defun_call(
@@ -506,20 +460,10 @@
 }
 
 fn compile_call(
-<<<<<<< HEAD
     context: &mut BasicCompileContext,
-    l: Srcloc,
-    opts: Rc<dyn CompilerOpts>,
-    compiler: &PrimaryCodegen,
-    list: &[Rc<BodyForm>],
-    tail: Option<Rc<BodyForm>>,
-=======
-    allocator: &mut Allocator,
-    runner: Rc<dyn TRunProgram>,
     opts: Rc<dyn CompilerOpts>,
     compiler: &PrimaryCodegen,
     call: &RawCallSpec,
->>>>>>> 7d5336f3
 ) -> Result<CompiledCode, CompileErr> {
     let arg_string_list: Vec<Vec<u8>> = call
         .args
@@ -557,28 +501,11 @@
                 &inline,
                 l,
                 &tl,
-<<<<<<< HEAD
-                tail,
-            ),
-
-            Callable::CallDefun(l, lookup) => {
-                generate_args_code(context, opts.clone(), compiler, l.clone(), &tl, tail, true)
-                    .and_then(|args| {
-                        process_defun_call(opts.clone(), compiler, l.clone(), args, Rc::new(lookup))
-                    })
-            }
-
-            Callable::CallPrim(l, p) => {
-                generate_args_code(context, opts, compiler, l.clone(), &tl, None, false)
-                    .map(|args| CompiledCode(l.clone(), Rc::new(SExp::Cons(l, Rc::new(p), args))))
-            }
-=======
                 call.tail.clone(),
             ),
 
             Callable::CallDefun(l, lookup) => generate_args_code(
-                allocator,
-                runner,
+                context,
                 opts.clone(),
                 compiler,
                 // A callspec is a way to collect some info about a call, mainly
@@ -595,23 +522,20 @@
             .and_then(|args| {
                 process_defun_call(opts.clone(), compiler, l.clone(), args, Rc::new(lookup))
             }),
-
             Callable::CallPrim(l, p) => generate_args_code(
-                allocator,
-                runner.clone(),
+                context,
                 opts,
                 compiler,
                 &CallSpec {
+                    name: an,
                     loc: l.clone(),
-                    name: an,
                     args: &tl,
                     tail: None,
-                    original: Rc::new(BodyForm::Value(SExp::Nil(l.clone()))),
+                    original: call.original.clone(),
                 },
                 false,
             )
             .map(|args| CompiledCode(l.clone(), Rc::new(SExp::Cons(l, Rc::new(p), args)))),
->>>>>>> 7d5336f3
 
             Callable::EnvPath => {
                 if tl.len() == 1 {
@@ -826,7 +750,6 @@
             }
         }
         BodyForm::Call(l, list, tail) => {
-<<<<<<< HEAD
             // Recognize attempts to get the input arguments.  They're paired with
             // a left env in the usual case, but it can be omitted if there are no
             // freestanding functions.  In that case, the user args are just the
@@ -834,20 +757,14 @@
             if !compiler.left_env && addresses_user_env(list) {
                 return generate_expr_code(context, opts, compiler, list[1].clone());
             }
-=======
->>>>>>> 7d5336f3
             if list.is_empty() {
                 Err(CompileErr(
                     l.clone(),
                     "created a call with no forms".to_string(),
                 ))
             } else {
-<<<<<<< HEAD
-                compile_call(context, l.clone(), opts, compiler, list, tail.clone())
-=======
                 compile_call(
-                    allocator,
-                    runner,
+                    context,
                     opts,
                     compiler,
                     // This is a partial callspec.
@@ -858,7 +775,6 @@
                         original: expr.clone(),
                     },
                 )
->>>>>>> 7d5336f3
             }
         }
         BodyForm::Mod(_, program) => do_mod_codegen(context, opts, program),
@@ -1241,34 +1157,23 @@
             ];
             call_args.append(&mut let_args);
 
-<<<<<<< HEAD
             let final_call = BodyForm::Call(letdata.loc.clone(), call_args, None);
             Ok((out_defuns, Rc::new(final_call)))
         }
         BodyForm::Let(LetFormKind::Assign, letdata) => {
             hoist_body_let_binding(outer_context, args, Rc::new(hoist_assign_form(letdata)?))
         }
-=======
-            // Calling desugared let so we decide what the tail looks like.
-            let final_call = BodyForm::Call(letdata.loc.clone(), call_args, None);
-            (out_defuns, Rc::new(final_call))
-        }
->>>>>>> 7d5336f3
         BodyForm::Call(l, list, tail) => {
             let mut vres = Vec::new();
             let mut new_call_list = vec![list[0].clone()];
             for i in list.iter().skip(1) {
                 let (mut new_helpers, new_arg) =
-<<<<<<< HEAD
                     hoist_body_let_binding(outer_context.clone(), args.clone(), i.clone())?;
-=======
-                    hoist_body_let_binding(outer_context.clone(), args.clone(), i.clone());
->>>>>>> 7d5336f3
                 new_call_list.push(new_arg);
                 vres.append(&mut new_helpers);
             }
 
-<<<<<<< HEAD
+            // Ensure that we hoist a let occupying the &rest tail.
             let new_tail = if let Some(t) = tail.as_ref() {
                 let (mut new_helper, new_tail_elt) =
                     hoist_body_let_binding(outer_context, args, t.clone())?;
@@ -1282,20 +1187,6 @@
                 vres,
                 Rc::new(BodyForm::Call(l.clone(), new_call_list, new_tail)),
             ))
-=======
-            // Ensure that we hoist a let occupying the &rest tail.
-            let new_tail = tail.as_ref().map(|t| {
-                let (mut new_tail_helpers, new_tail) =
-                    hoist_body_let_binding(outer_context.clone(), args.clone(), t.clone());
-                vres.append(&mut new_tail_helpers);
-                new_tail
-            });
-
-            (
-                vres,
-                Rc::new(BodyForm::Call(l.clone(), new_call_list, new_tail)),
-            )
->>>>>>> 7d5336f3
         }
         BodyForm::Lambda(letdata) => {
             let new_function_args = Rc::new(SExp::Cons(
@@ -1553,7 +1444,6 @@
 ) -> Result<Rc<SExp>, CompileErr> {
     match env.borrow() {
         SExp::Atom(l, v) => {
-<<<<<<< HEAD
             if let Some(res) = c.defuns.get(v) {
                 return Ok(res.code.clone());
             }
@@ -1588,43 +1478,6 @@
                         decode_string(v)
                     ),
                 ))
-=======
-            match c.defuns.get(v) {
-                Some(res) => Ok(res.code.clone()),
-                None => {
-                    match c.inlines.get(v) {
-                        Some(res) => {
-                            let (arg_list, arg_tail) = synthesize_args(res.args.clone());
-                            replace_in_inline(
-                                allocator,
-                                runner.clone(),
-                                opts.clone(),
-                                c,
-                                l.clone(),
-                                res,
-                                res.args.loc(),
-                                &arg_list,
-                                arg_tail,
-                            )
-                            .map(|x| x.1)
-                        }
-                        None => {
-                            /* Parentfns are functions in progress in the parent */
-                            if c.parentfns.get(v).is_some() {
-                                Ok(Rc::new(SExp::Nil(l.clone())))
-                            } else {
-                                Err(CompileErr(
-                                    l.clone(),
-                                    format!(
-                                        "A defun was referenced in the defun env but not found {}",
-                                        decode_string(v)
-                                    ),
-                                ))
-                            }
-                        }
-                    }
-                }
->>>>>>> 7d5336f3
             }
         }
 
