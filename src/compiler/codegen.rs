--- conflicted
+++ resolved
@@ -11,16 +11,10 @@
 use crate::compiler::clvm::{run, truthy};
 use crate::compiler::compiler::is_at_capture;
 use crate::compiler::comptypes::{
-<<<<<<< HEAD
     fold_m, join_vecs_to_string, list_to_cons, Binding, BindingPattern, BodyForm, Callable,
     CompileErr, CompileForm, CompiledCode, CompilerOpts, ConstantKind, DefunCall, DefunData,
     HelperForm, InlineFunction, LetData, LetFormInlineHint, LetFormKind, PrimaryCodegen,
     SyntheticType,
-=======
-    fold_m, join_vecs_to_string, list_to_cons, Binding, BodyForm, CallSpec, Callable, CompileErr,
-    CompileForm, CompiledCode, CompilerOpts, ConstantKind, DefunCall, DefunData, HelperForm,
-    InlineFunction, LetData, LetFormKind, PrimaryCodegen,
->>>>>>> 20541919
 };
 use crate::compiler::debug::{build_swap_table_mut, relabel};
 use crate::compiler::evaluate::{Evaluator, EVAL_STACK_LIMIT};
@@ -394,7 +388,6 @@
     context: &mut BasicCompileContext,
     opts: Rc<dyn CompilerOpts>,
     compiler: &PrimaryCodegen,
-<<<<<<< HEAD
     l: Srcloc,
     list: &[Rc<BodyForm>],
     tail: Option<Rc<BodyForm>>,
@@ -411,29 +404,6 @@
 
         for hd in list.iter().rev() {
             let generated = generate_expr_code(context, opts.clone(), compiler, hd.clone())?.1;
-=======
-    call: &CallSpec,
-    with_primcons: bool,
-) -> Result<Rc<SExp>, CompileErr> {
-    if call.args.is_empty() && call.tail.is_none() {
-        Ok(Rc::new(SExp::Nil(call.loc.clone())))
-    } else {
-        let mut compiled_args: Rc<SExp> = if let Some(t) = call.tail.as_ref() {
-            generate_expr_code(allocator, runner.clone(), opts.clone(), compiler, t.clone())?.1
-        } else {
-            Rc::new(SExp::Nil(call.loc.clone()))
-        };
-
-        for hd in call.args.iter().rev() {
-            let generated = generate_expr_code(
-                allocator,
-                runner.clone(),
-                opts.clone(),
-                compiler,
-                hd.clone(),
-            )?
-            .1;
->>>>>>> 20541919
             if with_primcons {
                 compiled_args =
                     Rc::new(primcons(generated.loc(), generated.clone(), compiled_args));
@@ -445,10 +415,7 @@
                 ));
             }
         }
-<<<<<<< HEAD
-
-=======
->>>>>>> 20541919
+
         Ok(compiled_args)
     }
 }
@@ -534,7 +501,6 @@
                 tail,
             ),
 
-<<<<<<< HEAD
             Callable::CallDefun(l, lookup) => {
                 generate_args_code(context, opts.clone(), compiler, l.clone(), &tl, tail, true)
                     .and_then(|args| {
@@ -546,41 +512,6 @@
                 generate_args_code(context, opts, compiler, l.clone(), &tl, None, false)
                     .map(|args| CompiledCode(l.clone(), Rc::new(SExp::Cons(l, Rc::new(p), args))))
             }
-=======
-            Callable::CallDefun(l, lookup) => generate_args_code(
-                allocator,
-                runner,
-                opts.clone(),
-                compiler,
-                &CallSpec {
-                    loc: l.clone(),
-                    name: an,
-                    args: &tl,
-                    tail,
-                    original: Rc::new(BodyForm::Value(SExp::Nil(l.clone()))),
-                },
-                true,
-            )
-            .and_then(|args| {
-                process_defun_call(opts.clone(), compiler, l.clone(), args, Rc::new(lookup))
-            }),
-
-            Callable::CallPrim(l, p) => generate_args_code(
-                allocator,
-                runner.clone(),
-                opts,
-                compiler,
-                &CallSpec {
-                    loc: l.clone(),
-                    name: an,
-                    args: &tl,
-                    tail: None,
-                    original: Rc::new(BodyForm::Value(SExp::Nil(l.clone()))),
-                },
-                false,
-            )
-            .map(|args| CompiledCode(l.clone(), Rc::new(SExp::Cons(l, Rc::new(p), args)))),
->>>>>>> 20541919
 
             Callable::EnvPath => {
                 if tl.len() == 1 {
@@ -792,7 +723,6 @@
             }
         }
         BodyForm::Call(l, list, tail) => {
-<<<<<<< HEAD
             // Recognize attempts to get the input arguments.  They're paired with
             // a left env in the usual case, but it can be omitted if there are no
             // freestanding functions.  In that case, the user args are just the
@@ -800,27 +730,13 @@
             if !compiler.left_env && addresses_user_env(list) {
                 return generate_expr_code(context, opts, compiler, list[1].clone());
             }
-=======
->>>>>>> 20541919
             if list.is_empty() {
                 Err(CompileErr(
                     l.clone(),
                     "created a call with no forms".to_string(),
                 ))
             } else {
-<<<<<<< HEAD
                 compile_call(context, l.clone(), opts, compiler, list, tail.clone())
-=======
-                compile_call(
-                    allocator,
-                    runner,
-                    l.clone(),
-                    opts,
-                    compiler,
-                    list,
-                    tail.clone(),
-                )
->>>>>>> 20541919
             }
         }
         BodyForm::Mod(_, program) => do_mod_codegen(context, opts, program),
@@ -1203,33 +1119,22 @@
             ];
             call_args.append(&mut let_args);
 
-<<<<<<< HEAD
             let final_call = BodyForm::Call(letdata.loc.clone(), call_args, None);
             Ok((out_defuns, Rc::new(final_call)))
         }
         BodyForm::Let(LetFormKind::Assign, letdata) => {
             hoist_body_let_binding(outer_context, args, Rc::new(hoist_assign_form(letdata)?))
-=======
-            // Calling desugared let so we decide what the tail looks like.
-            let final_call = BodyForm::Call(letdata.loc.clone(), call_args, None);
-            (out_defuns, Rc::new(final_call))
->>>>>>> 20541919
         }
         BodyForm::Call(l, list, tail) => {
             let mut vres = Vec::new();
             let mut new_call_list = vec![list[0].clone()];
             for i in list.iter().skip(1) {
-<<<<<<< HEAD
-                let (new_helper, new_arg) =
+                let (mut new_helpers, new_arg) =
                     hoist_body_let_binding(outer_context.clone(), args.clone(), i.clone())?;
-=======
-                let (mut new_helpers, new_arg) =
-                    hoist_body_let_binding(outer_context.clone(), args.clone(), i.clone());
->>>>>>> 20541919
                 new_call_list.push(new_arg);
                 vres.append(&mut new_helpers);
             }
-<<<<<<< HEAD
+
             let new_tail = if let Some(t) = tail.as_ref() {
                 let (mut new_helper, new_tail_elt) =
                     hoist_body_let_binding(outer_context, args, t.clone())?;
@@ -1243,20 +1148,6 @@
                 vres,
                 Rc::new(BodyForm::Call(l.clone(), new_call_list, new_tail)),
             ))
-=======
-
-            let new_tail = tail.as_ref().map(|t| {
-                let (mut new_tail_helpers, new_tail) =
-                    hoist_body_let_binding(outer_context.clone(), args.clone(), t.clone());
-                vres.append(&mut new_tail_helpers);
-                new_tail
-            });
-
-            (
-                vres,
-                Rc::new(BodyForm::Call(l.clone(), new_call_list, new_tail)),
-            )
->>>>>>> 20541919
         }
         BodyForm::Lambda(letdata) => {
             let new_function_args = Rc::new(SExp::Cons(
@@ -1514,7 +1405,6 @@
 ) -> Result<Rc<SExp>, CompileErr> {
     match env.borrow() {
         SExp::Atom(l, v) => {
-<<<<<<< HEAD
             if let Some(res) = c.defuns.get(v) {
                 return Ok(res.code.clone());
             }
@@ -1549,43 +1439,6 @@
                         decode_string(v)
                     ),
                 ))
-=======
-            match c.defuns.get(v) {
-                Some(res) => Ok(res.code.clone()),
-                None => {
-                    match c.inlines.get(v) {
-                        Some(res) => {
-                            let (arg_list, arg_tail) = synthesize_args(res.args.clone());
-                            replace_in_inline(
-                                allocator,
-                                runner.clone(),
-                                opts.clone(),
-                                c,
-                                l.clone(),
-                                res,
-                                res.args.loc(),
-                                &arg_list,
-                                arg_tail,
-                            )
-                            .map(|x| x.1)
-                        }
-                        None => {
-                            /* Parentfns are functions in progress in the parent */
-                            if c.parentfns.get(v).is_some() {
-                                Ok(Rc::new(SExp::Nil(l.clone())))
-                            } else {
-                                Err(CompileErr(
-                                    l.clone(),
-                                    format!(
-                                        "A defun was referenced in the defun env but not found {}",
-                                        decode_string(v)
-                                    ),
-                                ))
-                            }
-                        }
-                    }
-                }
->>>>>>> 20541919
             }
         }
 
