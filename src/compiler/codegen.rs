--- conflicted
+++ resolved
@@ -26,10 +26,7 @@
 use crate::compiler::runtypes::RunFailure;
 use crate::compiler::sexp::{decode_string, SExp};
 use crate::compiler::srcloc::Srcloc;
-<<<<<<< HEAD
 use crate::compiler::StartOfCodegenOptimization;
-=======
->>>>>>> 308a98f6
 use crate::compiler::{BasicCompileContext, CompileContextWrapper};
 use crate::util::{toposort, u8_from_number, TopoSortItem};
 
@@ -482,7 +479,6 @@
         ),
     ));
 
-    let runner = context.runner();
     let compile_atom_head = |al: Srcloc, an: &Vec<u8>| {
         let tl = call.args.iter().skip(1).cloned().collect();
         get_callable(
@@ -592,11 +588,7 @@
                     updated_opts
                         .compile_program(
                             context.allocator(),
-<<<<<<< HEAD
                             runner.clone(),
-=======
-                            runner,
->>>>>>> 308a98f6
                             Rc::new(use_body),
                             &mut unused_symbol_table,
                         )
@@ -632,7 +624,6 @@
     let without_env = opts.set_start_env(None).set_in_defun(false);
     let mut throwaway_symbols = HashMap::new();
     let runner = context.runner();
-<<<<<<< HEAD
     let optimizer = context.optimizer.duplicate();
     let mut context_wrapper = CompileContextWrapper::new(
         context.allocator(),
@@ -640,10 +631,6 @@
         &mut throwaway_symbols,
         optimizer,
     );
-=======
-    let mut context_wrapper =
-        CompileContextWrapper::new(context.allocator(), runner.clone(), &mut throwaway_symbols);
->>>>>>> 308a98f6
     let code = codegen(&mut context_wrapper.context, without_env, program)?;
     Ok(CompiledCode(
         program.loc.clone(),
@@ -655,7 +642,6 @@
     ))
 }
 
-<<<<<<< HEAD
 fn is_cons(bf: &BodyForm) -> bool {
     if let BodyForm::Value(v) = bf {
         if let SExp::Atom(_, vec) = v.atomize() {
@@ -680,8 +666,6 @@
     call.len() == 2 && is_cons(call[0].borrow()) && is_at_env(call[1].borrow())
 }
 
-=======
->>>>>>> 308a98f6
 pub fn generate_expr_code(
     context: &mut BasicCompileContext,
     opts: Rc<dyn CompilerOpts>,
@@ -735,7 +719,6 @@
                             })
                     }
                 }
-<<<<<<< HEAD
                 SExp::Integer(l, i) => {
                     if opts.dialect().strict {
                         return generate_expr_code(
@@ -760,21 +743,6 @@
                         ))),
                     )
                 }
-=======
-                // Since macros are in this language and the runtime has
-                // a very narrow data representation, we'll need to
-                // accomodate bare numbers coming back in place of identifiers.
-                // I'm considering ways to make this better.
-                SExp::Integer(l, i) => generate_expr_code(
-                    context,
-                    opts,
-                    compiler,
-                    Rc::new(BodyForm::Value(SExp::Atom(
-                        l.clone(),
-                        u8_from_number(i.clone()),
-                    ))),
-                ),
->>>>>>> 308a98f6
                 _ => Ok(CompiledCode(
                     v.loc(),
                     Rc::new(primquote(v.loc(), Rc::new(v.clone()))),
@@ -871,25 +839,7 @@
                         defun.args.clone(),
                     )));
 
-<<<<<<< HEAD
                 let opt = context.pre_codegen_function_optimize(opts.clone(), compiler, defun)?;
-=======
-                let runner = context.runner();
-                let opt = if opts.optimize() {
-                    // Run optimizer on frontend style forms.
-                    optimize_expr(
-                        context.allocator(),
-                        opts.clone(),
-                        runner,
-                        compiler,
-                        defun.body.clone(),
-                    )
-                    .map(|x| x.1)
-                    .unwrap_or_else(|| defun.body.clone())
-                } else {
-                    defun.body.clone()
-                };
->>>>>>> 308a98f6
 
                 let tocompile = SExp::Cons(
                     defun.loc.clone(),
@@ -915,15 +865,7 @@
                         &mut unused_symbol_table,
                     )
                     .and_then(|code| {
-<<<<<<< HEAD
                         context.post_codegen_function_optimize(opts.clone(), Some(h), Rc::new(code))
-=======
-                        if opts.optimize() {
-                            run_optimizer(context.allocator(), runner, Rc::new(code))
-                        } else {
-                            Ok(Rc::new(code))
-                        }
->>>>>>> 308a98f6
                     })
                     .and_then(|code| {
                         fail_if_present(defun.loc.clone(), &compiler.inlines, &defun.name, code)
@@ -1499,7 +1441,6 @@
                     .set_frontend_opt(false);
 
                 let runner = context.runner();
-<<<<<<< HEAD
                 let code = updated_opts.compile_program(
                     context.allocator(),
                     runner.clone(),
@@ -1511,23 +1452,6 @@
                     context.macro_optimization(opts.clone(), Rc::new(code.clone()))?;
 
                 code_generator.add_macro(&mac.name, optimized_code)
-=======
-                updated_opts
-                    .compile_program(
-                        context.allocator(),
-                        runner.clone(),
-                        macro_program,
-                        &mut HashMap::new(),
-                    )
-                    .and_then(|code| {
-                        if opts.optimize() {
-                            run_optimizer(context.allocator(), runner, Rc::new(code))
-                        } else {
-                            Ok(Rc::new(code))
-                        }
-                    })
-                    .map(|code| code_generator.add_macro(&mac.name, code))?
->>>>>>> 308a98f6
             }
             _ => code_generator,
         };
@@ -1565,29 +1489,10 @@
     opts: Rc<dyn CompilerOpts>,
     compiler: &PrimaryCodegen,
 ) -> Result<PrimaryCodegen, CompileErr> {
-<<<<<<< HEAD
     let opt_final_expr = context.pre_final_codegen_optimize(opts.clone(), compiler)?;
 
     let optimizer_opts = opts.clone();
     generate_expr_code(context, opts, compiler, opt_final_expr).and_then(|code| {
-=======
-    let runner = context.runner();
-    let opt_final_expr = if opts.optimize() {
-        optimize_expr(
-            context.allocator(),
-            opts.clone(),
-            runner,
-            compiler,
-            compiler.final_expr.clone(),
-        )
-        .map(|x| x.1)
-        .unwrap_or_else(|| compiler.final_expr.clone())
-    } else {
-        compiler.final_expr.clone()
-    };
-
-    generate_expr_code(context, opts, compiler, opt_final_expr).map(|code| {
->>>>>>> 308a98f6
         let mut final_comp = compiler.clone();
         let optimized_code =
             context.post_codegen_function_optimize(optimizer_opts.clone(), None, code.1.clone())?;
@@ -1605,7 +1510,6 @@
 ) -> Result<Rc<SExp>, CompileErr> {
     match env.borrow() {
         SExp::Atom(l, v) => {
-<<<<<<< HEAD
             if let Some(res) = c.defuns.get(v) {
                 return Ok(res.code.clone());
             }
@@ -1640,42 +1544,6 @@
                         decode_string(v)
                     ),
                 ))
-=======
-            match c.defuns.get(v) {
-                Some(res) => Ok(res.code.clone()),
-                None => {
-                    match c.inlines.get(v) {
-                        Some(res) => {
-                            let (arg_list, arg_tail) = synthesize_args(res.args.clone());
-                            replace_in_inline(
-                                context,
-                                opts.clone(),
-                                c,
-                                l.clone(),
-                                res,
-                                res.args.loc(),
-                                &arg_list,
-                                arg_tail,
-                            )
-                            .map(|x| x.1)
-                        }
-                        None => {
-                            /* Parentfns are functions in progress in the parent */
-                            if c.parentfns.get(v).is_some() {
-                                Ok(Rc::new(SExp::Nil(l.clone())))
-                            } else {
-                                Err(CompileErr(
-                                    l.clone(),
-                                    format!(
-                                        "A defun was referenced in the defun env but not found {}",
-                                        decode_string(v)
-                                    ),
-                                ))
-                            }
-                        }
-                    }
-                }
->>>>>>> 308a98f6
             }
         }
 
@@ -1695,7 +1563,6 @@
     c: &PrimaryCodegen,
 ) -> Result<Rc<SExp>, CompileErr> {
     match c.env.borrow() {
-<<<<<<< HEAD
         SExp::Cons(l, h, _) => {
             if c.left_env {
                 finalize_env_(context, opts.clone(), c, l.clone(), h.clone())
@@ -1703,9 +1570,6 @@
                 Ok(c.env.clone())
             }
         }
-=======
-        SExp::Cons(l, h, _) => finalize_env_(context, opts.clone(), c, l.clone(), h.clone()),
->>>>>>> 308a98f6
         _ => Ok(c.env.clone()),
     }
 }
@@ -1756,14 +1620,10 @@
     opts: Rc<dyn CompilerOpts>,
     cmod: &CompileForm,
 ) -> Result<SExp, CompileErr> {
-<<<<<<< HEAD
     let mut start_of_codegen_optimization = StartOfCodegenOptimization {
         program: cmod.clone(),
         code_generator: dummy_functions(&start_codegen(context, opts.clone(), cmod.clone())?)?,
     };
-=======
-    let mut code_generator = dummy_functions(&start_codegen(context, opts.clone(), cmod.clone())?)?;
->>>>>>> 308a98f6
 
     // This is a tree-shaking loop.  It results in the minimum number of emitted
     // helpers in the environment by taking only those still alive after each
@@ -1806,12 +1666,9 @@
         code_generator = codegen_(context, opts.clone(), &code_generator, &f)?;
     }
 
-<<<<<<< HEAD
     // If stepping 23 or greater, we support no-env mode.
     enable_nil_env_mode_for_stepping_23_or_greater(opts.clone(), &mut code_generator);
 
-=======
->>>>>>> 308a98f6
     *context.symbols() = code_generator.function_symbols.clone();
     context
         .symbols()
