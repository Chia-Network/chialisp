use std::borrow::Borrow;
use std::collections::HashMap;
use std::collections::HashSet;
use std::mem::swap;
use std::rc::Rc;

use num_bigint::ToBigInt;

use crate::classic::clvm::__type_compatibility__::bi_one;

use crate::compiler::clvm::{run, truthy};
use crate::compiler::compiler::is_at_capture;
use crate::compiler::comptypes::{
    fold_m, join_vecs_to_string, list_to_cons, Binding, BindingPattern, BodyForm, CallSpec,
    Callable, CompileErr, CompileForm, CompiledCode, CompilerOpts, ConstantKind, DefunCall,
    DefunData, HelperForm, InlineFunction, LetData, LetFormInlineHint, LetFormKind, PrimaryCodegen,
<<<<<<< HEAD
    RawCallSpec, SyntheticType,
=======
    RawCallSpec,
>>>>>>> 62eaadeb
};
use crate::compiler::debug::{build_swap_table_mut, relabel};
use crate::compiler::evaluate::{Evaluator, EVAL_STACK_LIMIT};
use crate::compiler::frontend::{compile_bodyform, make_provides_set};
use crate::compiler::gensym::gensym;
use crate::compiler::inline::{replace_in_inline, synthesize_args};
use crate::compiler::lambda::lambda_codegen;
use crate::compiler::prims::{primapply, primcons, primquote};
use crate::compiler::runtypes::RunFailure;
use crate::compiler::sexp::{decode_string, SExp};
use crate::compiler::srcloc::Srcloc;
<<<<<<< HEAD
use crate::compiler::StartOfCodegenOptimization;
use crate::compiler::{BasicCompileContext, CompileContextWrapper};
=======
>>>>>>> 62eaadeb
use crate::util::{toposort, u8_from_number, TopoSortItem};

const MACRO_TIME_LIMIT: usize = 1000000;
const CONST_EVAL_LIMIT: usize = 1000000;

/* As in the python code, produce a pair whose (thanks richard)
 *
 *   - car is the compiled code and
 *   - cdr is the argument from the mod definition
 *
 *   Every let adds arguments, and since we model each function level target
 *   as a mod () in the end, we can do the same with let bindings, letting
 *   each group of bindings:
 *
 *       (mod args
 *         (let
 *           ((x (+ a 1))
 *            (y (+ b 1)))
 *
 *           (+ x y)))
 *
 *   Translate to:
 *
 *       (mod (a b)
 *         (defun let_$1 ((a b) x y) (+ x y))
 *         (let_$1 (r @) (+ a 1) (+ b 1))
 *         )
 */

fn cons_bodyform(loc: Srcloc, left: Rc<BodyForm>, right: Rc<BodyForm>) -> BodyForm {
    BodyForm::Call(
        loc.clone(),
        vec![
            Rc::new(BodyForm::Value(SExp::Atom(loc, "c".as_bytes().to_vec()))), // Cons
            left,
            right,
        ],
        None,
    )
}

fn empty_left_env(env: Rc<SExp>) -> Option<Rc<SExp>> {
    if let SExp::Cons(_, l, r) = env.borrow() {
        if truthy(l.clone()) {
            None
        } else {
            Some(r.clone())
        }
    } else {
        // It's an unusual env, so be conservative.
        None
    }
}

fn enable_nil_env_mode_for_stepping_23_or_greater(
    opts: Rc<dyn CompilerOpts>,
    code_generator: &mut PrimaryCodegen,
) {
    if let Some(s) = opts.dialect().stepping {
        if s >= 23 && opts.optimize() {
            if let Some(whole_env) = empty_left_env(code_generator.env.clone()) {
                code_generator.left_env = false;
                code_generator.env = whole_env;
            }
        }
    }
}

/*
 * Produce a structure that mimics the expected environment if the current inline
 * context had been a function.
 */
fn create_let_env_expression(args: Rc<SExp>) -> BodyForm {
    match args.borrow() {
        SExp::Cons(l, a, b) => cons_bodyform(
            l.clone(),
            Rc::new(create_let_env_expression(a.clone())),
            Rc::new(create_let_env_expression(b.clone())),
        ),
        _ => {
            let cloned: &SExp = args.borrow();
            BodyForm::Value(cloned.clone())
        }
    }
}

fn helper_atom(h: &HelperForm) -> SExp {
    SExp::Atom(h.loc(), h.name().clone())
}

fn build_tree(l: Srcloc, s: usize, e: usize, helper_array: &[HelperForm]) -> SExp {
    if e - s == 1 {
        helper_atom(&helper_array[s])
    } else {
        let mid = (e + s) / 2;
        let car = build_tree(l.clone(), s, mid, helper_array);
        let cdr = build_tree(l.clone(), mid, e, helper_array);
        SExp::Cons(l, Rc::new(car), Rc::new(cdr))
    }
}

fn compute_code_shape(l: Srcloc, helpers: &[HelperForm]) -> SExp {
    let alen = helpers.len();
    if alen == 0 {
        SExp::Nil(l)
    } else if alen == 1 {
        SExp::Atom(l, helpers[0].name().clone())
    } else {
        build_tree(l, 0, alen, helpers)
    }
}

fn compute_env_shape(l: Srcloc, args: Rc<SExp>, helpers: &[HelperForm]) -> SExp {
    let car = compute_code_shape(l.clone(), helpers);
    let cdr = args;
    SExp::Cons(l, Rc::new(car), cdr)
}

fn create_name_lookup_(
    l: Srcloc,
    name: &[u8],
    env: Rc<SExp>,
    find: Rc<SExp>,
) -> Result<u64, CompileErr> {
    match find.borrow() {
        SExp::Atom(l, a) => {
            if *a == *name {
                Ok(1_u64)
            } else {
                Err(CompileErr(
                    l.clone(),
                    format!(
                        "{} not found (via {})",
                        decode_string(name),
                        decode_string(a)
                    ),
                ))
            }
        }
        SExp::Integer(l, i) => {
            let a = u8_from_number(i.clone());
            if a == *name {
                Ok(1_u64)
            } else {
                Err(CompileErr(
                    l.clone(),
                    format!(
                        "{} not found (via {})",
                        decode_string(name),
                        decode_string(&a)
                    ),
                ))
            }
        }
        SExp::Cons(l, head, rest) => {
            if let Some((capture, substructure)) = is_at_capture(head.clone(), rest.clone()) {
                if *capture == *name {
                    Ok(1_u64)
                } else {
                    create_name_lookup_(l.clone(), name, env, substructure)
                }
            } else {
                create_name_lookup_(l.clone(), name, env.clone(), head.clone())
                    .map(|v| Ok(2 * v))
                    .unwrap_or_else(|_| {
                        create_name_lookup_(l.clone(), name, env, rest.clone()).map(|v| 2 * v + 1)
                    })
            }
        }
        _ => Err(CompileErr(
            l,
            format!(
                "operator or function atom {} not found checking {} in {}",
                decode_string(name),
                find,
                env
            ),
        )),
    }
}

fn is_defun_in_codegen(compiler: &PrimaryCodegen, name: &[u8]) -> bool {
    // Check for an input defun that matches the name.
    for h in compiler.original_helpers.iter() {
        if matches!(h, HelperForm::Defun(false, _)) && h.name() == name {
            return true;
        }
    }

    false
}

fn make_list(loc: Srcloc, elements: Vec<Rc<SExp>>) -> Rc<SExp> {
    let mut res = Rc::new(SExp::Nil(loc.clone()));
    for e in elements.iter().rev() {
        res = Rc::new(primcons(loc.clone(), e.clone(), res));
    }
    res
}

//
// Write an expression that conses the left env.
//
// (list (q . 2) (c (q . 1) n) (list (q . 4) (c (q . 1) 2) (q . 1)))
//
// Something like:
//   (apply (quoted (expanded n)) (cons (quoted (expanded 2)) given-args))
//
fn lambda_for_defun(loc: Srcloc, lookup: Rc<SExp>) -> Rc<SExp> {
    let one_atom = Rc::new(SExp::Atom(loc.clone(), vec![1]));
    let two_atom = Rc::new(SExp::Atom(loc.clone(), vec![2]));
    let apply_atom = two_atom.clone();
    let cons_atom = Rc::new(SExp::Atom(loc.clone(), vec![4]));
    make_list(
        loc.clone(),
        vec![
            Rc::new(primquote(loc.clone(), apply_atom)),
            Rc::new(primcons(
                loc.clone(),
                Rc::new(primquote(loc.clone(), one_atom.clone())),
                lookup,
            )),
            make_list(
                loc.clone(),
                vec![
                    Rc::new(primquote(loc.clone(), cons_atom)),
                    Rc::new(primcons(
                        loc.clone(),
                        Rc::new(primquote(loc.clone(), one_atom.clone())),
                        two_atom,
                    )),
                    Rc::new(primquote(loc, one_atom)),
                ],
            ),
        ],
    )
}

fn create_name_lookup(
    compiler: &PrimaryCodegen,
    l: Srcloc,
    name: &[u8],
    as_variable: bool,
) -> Result<Rc<SExp>, CompileErr> {
    compiler
        .constants
        .get(name)
        .map(|x| Ok(x.clone()))
        .unwrap_or_else(|| {
            create_name_lookup_(l.clone(), name, compiler.env.clone(), compiler.env.clone()).map(
                |i| {
                    // Determine if it's a defun.  If so we can ensure that it's
                    // callable like a lambda by repeating the left env into it.
                    let find_program = Rc::new(SExp::Integer(l.clone(), i.to_bigint().unwrap()));
                    if as_variable && is_defun_in_codegen(compiler, name) {
                        lambda_for_defun(l.clone(), find_program)
                    } else {
                        find_program
                    }
                },
            )
        })
}

fn get_prim(loc: Srcloc, prims: Rc<HashMap<Vec<u8>, Rc<SExp>>>, name: &[u8]) -> Option<Rc<SExp>> {
    if let Some(p) = prims.get(name) {
        return Some(p.clone());
    }
    let myatom = SExp::Atom(loc, name.to_owned());
    for kv in prims.iter() {
        let val_borrowed: &SExp = kv.1.borrow();
        if val_borrowed == &myatom {
            return Some(Rc::new(myatom));
        }
    }
    None
}

pub fn get_callable(
    _opts: Rc<dyn CompilerOpts>,
    compiler: &PrimaryCodegen,
    l: Srcloc,
    atom: Rc<SExp>,
) -> Result<Callable, CompileErr> {
    match atom.borrow() {
        SExp::Atom(l, name) => {
            let macro_def = compiler.macros.get(name);
            let inline = compiler.inlines.get(name);
            let defun = create_name_lookup(compiler, l.clone(), name, false);
            let prim = get_prim(l.clone(), compiler.prims.clone(), name);
            let atom_is_com = *name == "com".as_bytes().to_vec();
            let atom_is_at =
                *name == "@".as_bytes().to_vec() || *name == "@*env*".as_bytes().to_vec();
            match (macro_def, inline, defun, prim, atom_is_com, atom_is_at) {
                (Some(macro_def), _, _, _, _, _) => {
                    let macro_def_clone: &SExp = macro_def.borrow();
                    Ok(Callable::CallMacro(l.clone(), macro_def_clone.clone()))
                }
                (_, Some(inline), _, _, _, _) => {
                    Ok(Callable::CallInline(l.clone(), inline.clone()))
                }
                (_, _, Ok(defun), _, _, _) => {
                    let defun_clone: &SExp = defun.borrow();
                    Ok(Callable::CallDefun(l.clone(), defun_clone.clone()))
                }
                (_, _, _, Some(prim), _, _) => {
                    let prim_clone: &SExp = prim.borrow();
                    Ok(Callable::CallPrim(l.clone(), prim_clone.clone()))
                }
                (_, _, _, _, true, _) => Ok(Callable::RunCompiler),
                (_, _, _, _, _, true) => Ok(Callable::EnvPath),
                _ => Err(CompileErr(
                    l.clone(),
                    format!("no such callable '{}'", decode_string(name)),
                )),
            }
        }
        SExp::Integer(_, v) => Ok(Callable::CallPrim(l.clone(), SExp::Integer(l, v.clone()))),
        _ => Err(CompileErr(atom.loc(), format!("can't call object {atom}"))),
    }
}

pub fn process_macro_call(
    context: &mut BasicCompileContext,
    opts: Rc<dyn CompilerOpts>,
    compiler: &PrimaryCodegen,
    l: Srcloc,
    args: Vec<Rc<BodyForm>>,
    code: Rc<SExp>,
) -> Result<CompiledCode, CompileErr> {
    let converted_args: Vec<Rc<SExp>> = args.iter().map(|b| b.to_sexp()).collect();
    let mut swap_table = HashMap::new();
    let args_to_macro = list_to_cons(l.clone(), &converted_args);
    build_swap_table_mut(&mut swap_table, &args_to_macro);

    let runner = context.runner();
    run(
        context.allocator(),
        runner,
        opts.prim_map(),
        code,
        Rc::new(args_to_macro),
        None,
        Some(MACRO_TIME_LIMIT),
    )
    .map_err(|e| match e {
        RunFailure::RunExn(ml, x) => CompileErr(l, format!("macro aborted at {ml} with {x}")),
        RunFailure::RunErr(rl, e) => CompileErr(l, format!("error executing macro: {rl} {e}")),
    })
    .and_then(|v| {
        let relabeled_expr = relabel(&swap_table, &v);
        compile_bodyform(opts.clone(), Rc::new(relabeled_expr))
    })
    .and_then(|body| generate_expr_code(context, opts, compiler, Rc::new(body)))
}

fn generate_args_code(
    context: &mut BasicCompileContext,
    opts: Rc<dyn CompilerOpts>,
    compiler: &PrimaryCodegen,
    call: &CallSpec,
    with_primcons: bool,
) -> Result<Rc<SExp>, CompileErr> {
    // Early return for the case where there are no provided arguments and no tail.
    if call.args.is_empty() && call.tail.is_none() {
        return Ok(Rc::new(SExp::Nil(call.loc.clone())));
    }

    // Ensure we start with either the specified tail or nil.
    let mut compiled_args: Rc<SExp> = if let Some(t) = call.tail.as_ref() {
        generate_expr_code(context, opts.clone(), compiler, t.clone())?.1
    } else {
        Rc::new(SExp::Nil(call.loc.clone()))
    };

    // Now that we have the tail, generate the code for each argument in reverse
    // order to cons on.
    for hd in call.args.iter().rev() {
        let generated = generate_expr_code(context, opts.clone(), compiler, hd.clone())?.1;

        // This function is now reused for purposes that make a simple list of the
        // converted arguments, or generate valid code with primitive conses.
        if with_primcons {
            compiled_args = Rc::new(primcons(generated.loc(), generated.clone(), compiled_args));
        } else {
            compiled_args = Rc::new(SExp::Cons(
                generated.loc(),
                generated.clone(),
                compiled_args,
            ));
        }
    }

    Ok(compiled_args)
}

fn process_defun_call(
    _opts: Rc<dyn CompilerOpts>,
    _compiler: &PrimaryCodegen,
    l: Srcloc,
    args: Rc<SExp>,
    lookup: Rc<SExp>,
) -> Result<CompiledCode, CompileErr> {
    let env = primcons(
        l.clone(),
        Rc::new(SExp::Integer(l.clone(), 2_u32.to_bigint().unwrap())),
        args,
    );
    Ok(CompiledCode(
        l.clone(),
        Rc::new(primapply(l, lookup, Rc::new(env))),
    ))
}

pub fn get_call_name(l: Srcloc, body: BodyForm) -> Result<Rc<SExp>, CompileErr> {
    match &body {
        BodyForm::Value(SExp::Atom(l, name)) => {
            return Ok(Rc::new(SExp::Atom(l.clone(), name.clone())));
        }
        BodyForm::Value(SExp::Integer(l, v)) => {
            return Ok(Rc::new(SExp::Integer(l.clone(), v.clone())));
        }
        _ => {}
    }

    Err(CompileErr(
        l,
        format!("not yet callable {}", body.to_sexp()),
    ))
}

fn compile_call(
    context: &mut BasicCompileContext,
    opts: Rc<dyn CompilerOpts>,
    compiler: &PrimaryCodegen,
    call: &RawCallSpec,
) -> Result<CompiledCode, CompileErr> {
    let arg_string_list: Vec<Vec<u8>> = call
        .args
        .iter()
        .map(|v| v.to_sexp().to_string().as_bytes().to_vec())
        .collect();

    let error = Err(CompileErr(
        call.loc.clone(),
        format!(
            "wierdly formed compile request: {}",
            join_vecs_to_string(";".as_bytes().to_vec(), &arg_string_list)
        ),
    ));

    let runner = context.runner();
    let compile_atom_head = |al: Srcloc, an: &Vec<u8>| {
        let tl = call.args.iter().skip(1).cloned().collect();
        get_callable(
            opts.clone(),
            compiler,
            call.loc.clone(),
            Rc::new(SExp::Atom(al.clone(), an.to_vec())),
        )
        .and_then(|calltype| match calltype {
            Callable::CallMacro(l, code) => {
                process_macro_call(context, opts.clone(), compiler, l, tl, Rc::new(code))
            }

            Callable::CallInline(l, inline) => replace_in_inline(
                context,
                opts.clone(),
                compiler,
                l.clone(),
                &inline,
                l,
                &tl,
                call.tail.clone(),
            ),

            Callable::CallDefun(l, lookup) => generate_args_code(
                context,
                opts.clone(),
                compiler,
                // A callspec is a way to collect some info about a call, mainly
                // to reduce the number of arguments to pass through.
                &CallSpec {
                    loc: l.clone(),
                    name: an,
                    args: &tl,
                    tail: call.tail.clone(),
                    original: call.original.clone(),
                },
                true,
            )
            .and_then(|args| {
                process_defun_call(opts.clone(), compiler, l.clone(), args, Rc::new(lookup))
            }),
            Callable::CallPrim(l, p) => generate_args_code(
                context,
                opts,
                compiler,
                &CallSpec {
                    name: an,
                    loc: l.clone(),
                    args: &tl,
                    tail: None,
                    original: call.original.clone(),
                },
                false,
            )
            .map(|args| CompiledCode(l.clone(), Rc::new(SExp::Cons(l, Rc::new(p), args)))),

            Callable::EnvPath => {
                if tl.len() == 1 {
                    match tl[0].borrow() {
                        BodyForm::Value(SExp::Integer(l, i)) => Ok(CompiledCode(
                            l.clone(),
                            Rc::new(SExp::Integer(l.clone(), i.clone())),
                        )),
                        BodyForm::Quoted(SExp::Integer(l, i)) => Ok(CompiledCode(
                            l.clone(),
                            Rc::new(SExp::Integer(l.clone(), i.clone())),
                        )),
                        _ => Err(CompileErr(
                            al.clone(),
                            "@ form only accepts integers at present".to_string(),
                        )),
                    }
                } else {
                    Err(CompileErr(
                        al.clone(),
                        "@ form accepts one argument".to_string(),
                    ))
                }
            }

            Callable::RunCompiler => {
                if call.args.len() >= 2 {
                    let updated_opts = opts
                        .set_stdenv(false)
                        .set_in_defun(true)
                        .set_frontend_opt(false)
                        .set_start_env(Some(compiler.env.clone()))
                        .set_code_generator(compiler.clone());

                    let use_body = SExp::Cons(
                        call.loc.clone(),
                        Rc::new(SExp::Atom(call.loc.clone(), "mod".as_bytes().to_vec())),
                        Rc::new(SExp::Cons(
                            call.loc.clone(),
                            Rc::new(SExp::Nil(call.loc.clone())),
                            Rc::new(SExp::Cons(
                                call.args[1].loc(),
                                call.args[1].to_sexp(),
                                Rc::new(SExp::Nil(call.loc.clone())),
                            )),
                        )),
                    );

                    let mut unused_symbol_table = HashMap::new();
                    updated_opts
                        .compile_program(
                            context.allocator(),
                            runner.clone(),
                            Rc::new(use_body),
                            &mut unused_symbol_table,
                        )
                        .map(|code| {
                            CompiledCode(
                                call.loc.clone(),
                                Rc::new(primquote(call.loc.clone(), Rc::new(code))),
                            )
                        })
                } else {
                    error.clone()
                }
            }
        })
    };

    match call.args[0].borrow() {
        BodyForm::Value(SExp::Integer(al, an)) => {
            compile_atom_head(al.clone(), &u8_from_number(an.clone()))
        }
        BodyForm::Value(SExp::QuotedString(al, _, an)) => compile_atom_head(al.clone(), an),
        BodyForm::Value(SExp::Atom(al, an)) => compile_atom_head(al.clone(), an),
        _ => error,
    }
}

pub fn do_mod_codegen(
    context: &mut BasicCompileContext,
    opts: Rc<dyn CompilerOpts>,
    program: &CompileForm,
) -> Result<CompiledCode, CompileErr> {
    // A mod form yields the compiled code.
    let without_env = opts.set_start_env(None).set_in_defun(false);
    let mut throwaway_symbols = HashMap::new();
    let runner = context.runner();
    let optimizer = context.optimizer.duplicate();
    let mut context_wrapper = CompileContextWrapper::new(
        context.allocator(),
        runner.clone(),
        &mut throwaway_symbols,
        optimizer,
    );
    let code = codegen(&mut context_wrapper.context, without_env, program)?;
    Ok(CompiledCode(
        program.loc.clone(),
        Rc::new(SExp::Cons(
            program.loc.clone(),
            Rc::new(SExp::Atom(program.loc.clone(), vec![1])),
            Rc::new(code),
        )),
    ))
}

fn is_cons(bf: &BodyForm) -> bool {
    if let BodyForm::Value(v) = bf {
        if let SExp::Atom(_, vec) = v.atomize() {
            return vec == [4] || vec == b"r";
        }
    }

    false
}

fn is_at_env(bf: &BodyForm) -> bool {
    if let BodyForm::Value(v) = bf {
        if let SExp::Atom(_, vec) = v.atomize() {
            return vec == b"@*env*";
        }
    }

    false
}

fn addresses_user_env(call: &[Rc<BodyForm>]) -> bool {
    call.len() == 2 && is_cons(call[0].borrow()) && is_at_env(call[1].borrow())
}

pub fn generate_expr_code(
    context: &mut BasicCompileContext,
    opts: Rc<dyn CompilerOpts>,
    compiler: &PrimaryCodegen,
    expr: Rc<BodyForm>,
) -> Result<CompiledCode, CompileErr> {
    match expr.borrow() {
        BodyForm::Let(LetFormKind::Parallel, letdata) => {
            /* Depends on a defun having been desugared from this let and the let
            expressing rewritten. */
            generate_expr_code(context, opts, compiler, letdata.body.clone())
        }
        BodyForm::Quoted(q) => {
            let l = q.loc();
            Ok(CompiledCode(
                l.clone(),
                Rc::new(primquote(l, Rc::new(q.clone()))),
            ))
        }
        BodyForm::Value(v) => {
            match v {
                SExp::Atom(l, atom) => {
                    if *atom == "@".as_bytes().to_vec() || *atom == "@*env*".as_bytes().to_vec() {
                        Ok(CompiledCode(
                            l.clone(),
                            Rc::new(SExp::Integer(l.clone(), bi_one())),
                        ))
                    } else {
                        create_name_lookup(compiler, l.clone(), atom, true)
                            .map(|f| Ok(CompiledCode(l.clone(), f)))
                            .unwrap_or_else(|_| {
                                if opts.dialect().strict {
                                    return Err(CompileErr(
                                        l.clone(),
                                        format!(
                                            "Unbound use of {} as a variable name",
                                            decode_string(atom)
                                        ),
                                    ));
                                }

                                // Pass through atoms that don't look up on behalf of
                                // macros, as it's possible that a macro returned
                                // something that's canonically a name in number form.
                                generate_expr_code(
                                    context,
                                    opts,
                                    compiler,
                                    Rc::new(BodyForm::Quoted(SExp::Atom(l.clone(), atom.clone()))),
                                )
                            })
                    }
                }
                SExp::Integer(l, i) => {
                    if opts.dialect().strict {
                        return generate_expr_code(
                            context,
                            opts,
                            compiler,
                            Rc::new(BodyForm::Quoted(SExp::Integer(l.clone(), i.clone()))),
                        );
                    }

                    // Since macros are in this language and the runtime has
                    // a very narrow data representation, we'll need to
                    // accomodate bare numbers coming back in place of identifiers,
                    // but only in legacy non-strict mode.
                    generate_expr_code(
                        context,
                        opts,
                        compiler,
                        Rc::new(BodyForm::Value(SExp::Atom(
                            l.clone(),
                            u8_from_number(i.clone()),
                        ))),
                    )
                }
                _ => Ok(CompiledCode(
                    v.loc(),
                    Rc::new(primquote(v.loc(), Rc::new(v.clone()))),
                )),
            }
        }
        BodyForm::Call(l, list, tail) => {
            // Recognize attempts to get the input arguments.  They're paired with
            // a left env in the usual case, but it can be omitted if there are no
            // freestanding functions.  In that case, the user args are just the
            // whole env.
            if !compiler.left_env && addresses_user_env(list) {
                return generate_expr_code(context, opts, compiler, list[1].clone());
            }
            if list.is_empty() {
                Err(CompileErr(
                    l.clone(),
                    "created a call with no forms".to_string(),
                ))
            } else {
                compile_call(
                    context,
                    opts,
                    compiler,
                    // This is a partial callspec.
                    &RawCallSpec {
                        loc: l.clone(),
                        args: list,
                        tail: tail.clone(),
                        original: expr.clone(),
                    },
                )
            }
        }
        BodyForm::Mod(_, program) => do_mod_codegen(context, opts, program),
        _ => Err(CompileErr(
            expr.loc(),
            format!("don't know how to compile {}", expr.to_sexp()),
        )),
    }
}

fn combine_defun_env(old_env: Rc<SExp>, new_args: Rc<SExp>) -> Rc<SExp> {
    match old_env.borrow() {
        SExp::Cons(l, h, _) => Rc::new(SExp::Cons(l.clone(), h.clone(), new_args)),
        _ => old_env,
    }
}

// Diverts to failure if a symbol is redefined.
fn fail_if_present<T, R>(
    loc: Srcloc,
    map: &HashMap<Vec<u8>, T>,
    name: &[u8],
    result: R,
) -> Result<R, CompileErr> {
    if map.contains_key(name) {
        Err(CompileErr(
            loc.clone(),
            format!("Cannot redefine {}", SExp::Atom(loc, name.to_owned())),
        ))
    } else {
        Ok(result)
    }
}

fn codegen_(
    context: &mut BasicCompileContext,
    opts: Rc<dyn CompilerOpts>,
    compiler: &PrimaryCodegen,
    h: &HelperForm,
) -> Result<PrimaryCodegen, CompileErr> {
    match &h {
        HelperForm::Defun(inline, defun) => {
            if *inline {
                // Note: this just replaces a dummy function inserted earlier.
                // The real redefinition check is in dummy_functions.
                Ok(compiler.add_inline(
                    &defun.name,
                    &InlineFunction {
                        name: defun.name.clone(),
                        args: defun.args.clone(),
                        body: defun.body.clone(),
                    },
                ))
            } else {
                let updated_opts = opts
                    .set_code_generator(compiler.clone())
                    .set_in_defun(true)
                    .set_stdenv(false)
                    .set_frontend_opt(false)
                    .set_start_env(Some(combine_defun_env(
                        compiler.env.clone(),
                        defun.args.clone(),
                    )));

                let opt = context.pre_codegen_function_optimize(opts.clone(), compiler, defun)?;

                let tocompile = SExp::Cons(
                    defun.loc.clone(),
                    Rc::new(SExp::Atom(defun.loc.clone(), "mod".as_bytes().to_vec())),
                    Rc::new(SExp::Cons(
                        defun.loc.clone(),
                        defun.args.clone(),
                        Rc::new(SExp::Cons(
                            defun.loc.clone(),
                            opt.to_sexp(),
                            Rc::new(SExp::Nil(defun.loc.clone())),
                        )),
                    )),
                );

                let mut unused_symbol_table = HashMap::new();
                let runner = context.runner();
                updated_opts
                    .compile_program(
                        context.allocator(),
                        runner.clone(),
                        Rc::new(tocompile),
                        &mut unused_symbol_table,
                    )
                    .and_then(|code| {
                        context.post_codegen_function_optimize(opts.clone(), Some(h), Rc::new(code))
                    })
                    .and_then(|code| {
                        fail_if_present(defun.loc.clone(), &compiler.inlines, &defun.name, code)
                    })
                    .and_then(|code| {
                        fail_if_present(defun.loc.clone(), &compiler.defuns, &defun.name, code)
                    })
                    .map(|code| {
                        compiler.add_defun(
                            &defun.name,
                            defun.orig_args.clone(),
                            DefunCall {
                                required_env: defun.args.clone(),
                                code,
                            },
                            true, // Always take left env for now
                        )
                    })
            }
        }
        _ => Ok(compiler.clone()),
    }
}

fn is_defun_or_tabled_const(b: &HelperForm) -> bool {
    match b {
        HelperForm::Defun(false, _) => true,
        HelperForm::Defconstant(cdata) => cdata.tabled,
        _ => false,
    }
}

pub fn empty_compiler(prim_map: Rc<HashMap<Vec<u8>, Rc<SExp>>>, l: Srcloc) -> PrimaryCodegen {
    let nil = SExp::Nil(l.clone());
    let nil_rc = Rc::new(nil.clone());

    PrimaryCodegen {
        prims: prim_map,
        constants: HashMap::new(),
        tabled_constants: HashMap::new(),
        inlines: HashMap::new(),
        macros: HashMap::new(),
        defuns: HashMap::new(),
        parentfns: HashSet::new(),
        env: Rc::new(SExp::Cons(l, nil_rc.clone(), nil_rc)),
        to_process: Vec::new(),
        original_helpers: Vec::new(),
        final_expr: Rc::new(BodyForm::Quoted(nil)),
        final_code: None,
        function_symbols: HashMap::new(),
        left_env: true,
    }
}

pub fn should_inline_let(inline_hint: &Option<LetFormInlineHint>) -> bool {
    matches!(inline_hint, None | Some(LetFormInlineHint::Inline(_)))
}

#[allow(clippy::too_many_arguments)]
fn generate_let_defun(
    l: Srcloc,
    kwl: Option<Srcloc>,
    name: &[u8],
    args: Rc<SExp>,
<<<<<<< HEAD
=======
    // Tells what the user's preference is for inlining.  It can be set to None,
    // which means use the form's default.
    // Some(LetFormInlineHint::NoPreference), meaning the system should choose the
    // best inlining strategy,
    // Some(LetFormInlineHint::Inline(_)) or Some(LetFormInlineHint::NonInline(_))
>>>>>>> 62eaadeb
    inline_hint: &Option<LetFormInlineHint>,
    bindings: Vec<Rc<Binding>>,
    body: Rc<BodyForm>,
) -> HelperForm {
    let new_arguments: Vec<Rc<SExp>> = bindings
        .iter()
        .map(|b| match &b.pattern {
<<<<<<< HEAD
            BindingPattern::Name(name) => Rc::new(SExp::Atom(l.clone(), name.clone())),
=======
            // This is the classic let form.  It doesn't support destructuring.
            BindingPattern::Name(name) => Rc::new(SExp::Atom(l.clone(), name.clone())),
            // The assign form, which supports destructuring and signals newer
            // handling.
>>>>>>> 62eaadeb
            BindingPattern::Complex(sexp) => sexp.clone(),
        })
        .collect();

    let inner_function_args = Rc::new(SExp::Cons(
        l.clone(),
        args,
        Rc::new(list_to_cons(l.clone(), &new_arguments)),
    ));

    HelperForm::Defun(
<<<<<<< HEAD
=======
        // Some forms will be inlined and some as separate functions based on
        // binary size, when permitted.  Sometimes the user will signal a
        // preference.
>>>>>>> 62eaadeb
        should_inline_let(inline_hint),
        DefunData {
            loc: l.clone(),
            nl: l,
            kw: kwl,
            name: name.to_owned(),
            orig_args: inner_function_args.clone(),
            args: inner_function_args,
            body,
            synthetic: Some(SyntheticType::NoInlinePreference),
            ty: None,
        },
    )
}

fn generate_let_args(_l: Srcloc, blist: Vec<Rc<Binding>>) -> Vec<Rc<BodyForm>> {
    blist.iter().map(|b| b.body.clone()).collect()
}

<<<<<<< HEAD
=======
/// Assign arranges its variable names via need and split into batches that don't
/// add additional dependencies.  To illustrate:
///
/// (assign
///   (X . Y) (F A W)
///   W (G A)
///   Z (H X Y W)
///   Next (H2 X Y W)
///   (doit Y Next)
///
/// In this case, we have the following dependencies:
/// W depends on A (external)
/// X and Y depend on A (external) and W
/// Z depends on X Y and W
/// Next depends on X Y and W
/// The body depends on Y and Next.
///
/// So we sort this:
/// W (G A)
/// --- X and Y add a dependency on W ---
/// (X . Y) (F A W)
/// --- Z and Next depend on X Y and W
/// Z (H X Y W)
/// Next (H2 X Y W)
/// --- done sorting, the body has access to all bindings ---
///
/// We return TopoSortItem<Vec<u8>> (bytewise names), which is used in the
/// generic toposort function in util.
///
/// This is used by facilities that need to know the order of the assignments.
///
/// A good number of languages support reorderable assignment (haskell, elm).
>>>>>>> 62eaadeb
pub fn toposort_assign_bindings(
    loc: &Srcloc,
    bindings: &[Rc<Binding>],
) -> Result<Vec<TopoSortItem<Vec<u8>>>, CompileErr> {
    // Topological sort of bindings.
    toposort(
        bindings,
        CompileErr(loc.clone(), "deadlock resolving binding order".to_string()),
        // Needs: What this binding relies on.
        |possible, b| {
            let mut need_set = HashSet::new();
            make_provides_set(&mut need_set, b.body.to_sexp());
            let mut need_set_thats_possible = HashSet::new();
            for need in need_set.intersection(possible) {
                need_set_thats_possible.insert(need.clone());
            }
            Ok(need_set_thats_possible)
        },
        // Has: What this binding provides.
        |b| match &b.pattern {
            BindingPattern::Name(name) => HashSet::from([name.clone()]),
            BindingPattern::Complex(sexp) => {
                let mut result_set = HashSet::new();
                make_provides_set(&mut result_set, sexp.clone());
                result_set
            }
        },
    )
}

<<<<<<< HEAD
=======
/// Let forms are "hoisted" (promoted) from being body forms to being functions
/// in the program (either defun or defun-inline).  The arguments given are bound
/// in the downstream code, allowing the code generator to re-use functions to
/// allow the inner body forms to use the variable names defined in the assign.
/// This is isolated here from hoist_body_let_binding because it has its own
/// complexity that's separate from the original let features.
///
/// In the future, things such as lambdas will also desugar along these same
/// routes.
>>>>>>> 62eaadeb
pub fn hoist_assign_form(letdata: &LetData) -> Result<BodyForm, CompileErr> {
    let sorted_spec = toposort_assign_bindings(&letdata.loc, &letdata.bindings)?;

    // Break up into stages of parallel let forms.
    // Track the needed bindings of this level.
    // If this becomes broader in a way that doesn't
    // match the existing provides, we need to break
    // the let binding.
    let mut current_provides = HashSet::new();
    let mut binding_lists = Vec::new();
    let mut this_round_bindings = Vec::new();
    let mut new_provides: HashSet<Vec<u8>> = HashSet::new();

    for spec in sorted_spec.iter() {
        let mut new_needs = spec.needs.difference(&current_provides).cloned();
        if new_needs.next().is_some() {
            // Roll over the set we're accumulating to the finished version.
            let mut empty_tmp: Vec<Rc<Binding>> = Vec::new();
            swap(&mut empty_tmp, &mut this_round_bindings);
            binding_lists.push(empty_tmp);
            for provided in new_provides.iter() {
                current_provides.insert(provided.clone());
            }
            new_provides.clear();
        }
        // Record what we can provide to the next round.
        for p in spec.has.iter() {
            new_provides.insert(p.clone());
        }
        this_round_bindings.push(letdata.bindings[spec.index].clone());
    }

    // Pick up the last ones that didn't add new needs.
    if !this_round_bindings.is_empty() {
        binding_lists.push(this_round_bindings);
    }

    binding_lists.reverse();

    // Spill let forms as parallel sets to get the best stack we can.
    let mut end_bindings = Vec::new();
    swap(&mut end_bindings, &mut binding_lists[0]);

<<<<<<< HEAD
=======
    // build a stack of let forms starting with the inner most bindings.
>>>>>>> 62eaadeb
    let mut output_let = BodyForm::Let(
        LetFormKind::Parallel,
        Box::new(LetData {
            bindings: end_bindings,
            ..letdata.clone()
        }),
    );

<<<<<<< HEAD
=======
    // build rest of the stack.
>>>>>>> 62eaadeb
    for binding_list in binding_lists.into_iter().skip(1) {
        output_let = BodyForm::Let(
            LetFormKind::Parallel,
            Box::new(LetData {
                bindings: binding_list,
                body: Rc::new(output_let),
                ..letdata.clone()
            }),
        )
    }

    Ok(output_let)
}

<<<<<<< HEAD
=======
/// The main function that, when encountering something that needs to desugar to
/// a function, returns the functions that result (because things inside it may
/// also need to desugar) and rewrites the expression to incorporate that
/// function.
///
/// We add result here in case something needs extra processing, such as assign
/// form sorting, which can fail if a workable order can't be solved.
>>>>>>> 62eaadeb
pub fn hoist_body_let_binding(
    outer_context: Option<Rc<SExp>>,
    args: Rc<SExp>,
    body: Rc<BodyForm>,
) -> Result<(Vec<HelperForm>, Rc<BodyForm>), CompileErr> {
    match body.borrow() {
        BodyForm::Let(LetFormKind::Sequential, letdata) => {
            if letdata.bindings.is_empty() {
                return Ok((vec![], letdata.body.clone()));
            }

            // If we're here, we're in the middle of hoisting.
            // Simply slice one binding and do it again.
            let new_sub_expr = if letdata.bindings.len() == 1 {
                // There is one binding, so we just need to put body below
                letdata.body.clone()
            } else {
                // Slice other bindings
                let sub_bindings = letdata.bindings.iter().skip(1).cloned().collect();
                Rc::new(BodyForm::Let(
                    LetFormKind::Sequential,
                    Box::new(LetData {
                        bindings: sub_bindings,
                        ..*letdata.clone()
                    }),
                ))
            };

            hoist_body_let_binding(
                outer_context,
                args,
                Rc::new(BodyForm::Let(
                    LetFormKind::Parallel,
                    Box::new(LetData {
                        bindings: vec![letdata.bindings[0].clone()],
                        body: new_sub_expr,
                        ..*letdata.clone()
                    }),
                )),
            )
        }
        BodyForm::Let(LetFormKind::Parallel, letdata) => {
            let mut out_defuns = Vec::new();
            let defun_name = gensym("letbinding".as_bytes().to_vec());

            let mut revised_bindings = Vec::new();
            for b in letdata.bindings.iter() {
                let (mut new_helpers, new_binding) =
                    hoist_body_let_binding(outer_context.clone(), args.clone(), b.body.clone())?;
                out_defuns.append(&mut new_helpers);
                revised_bindings.push(Rc::new(Binding {
                    loc: b.loc.clone(),
                    nl: b.nl.clone(),
                    pattern: b.pattern.clone(),
                    body: new_binding,
                }));
            }
            let generated_defun = generate_let_defun(
                letdata.loc.clone(),
                None,
                &defun_name,
                args,
                &letdata.inline_hint,
                revised_bindings.to_vec(),
                letdata.body.clone(),
            );
            out_defuns.push(generated_defun);

            let mut let_args = generate_let_args(letdata.loc.clone(), revised_bindings.to_vec());
            let pass_env = outer_context
                .map(create_let_env_expression)
                .unwrap_or_else(|| {
                    BodyForm::Call(
                        letdata.loc.clone(),
                        vec![
                            Rc::new(BodyForm::Value(SExp::Atom(
                                letdata.loc.clone(),
                                "r".as_bytes().to_vec(),
                            ))),
                            Rc::new(BodyForm::Value(SExp::Atom(
                                letdata.loc.clone(),
                                "@*env*".as_bytes().to_vec(),
                            ))),
                        ],
                        None,
                    )
                });

            let mut call_args = vec![
                Rc::new(BodyForm::Value(SExp::Atom(letdata.loc.clone(), defun_name))),
                Rc::new(pass_env),
            ];
            call_args.append(&mut let_args);

            let final_call = BodyForm::Call(letdata.loc.clone(), call_args, None);
            Ok((out_defuns, Rc::new(final_call)))
        }
<<<<<<< HEAD
=======
        // New alternative for assign forms.
>>>>>>> 62eaadeb
        BodyForm::Let(LetFormKind::Assign, letdata) => {
            hoist_body_let_binding(outer_context, args, Rc::new(hoist_assign_form(letdata)?))
        }
        BodyForm::Call(l, list, tail) => {
            let mut vres = Vec::new();
            let mut new_call_list = vec![list[0].clone()];
            for i in list.iter().skip(1) {
                let (mut new_helpers, new_arg) =
                    hoist_body_let_binding(outer_context.clone(), args.clone(), i.clone())?;
                new_call_list.push(new_arg);
                vres.append(&mut new_helpers);
            }

            // Ensure that we hoist a let occupying the &rest tail.
            let new_tail = if let Some(t) = tail.as_ref() {
<<<<<<< HEAD
                let (mut new_helper, new_tail_elt) =
                    hoist_body_let_binding(outer_context, args, t.clone())?;
                vres.append(&mut new_helper);
                Some(new_tail_elt)
=======
                let (mut new_tail_helpers, new_tail) =
                    hoist_body_let_binding(outer_context, args, t.clone())?;
                vres.append(&mut new_tail_helpers);
                Some(new_tail)
>>>>>>> 62eaadeb
            } else {
                None
            };

            Ok((
                vres,
                Rc::new(BodyForm::Call(l.clone(), new_call_list, new_tail)),
            ))
<<<<<<< HEAD
        }
        BodyForm::Lambda(letdata) => {
            let new_function_args = Rc::new(SExp::Cons(
                letdata.loc.clone(),
                letdata.capture_args.clone(),
                letdata.args.clone(),
            ));
            let new_function_name = gensym(b"lambda".to_vec());
            let (mut new_helpers_from_body, new_body) = hoist_body_let_binding(
                Some(new_function_args.clone()),
                new_function_args.clone(),
                letdata.body.clone(),
            )?;
            let new_expr = lambda_codegen(&new_function_name, letdata)?;
            let function = HelperForm::Defun(
                false,
                DefunData {
                    loc: letdata.loc.clone(),
                    name: new_function_name,
                    kw: letdata.kw.clone(),
                    nl: letdata.args.loc(),
                    orig_args: new_function_args.clone(),
                    args: new_function_args,
                    body: new_body,
                    synthetic: Some(SyntheticType::WantNonInline),
                    ty: None,
                },
            );
            new_helpers_from_body.push(function);
            Ok((new_helpers_from_body, Rc::new(new_expr)))
=======
>>>>>>> 62eaadeb
        }
        _ => Ok((Vec::new(), body.clone())),
    }
}

<<<<<<< HEAD
=======
/// Turn the helpers for a program into the fully desugared set of helpers for
/// that program.  This expands and re-processes the helper set until all
/// desugarable body forms have been transformed to a state where no more
/// desugaring is needed.
>>>>>>> 62eaadeb
pub fn process_helper_let_bindings(helpers: &[HelperForm]) -> Result<Vec<HelperForm>, CompileErr> {
    let mut result = helpers.to_owned();
    let mut i = 0;

    while i < result.len() {
        match result[i].clone() {
            HelperForm::Defun(inline, defun) => {
                let context = if inline {
                    Some(defun.args.clone())
                } else {
                    None
                };
                let helper_result =
                    hoist_body_let_binding(context, defun.args.clone(), defun.body.clone())?;
                let hoisted_helpers = helper_result.0;
                let hoisted_body = helper_result.1.clone();

                result[i] = HelperForm::Defun(
                    inline,
                    DefunData {
                        body: hoisted_body,
                        ty: defun.ty.clone(),
                        ..defun.clone()
                    },
                );

                i += 1;

                for (j, hh) in hoisted_helpers.iter().enumerate() {
                    result.insert(i + j, hh.clone());
                }
            }
            _ => {
                i += 1;
            }
        }
    }

    Ok(result)
}

fn start_codegen(
    context: &mut BasicCompileContext,
    opts: Rc<dyn CompilerOpts>,
    program: CompileForm,
) -> Result<PrimaryCodegen, CompileErr> {
    // Choose code generator configuration
    let mut code_generator = match opts.code_generator() {
        None => empty_compiler(opts.prim_map(), program.loc.clone()),
        Some(c) => c,
    };

    // Start compiler with all macros and constants
    for h in program.helpers.iter() {
        code_generator = match h {
            HelperForm::Defconstant(defc) => match defc.kind {
                ConstantKind::Simple => {
                    let expand_program = SExp::Cons(
                        defc.loc.clone(),
                        Rc::new(SExp::Atom(defc.loc.clone(), "mod".as_bytes().to_vec())),
                        Rc::new(SExp::Cons(
                            defc.loc.clone(),
                            Rc::new(SExp::Nil(defc.loc.clone())),
                            Rc::new(SExp::Cons(
                                defc.loc.clone(),
                                Rc::new(primquote(defc.loc.clone(), defc.body.to_sexp())),
                                Rc::new(SExp::Nil(defc.loc.clone())),
                            )),
                        )),
                    );
                    let updated_opts = opts.set_code_generator(code_generator.clone());
                    let runner = context.runner();
                    let code = updated_opts.compile_program(
                        context.allocator(),
                        runner.clone(),
                        Rc::new(expand_program),
                        &mut HashMap::new(),
                    )?;
                    run(
                        context.allocator(),
                        runner,
                        opts.prim_map(),
                        Rc::new(code),
                        Rc::new(SExp::Nil(defc.loc.clone())),
                        None,
                        Some(CONST_EVAL_LIMIT),
                    )
                    .map_err(|r| {
                        CompileErr(defc.loc.clone(), format!("Error evaluating constant: {r}"))
                    })
                    .and_then(|res| {
                        fail_if_present(
                            defc.loc.clone(),
                            &code_generator.constants,
                            &defc.name,
                            res,
                        )
                    })
                    .map(|res| {
                        if defc.tabled {
                            code_generator.add_tabled_constant(&defc.name, res)
                        } else {
                            let quoted = primquote(defc.loc.clone(), res);
                            code_generator.add_constant(&defc.name, Rc::new(quoted))
                        }
                    })?
                }
                ConstantKind::Complex => {
                    let evaluator =
                        Evaluator::new(opts.clone(), context.runner(), program.helpers.clone());
                    let constant_result = evaluator.shrink_bodyform(
                        context.allocator(),
                        Rc::new(SExp::Nil(defc.loc.clone())),
                        &HashMap::new(),
                        defc.body.clone(),
                        false,
                        Some(EVAL_STACK_LIMIT),
                    )?;
                    if let BodyForm::Quoted(q) = constant_result.borrow() {
                        let res = Rc::new(q.clone());
                        if defc.tabled {
                            code_generator.add_tabled_constant(&defc.name, res)
                        } else {
                            let quoted = primquote(defc.loc.clone(), res);
                            code_generator.add_constant(&defc.name, Rc::new(quoted))
                        }
                    } else {
                        return Err(CompileErr(
                            defc.loc.clone(),
                            format!(
                                "constant definition didn't reduce to constant value {}, got {}",
                                h.to_sexp(),
                                constant_result.to_sexp()
                            ),
                        ));
                    }
                }
            },
            HelperForm::Defmacro(mac) => {
                let macro_program = Rc::new(SExp::Cons(
                    mac.loc.clone(),
                    Rc::new(SExp::Atom(mac.loc.clone(), "mod".as_bytes().to_vec())),
                    mac.program.to_sexp(),
                ));

                let updated_opts = opts
                    .set_code_generator(code_generator.clone())
                    .set_in_defun(false)
                    .set_stdenv(false)
                    .set_start_env(None)
                    .set_frontend_opt(false);

                let runner = context.runner();
                let code = updated_opts.compile_program(
                    context.allocator(),
                    runner.clone(),
                    macro_program,
                    &mut HashMap::new(),
                )?;

                let optimized_code =
                    context.macro_optimization(opts.clone(), Rc::new(code.clone()))?;

                code_generator.add_macro(&mac.name, optimized_code)
            }
            _ => code_generator,
        };
    }

    let only_defuns: Vec<HelperForm> = program
        .helpers
        .iter()
        .filter(|x| is_defun_or_tabled_const(x))
        .cloned()
        .collect();

    code_generator.env = match opts.start_env() {
        Some(env) => env,
        None => Rc::new(compute_env_shape(
            program.loc.clone(),
            program.args,
            &only_defuns,
        )),
    };

    code_generator.to_process = program.helpers.clone();
    // Ensure that we have the synthesis of the previous codegen's helpers and
    // The ones provided with the new form if any.
    let mut combined_helpers_for_codegen = program.helpers.clone();
    combined_helpers_for_codegen.append(&mut code_generator.original_helpers);
    code_generator.original_helpers = combined_helpers_for_codegen;
    code_generator.final_expr = program.exp;

    Ok(code_generator)
}

fn final_codegen(
    context: &mut BasicCompileContext,
    opts: Rc<dyn CompilerOpts>,
    compiler: &PrimaryCodegen,
) -> Result<PrimaryCodegen, CompileErr> {
    let opt_final_expr = context.pre_final_codegen_optimize(opts.clone(), compiler)?;

    let optimizer_opts = opts.clone();
    generate_expr_code(context, opts, compiler, opt_final_expr).and_then(|code| {
        let mut final_comp = compiler.clone();
        let optimized_code =
            context.post_codegen_function_optimize(optimizer_opts.clone(), None, code.1.clone())?;
        final_comp.final_code = Some(CompiledCode(code.0, optimized_code));
        Ok(final_comp)
    })
}

fn finalize_env_(
    context: &mut BasicCompileContext,
    opts: Rc<dyn CompilerOpts>,
    c: &PrimaryCodegen,
    _l: Srcloc,
    env: Rc<SExp>,
) -> Result<Rc<SExp>, CompileErr> {
    match env.borrow() {
        SExp::Atom(l, v) => {
            if let Some(res) = c.defuns.get(v) {
                return Ok(res.code.clone());
            }

            if let Some(res) = c.tabled_constants.get(v) {
                return Ok(res.clone());
            }

            if let Some(res) = c.inlines.get(v) {
                let (arg_list, arg_tail) = synthesize_args(res.args.clone());
                return replace_in_inline(
                    context,
                    opts.clone(),
                    c,
                    l.clone(),
                    res,
                    res.args.loc(),
                    &arg_list,
                    arg_tail,
                )
                .map(|x| x.1);
            }

            /* Parentfns are functions in progress in the parent */
            if c.parentfns.get(v).is_some() {
                Ok(Rc::new(SExp::Nil(l.clone())))
            } else {
                Err(CompileErr(
                    l.clone(),
                    format!(
                        "A defun was referenced in the defun env but not found {}",
                        decode_string(v)
                    ),
                ))
            }
        }

        SExp::Cons(l, h, r) => finalize_env_(context, opts.clone(), c, l.clone(), h.clone())
            .and_then(|h| {
                finalize_env_(context, opts.clone(), c, l.clone(), r.clone())
                    .map(|r| Rc::new(SExp::Cons(l.clone(), h.clone(), r)))
            }),

        _ => Ok(env.clone()),
    }
}

fn finalize_env(
    context: &mut BasicCompileContext,
    opts: Rc<dyn CompilerOpts>,
    c: &PrimaryCodegen,
) -> Result<Rc<SExp>, CompileErr> {
    match c.env.borrow() {
        SExp::Cons(l, h, _) => {
            if c.left_env {
                finalize_env_(context, opts.clone(), c, l.clone(), h.clone())
            } else {
                Ok(c.env.clone())
            }
        }
        _ => Ok(c.env.clone()),
    }
}

fn dummy_functions(compiler: &PrimaryCodegen) -> Result<PrimaryCodegen, CompileErr> {
    fold_m(
        &|compiler: &PrimaryCodegen, form: &HelperForm| match form {
            HelperForm::Defun(false, defun) => {
                let mut c_copy = compiler.clone();
                c_copy.parentfns.insert(defun.name.clone());
                Ok(c_copy)
            }
            HelperForm::Defun(true, defun) => Ok(compiler)
                .and_then(|comp| {
                    fail_if_present(defun.loc.clone(), &compiler.inlines, &defun.name, comp)
                })
                .and_then(|comp| {
                    fail_if_present(defun.loc.clone(), &compiler.defuns, &defun.name, comp)
                })
                .map(|comp| {
                    comp.add_inline(
                        &defun.name,
                        &InlineFunction {
                            name: defun.name.clone(),
                            args: defun.args.clone(),
                            body: defun.body.clone(),
                        },
                    )
                }),
            HelperForm::Defconstant(cdata) => {
                if cdata.tabled {
                    let mut c_copy = compiler.clone();
                    c_copy.parentfns.insert(cdata.name.clone());
                    Ok(c_copy)
                } else {
                    Ok(compiler.clone())
                }
            }
            _ => Ok(compiler.clone()),
        },
        compiler.clone(),
        &compiler.to_process,
    )
}

pub fn codegen(
    context: &mut BasicCompileContext,
    opts: Rc<dyn CompilerOpts>,
    cmod: &CompileForm,
) -> Result<SExp, CompileErr> {
    let mut start_of_codegen_optimization = StartOfCodegenOptimization {
        program: cmod.clone(),
        code_generator: dummy_functions(&start_codegen(context, opts.clone(), cmod.clone())?)?,
    };

    // This is a tree-shaking loop.  It results in the minimum number of emitted
    // helpers in the environment by taking only those still alive after each
    // optimization pass.  If a function is constant at all call sites, then
    // then the function will be constant reduced and won't appear when we do
    // the live calculation again, which can also remove the last reference to
    // other helpers.
    loop {
        // We should not modify the environment if we're here on behalf of a
        // function in a program, only the toplevel program itself.
        if opts.in_defun() {
            break;
        }

        let newly_optimized_start = context
            .start_of_codegen_optimization(opts.clone(), start_of_codegen_optimization.clone())?;

        // We got back the same program, so nothing will change anymore.
        if newly_optimized_start.program.to_sexp()
            == start_of_codegen_optimization.program.to_sexp()
        {
            break;
        }

        // Reset the optimization struct so we can go again.
        // The maximum number of iterations should be about (N+1) * M where N is
        // the number of functions and M is the largest number of parameters in
        // any called function or operator.
        let program = newly_optimized_start.program;
        start_of_codegen_optimization = StartOfCodegenOptimization {
            program: program.clone(),
            code_generator: dummy_functions(&start_codegen(context, opts.clone(), program)?)?,
        };
    }

    let mut code_generator = start_of_codegen_optimization.code_generator;
    let to_process = code_generator.to_process.clone();

    for f in to_process {
        code_generator = codegen_(context, opts.clone(), &code_generator, &f)?;
    }

    // If stepping 23 or greater, we support no-env mode.
    enable_nil_env_mode_for_stepping_23_or_greater(opts.clone(), &mut code_generator);

    *context.symbols() = code_generator.function_symbols.clone();
    context
        .symbols()
        .insert("source_file".to_string(), opts.filename());

    final_codegen(context, opts.clone(), &code_generator).and_then(|c| {
        let final_env = finalize_env(context, opts.clone(), &c)?;

        match c.final_code {
            None => Err(CompileErr(
                Srcloc::start(&opts.filename()),
                "Failed to generate code".to_string(),
            )),
            Some(code) => {
                // Capture symbols now that we have the final form of the produced code.
                context
                    .symbols()
                    .insert("__chia__main_arguments".to_string(), cmod.args.to_string());

                if opts.in_defun() {
                    let final_code = primapply(
                        code.0.clone(),
                        Rc::new(primquote(code.0.clone(), code.1)),
                        Rc::new(SExp::Integer(code.0, bi_one())),
                    );

                    Ok(final_code)
                } else if code_generator.left_env {
                    let final_code = primapply(
                        code.0.clone(),
                        Rc::new(primquote(code.0.clone(), code.1)),
                        Rc::new(primcons(
                            code.0.clone(),
                            Rc::new(primquote(code.0.clone(), final_env)),
                            Rc::new(SExp::Integer(code.0, bi_one())),
                        )),
                    );

                    Ok(final_code)
                } else {
                    let code_borrowed: &SExp = code.1.borrow();
                    Ok(code_borrowed.clone())
                }
            }
        }
    })
}<|MERGE_RESOLUTION|>--- conflicted
+++ resolved
@@ -14,11 +14,7 @@
     fold_m, join_vecs_to_string, list_to_cons, Binding, BindingPattern, BodyForm, CallSpec,
     Callable, CompileErr, CompileForm, CompiledCode, CompilerOpts, ConstantKind, DefunCall,
     DefunData, HelperForm, InlineFunction, LetData, LetFormInlineHint, LetFormKind, PrimaryCodegen,
-<<<<<<< HEAD
     RawCallSpec, SyntheticType,
-=======
-    RawCallSpec,
->>>>>>> 62eaadeb
 };
 use crate::compiler::debug::{build_swap_table_mut, relabel};
 use crate::compiler::evaluate::{Evaluator, EVAL_STACK_LIMIT};
@@ -30,11 +26,8 @@
 use crate::compiler::runtypes::RunFailure;
 use crate::compiler::sexp::{decode_string, SExp};
 use crate::compiler::srcloc::Srcloc;
-<<<<<<< HEAD
 use crate::compiler::StartOfCodegenOptimization;
 use crate::compiler::{BasicCompileContext, CompileContextWrapper};
-=======
->>>>>>> 62eaadeb
 use crate::util::{toposort, u8_from_number, TopoSortItem};
 
 const MACRO_TIME_LIMIT: usize = 1000000;
@@ -937,14 +930,11 @@
     kwl: Option<Srcloc>,
     name: &[u8],
     args: Rc<SExp>,
-<<<<<<< HEAD
-=======
     // Tells what the user's preference is for inlining.  It can be set to None,
     // which means use the form's default.
     // Some(LetFormInlineHint::NoPreference), meaning the system should choose the
     // best inlining strategy,
     // Some(LetFormInlineHint::Inline(_)) or Some(LetFormInlineHint::NonInline(_))
->>>>>>> 62eaadeb
     inline_hint: &Option<LetFormInlineHint>,
     bindings: Vec<Rc<Binding>>,
     body: Rc<BodyForm>,
@@ -952,14 +942,10 @@
     let new_arguments: Vec<Rc<SExp>> = bindings
         .iter()
         .map(|b| match &b.pattern {
-<<<<<<< HEAD
-            BindingPattern::Name(name) => Rc::new(SExp::Atom(l.clone(), name.clone())),
-=======
             // This is the classic let form.  It doesn't support destructuring.
             BindingPattern::Name(name) => Rc::new(SExp::Atom(l.clone(), name.clone())),
             // The assign form, which supports destructuring and signals newer
             // handling.
->>>>>>> 62eaadeb
             BindingPattern::Complex(sexp) => sexp.clone(),
         })
         .collect();
@@ -971,12 +957,9 @@
     ));
 
     HelperForm::Defun(
-<<<<<<< HEAD
-=======
         // Some forms will be inlined and some as separate functions based on
         // binary size, when permitted.  Sometimes the user will signal a
         // preference.
->>>>>>> 62eaadeb
         should_inline_let(inline_hint),
         DefunData {
             loc: l.clone(),
@@ -996,8 +979,6 @@
     blist.iter().map(|b| b.body.clone()).collect()
 }
 
-<<<<<<< HEAD
-=======
 /// Assign arranges its variable names via need and split into batches that don't
 /// add additional dependencies.  To illustrate:
 ///
@@ -1030,7 +1011,6 @@
 /// This is used by facilities that need to know the order of the assignments.
 ///
 /// A good number of languages support reorderable assignment (haskell, elm).
->>>>>>> 62eaadeb
 pub fn toposort_assign_bindings(
     loc: &Srcloc,
     bindings: &[Rc<Binding>],
@@ -1061,8 +1041,6 @@
     )
 }
 
-<<<<<<< HEAD
-=======
 /// Let forms are "hoisted" (promoted) from being body forms to being functions
 /// in the program (either defun or defun-inline).  The arguments given are bound
 /// in the downstream code, allowing the code generator to re-use functions to
@@ -1072,7 +1050,6 @@
 ///
 /// In the future, things such as lambdas will also desugar along these same
 /// routes.
->>>>>>> 62eaadeb
 pub fn hoist_assign_form(letdata: &LetData) -> Result<BodyForm, CompileErr> {
     let sorted_spec = toposort_assign_bindings(&letdata.loc, &letdata.bindings)?;
 
@@ -1116,10 +1093,7 @@
     let mut end_bindings = Vec::new();
     swap(&mut end_bindings, &mut binding_lists[0]);
 
-<<<<<<< HEAD
-=======
     // build a stack of let forms starting with the inner most bindings.
->>>>>>> 62eaadeb
     let mut output_let = BodyForm::Let(
         LetFormKind::Parallel,
         Box::new(LetData {
@@ -1128,10 +1102,7 @@
         }),
     );
 
-<<<<<<< HEAD
-=======
     // build rest of the stack.
->>>>>>> 62eaadeb
     for binding_list in binding_lists.into_iter().skip(1) {
         output_let = BodyForm::Let(
             LetFormKind::Parallel,
@@ -1146,8 +1117,6 @@
     Ok(output_let)
 }
 
-<<<<<<< HEAD
-=======
 /// The main function that, when encountering something that needs to desugar to
 /// a function, returns the functions that result (because things inside it may
 /// also need to desugar) and rewrites the expression to incorporate that
@@ -1155,7 +1124,6 @@
 ///
 /// We add result here in case something needs extra processing, such as assign
 /// form sorting, which can fail if a workable order can't be solved.
->>>>>>> 62eaadeb
 pub fn hoist_body_let_binding(
     outer_context: Option<Rc<SExp>>,
     args: Rc<SExp>,
@@ -1253,10 +1221,7 @@
             let final_call = BodyForm::Call(letdata.loc.clone(), call_args, None);
             Ok((out_defuns, Rc::new(final_call)))
         }
-<<<<<<< HEAD
-=======
         // New alternative for assign forms.
->>>>>>> 62eaadeb
         BodyForm::Let(LetFormKind::Assign, letdata) => {
             hoist_body_let_binding(outer_context, args, Rc::new(hoist_assign_form(letdata)?))
         }
@@ -1272,17 +1237,10 @@
 
             // Ensure that we hoist a let occupying the &rest tail.
             let new_tail = if let Some(t) = tail.as_ref() {
-<<<<<<< HEAD
-                let (mut new_helper, new_tail_elt) =
-                    hoist_body_let_binding(outer_context, args, t.clone())?;
-                vres.append(&mut new_helper);
-                Some(new_tail_elt)
-=======
                 let (mut new_tail_helpers, new_tail) =
                     hoist_body_let_binding(outer_context, args, t.clone())?;
                 vres.append(&mut new_tail_helpers);
                 Some(new_tail)
->>>>>>> 62eaadeb
             } else {
                 None
             };
@@ -1291,7 +1249,6 @@
                 vres,
                 Rc::new(BodyForm::Call(l.clone(), new_call_list, new_tail)),
             ))
-<<<<<<< HEAD
         }
         BodyForm::Lambda(letdata) => {
             let new_function_args = Rc::new(SExp::Cons(
@@ -1322,20 +1279,15 @@
             );
             new_helpers_from_body.push(function);
             Ok((new_helpers_from_body, Rc::new(new_expr)))
-=======
->>>>>>> 62eaadeb
         }
         _ => Ok((Vec::new(), body.clone())),
     }
 }
 
-<<<<<<< HEAD
-=======
 /// Turn the helpers for a program into the fully desugared set of helpers for
 /// that program.  This expands and re-processes the helper set until all
 /// desugarable body forms have been transformed to a state where no more
 /// desugaring is needed.
->>>>>>> 62eaadeb
 pub fn process_helper_let_bindings(helpers: &[HelperForm]) -> Result<Vec<HelperForm>, CompileErr> {
     let mut result = helpers.to_owned();
     let mut i = 0;
