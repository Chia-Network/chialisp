--- conflicted
+++ resolved
@@ -741,7 +741,6 @@
         kind: Option<IncludeProcessType>,
         desc: IncludeDesc,
     ) -> Result<(), CompileErr> {
-<<<<<<< HEAD
         // Process an import
         let name_string = if let Some(IncludeProcessType::Module(_)) = kind {
             decode_string(
@@ -753,12 +752,7 @@
             decode_string(&desc.name)
         };
 
-        if KNOWN_DIALECTS.contains_key(&name_string) {
-=======
-        let name_string = decode_string(&desc.name);
-        // Terminate early checking anything with a processed include type.
         if KNOWN_DIALECTS.contains_key(&name_string) || desc.kind.is_some() {
->>>>>>> 92b7629f
             return Ok(());
         }
 
