mod macros;

use std::borrow::Borrow;
use std::collections::HashMap;
use std::rc::Rc;

use clvmr::allocator::Allocator;

use crate::classic::clvm_tools::clvmc::compile_clvm_text_maybe_opt;
use crate::classic::clvm_tools::stages::stage_0::{DefaultProgramRunner, TRunProgram};

use crate::compiler::cldb::hex_to_modern_sexp;
use crate::compiler::clvm::convert_from_clvm_rs;
use crate::compiler::comptypes::{
    BodyForm, CompileErr, CompilerOpts, HelperForm, IncludeDesc, IncludeProcessType,
};
use crate::compiler::dialect::KNOWN_DIALECTS;
use crate::compiler::evaluate::{create_argument_captures, dequote, ArgInputs, Evaluator};
use crate::compiler::frontend::compile_helperform;
use crate::compiler::preprocessor::macros::PreprocessorExtension;
<<<<<<< HEAD
use crate::compiler::runtypes::RunFailure;
=======
use crate::compiler::rename::rename_args_helperform;
>>>>>>> 4d7bea2e
use crate::compiler::sexp::{
    decode_string, enlist, parse_sexp, Atom, NodeSel, SExp, SelectNode, ThisNode,
};
use crate::compiler::srcloc::Srcloc;
use crate::util::ErrInto;

/// Determines how an included file is used.
///
/// Basic means that the file contains helper forms to include in the program.
/// Processed means that some kind of processing is done and the result is a named
/// constant.
#[derive(Clone, Debug)]
enum IncludeType {
    /// Normal include in chialisp.  The code in the target file will join the
    /// program being compiled.
    Basic(IncludeDesc),
    /// The data in the file will be processed in some way and the result will
    /// live in a named constant.
    Processed(IncludeDesc, IncludeProcessType, Vec<u8>),
}

struct Preprocessor {
    opts: Rc<dyn CompilerOpts>,
    runner: Rc<dyn TRunProgram>,
    helpers: Vec<HelperForm>,
    strict: bool,
}

fn compose_defconst(loc: Srcloc, name: &[u8], sexp: Rc<SExp>) -> Rc<SExp> {
    Rc::new(enlist(
        loc.clone(),
        &[
            Rc::new(SExp::Atom(loc.clone(), b"defconst".to_vec())),
            Rc::new(SExp::Atom(loc.clone(), name.to_vec())),
            Rc::new(SExp::Cons(
                loc.clone(),
                Rc::new(SExp::Atom(loc, vec![1])),
                sexp,
            )),
        ],
    ))
}

fn make_defmac_name(name: &[u8]) -> Vec<u8> {
    let mut res = b"__chia__defmac__".to_vec();
    res.append(&mut name.to_vec());
    res
}

impl Preprocessor {
    pub fn new(opts: Rc<dyn CompilerOpts>) -> Self {
        let runner = Rc::new(DefaultProgramRunner::new());
        Preprocessor {
            opts: opts.clone(),
            runner,
            helpers: Vec::new(),
            strict: opts.dialect().strict,
        }
    }

    /// Given a specification of an include file, load up the forms inside it and
    /// return them (or an error if the file couldn't be read or wasn't a list).
    pub fn process_include(&mut self, include: &IncludeDesc) -> Result<Vec<Rc<SExp>>, CompileErr> {
        let filename_and_content = self
            .opts
            .read_new_file(self.opts.filename(), decode_string(&include.name))?;
        let content = filename_and_content.1;
        let start_of_file = Srcloc::start(&decode_string(&include.name));

        // Because we're also subsequently returning CompileErr later in the pipe,
        // this needs an explicit err map.
        let parsed: Vec<Rc<SExp>> = parse_sexp(start_of_file.clone(), content.iter().copied())
            .err_into()
            .and_then(|x| match x[0].proper_list() {
                None => Err(CompileErr(
                    start_of_file,
                    "Includes should contain a list of forms".to_string(),
                )),
                Some(v) => Ok(v.iter().map(|x| Rc::new(x.clone())).collect()),
            })?;

        if self.strict {
            let mut result = Vec::new();
            for p in parsed.into_iter() {
                if let Some(res) = self.expand_macros(p.clone(), true)? {
                    result.push(res);
                }
            }

            Ok(result)
        } else {
            Ok(parsed)
        }
    }

    fn process_embed(
        &mut self,
        loc: Srcloc,
        fname: &str,
        kind: &IncludeProcessType,
        constant_name: &[u8],
    ) -> Result<Vec<Rc<SExp>>, CompileErr> {
        let mut allocator = Allocator::new();
        let run_to_compile_err = |e| match e {
            RunFailure::RunExn(l, x) => CompileErr(
                l,
                format!("failed to convert compiled clvm to expression: throw ({x})"),
            ),
            RunFailure::RunErr(l, e) => CompileErr(
                l,
                format!("failed to convert compiled clvm to expression: {e}"),
            ),
        };

        let (full_name, content) = self
            .opts
            .read_new_file(self.opts.filename(), fname.to_string())?;
        let content = match kind {
            IncludeProcessType::Bin => Rc::new(SExp::Atom(loc.clone(), content)),
            IncludeProcessType::Hex => hex_to_modern_sexp(
                &mut allocator,
                &HashMap::new(),
                loc.clone(),
                &decode_string(&content),
            )
            .map_err(run_to_compile_err)?,
            IncludeProcessType::SExpression => {
                let parsed = parse_sexp(Srcloc::start(&full_name), content.iter().copied())
                    .map_err(|e| CompileErr(e.0, e.1))?;
                if parsed.len() != 1 {
                    return Err(CompileErr(loc, format!("More than one form in {fname}")));
                }

                parsed[0].clone()
            }
            IncludeProcessType::Compiled => {
                let decoded_content = decode_string(&content);
                let mut symtab = HashMap::new();
                let newly_compiled = compile_clvm_text_maybe_opt(
                    &mut allocator,
                    self.opts.optimize(),
                    self.opts.clone(),
                    &mut symtab,
                    &decoded_content,
                    &full_name,
                    true,
                )
                .map_err(|e| CompileErr(loc.clone(), format!("Subcompile failed: {}", e.1)))?;

                convert_from_clvm_rs(&mut allocator, loc.clone(), newly_compiled)
                    .map_err(run_to_compile_err)?
            }
        };

        Ok(vec![compose_defconst(loc, constant_name, content)])
    }

    // Support using the preprocessor to collect dependencies recursively.
    fn recurse_dependencies(
        &mut self,
        includes: &mut Vec<IncludeDesc>,
        kind: IncludeProcessType,
        desc: IncludeDesc,
    ) -> Result<(), CompileErr> {
        let name_string = decode_string(&desc.name);
        if KNOWN_DIALECTS.contains_key(&name_string) {
            return Ok(());
        }

        let (full_name, content) = self.opts.read_new_file(self.opts.filename(), name_string)?;
        includes.push(IncludeDesc {
            name: full_name.as_bytes().to_vec(),
            ..desc
        });

        if !matches!(kind, IncludeProcessType::Compiled) {
            return Ok(());
        }

        let parsed = parse_sexp(Srcloc::start(&full_name), content.iter().copied())
            .map_err(|e| CompileErr(e.0, e.1))?;
        if parsed.is_empty() {
            return Ok(());
        }

        let program_form = parsed[0].clone();
        if let Some(l) = program_form.proper_list() {
            for elt in l.iter() {
                self.process_pp_form(includes, Rc::new(elt.clone()))?;
            }
        }

        Ok(())
    }

    fn add_helper(&mut self, h: HelperForm) {
        for i in 0..=self.helpers.len() {
            if i == self.helpers.len() {
                self.helpers.push(h);
                break;
            } else if self.helpers[i].name() == h.name() {
                self.helpers[i] = h;
                break;
            }
        }
    }

    // Check for and apply preprocessor level macros.
    // This is maximally permissive.
    fn expand_macros(
        &mut self,
        body: Rc<SExp>,
        start: bool,
    ) -> Result<Option<Rc<SExp>>, CompileErr> {
        if let SExp::Cons(l, f, r) = body.borrow() {
            // First expand inner macros.
            let first_expanded = self.expand_macros(f.clone(), true)?;
            let rest_expanded = self.expand_macros(r.clone(), false)?;
            let new_self = match (first_expanded, rest_expanded) {
                (None, None) => Some(body.clone()),
                (Some(f), None) => Some(Rc::new(SExp::Cons(l.clone(), f, r.clone()))),
                (None, Some(r)) => Some(Rc::new(SExp::Cons(l.clone(), f.clone(), r))),
                (Some(f), Some(r)) => Some(Rc::new(SExp::Cons(l.clone(), f, r))),
            };

            if !start {
                return Ok(new_self);
            }

            if let Ok(NodeSel::Cons((_, name), args)) =
                NodeSel::Cons(Atom::Here(()), ThisNode::Here)
                    .select_nodes(new_self.clone().unwrap_or_else(|| body.clone()))
            {
                let defmac_name = make_defmac_name(&name);

                // See if it's a form that calls one of our macros.
                for m in self.helpers.iter() {
                    if let HelperForm::Defun(_, mdata) = &m {
                        // We record upfront macros
                        if mdata.name != defmac_name {
                            continue;
                        }

                        // as inline defuns because they're closest to that
                        // semantically.
                        let mut allocator = Allocator::new();
                        // The name matched, try calling it.

                        // Form argument env.
                        let mut macro_arg_env = HashMap::new();
                        let args_borrowed: &SExp = args.borrow();
                        create_argument_captures(
                            &mut macro_arg_env,
                            &ArgInputs::Whole(Rc::new(BodyForm::Quoted(args_borrowed.clone()))),
                            mdata.args.clone(),
                        )?;

                        let ppext = Rc::new(PreprocessorExtension::new());
                        let mut eval = Evaluator::new(
                            ppext.enrich_prims(self.opts.clone()),
                            self.runner.clone(),
                            self.helpers.clone(),
                        );
                        eval.add_extension(ppext);
                        let res = eval.shrink_bodyform(
                            &mut allocator,
                            mdata.args.clone(),
                            &macro_arg_env,
                            mdata.body.clone(),
                            false,
                            None,
                        )?;

                        if let Ok(unquoted) = dequote(body.loc(), res) {
                            return Ok(Some(unquoted));
                        } else {
                            return Err(CompileErr(
                                body.loc(),
                                "Failed to fully evaluate macro".to_string(),
                            ));
                        }
                    }
                }
            }

            return Ok(new_self);
        }

        Ok(None)
    }

    // If it's a defmac (preprocessor level macro), add it to the evaulator.
    fn decode_macro(&mut self, definition: Rc<SExp>) -> Result<Option<()>, CompileErr> {
        if let Ok(NodeSel::Cons(
            (defmac_loc, kw),
            NodeSel::Cons((nl, name), NodeSel::Cons(args, body)),
        )) = NodeSel::Cons(
            Atom::Here(()),
            NodeSel::Cons(
                Atom::Here(()),
                NodeSel::Cons(ThisNode::Here, ThisNode::Here),
            ),
        )
        .select_nodes(definition.clone())
        {
            let is_defmac = kw == b"defmac";
            if is_defmac
                || kw == b"defmacro"
                || kw == b"defun"
                || kw == b"defun-inline"
                || kw == b"defconst"
                || kw == b"defconstant"
            {
                if is_defmac {
                    let target_defun = Rc::new(SExp::Cons(
                        defmac_loc.clone(),
                        Rc::new(SExp::atom_from_string(defmac_loc, "defun")),
                        Rc::new(SExp::Cons(
                            nl.clone(),
                            Rc::new(SExp::Atom(nl, make_defmac_name(&name))),
                            Rc::new(SExp::Cons(args.loc(), args.clone(), body)),
                        )),
                    ));
<<<<<<< HEAD
                    if let Some(helpers) = compile_helperform(self.opts.clone(), target_defun)? {
                        for h in helpers.new_helpers.iter() {
                            self.add_helper(h.clone());
                        }
=======
                    if let Some(helper) = compile_helperform(self.opts.clone(), target_defun)? {
                        self.add_helper(rename_args_helperform(&helper));
>>>>>>> 4d7bea2e
                    } else {
                        return Err(CompileErr(
                            definition.loc(),
                            "defmac found but couldn't be converted to function".to_string(),
                        ));
                    }
<<<<<<< HEAD
                } else if let Some(helpers) = compile_helperform(self.opts.clone(), definition)? {
                    for h in helpers.new_helpers.iter() {
                        self.add_helper(h.clone());
                    }
=======
                } else if let Some(helper) = compile_helperform(self.opts.clone(), definition)? {
                    self.add_helper(rename_args_helperform(&helper));
>>>>>>> 4d7bea2e
                }
            }
        }

        Ok(None)
    }

    /* Expand include inline in forms */
    fn process_pp_form(
        &mut self,
        includes: &mut Vec<IncludeDesc>,
        unexpanded_body: Rc<SExp>,
    ) -> Result<Vec<Rc<SExp>>, CompileErr> {
        let body = self
            .expand_macros(unexpanded_body.clone(), true)?
            .unwrap_or_else(|| unexpanded_body.clone());
        // Support using the preprocessor to collect dependencies recursively.
        let included: Option<IncludeType> = body
            .proper_list()
            .map(|x| x.iter().map(|elt| elt.atomize()).collect())
            .map(|x: Vec<SExp>| {
                match &x[..] {
                    [SExp::Atom(kw, inc), SExp::Atom(nl, fname)] => {
                        if "include".as_bytes().to_vec() == *inc {
                            return Ok(Some(IncludeType::Basic(
                                IncludeDesc {
                                    kw: kw.clone(),
                                    nl: nl.clone(),
                                    name: fname.clone(),
                                    kind: None,
                                }
                            )));
                        }
                    }
                    [SExp::Atom(kw, inc), SExp::QuotedString(nl, _, fname)] => {
                        if "include".as_bytes().to_vec() == *inc {
                            return Ok(Some(IncludeType::Basic(
                                IncludeDesc {
                                    kw: kw.clone(),
                                    nl: nl.clone(),
                                    name: fname.clone(),
                                    kind: None,
                                }
                            )));
                        }
                    }

                    [SExp::Atom(kl, compile_file), SExp::Atom(_, name), SExp::Atom(nl, fname)] => {
                        if compile_file == b"compile-file" {
                            return Ok(Some(IncludeType::Processed(
                                IncludeDesc {
                                    kw: kl.clone(),
                                    nl: nl.clone(),
                                    kind: Some(IncludeProcessType::Compiled),
                                    name: fname.clone(),
                                },
                                IncludeProcessType::Compiled,
                                name.clone()
                            )));
                        }
                    }

                    [SExp::Atom(kl, embed_file), SExp::Atom(_, name), SExp::Atom(_, kind), SExp::Atom(nl, fname)] => {
                        if embed_file == b"embed-file" {
                            if kind == b"hex" {
                                return Ok(Some(IncludeType::Processed(
                                    IncludeDesc {
                                        kw: kl.clone(),
                                        nl: nl.clone(),
                                        kind: Some(IncludeProcessType::Hex),
                                        name: fname.clone(),
                                    },
                                    IncludeProcessType::Hex,
                                    name.clone()
                                )));
                            } else if kind == b"bin" {
                                return Ok(Some(IncludeType::Processed(
                                    IncludeDesc {
                                        kw: kl.clone(),
                                        nl: nl.clone(),
                                        kind: Some(IncludeProcessType::Bin),
                                        name: fname.clone(),
                                    },
                                    IncludeProcessType::Bin,
                                    name.clone(),
                                )));
                            } else if kind == b"sexp" {
                                return Ok(Some(IncludeType::Processed(
                                    IncludeDesc {
                                        kw: kl.clone(),
                                        nl: nl.clone(),
                                        kind: Some(IncludeProcessType::SExpression),
                                        name: fname.clone(),
                                    },
                                    IncludeProcessType::SExpression,
                                    name.clone(),
                                )));
                            } else {
                                return Err(CompileErr(
                                    body.loc(),
                                    format!("bad include kind in embed-file {body}")
                                ));
                            }
                        }
                    }

                    [] => {}

                    // Ensure that legal empty or atom expressions don't try include
                    _ => {
                        // Include is only allowed as a proper form.  It's a keyword in
                        // this language.
                        if let SExp::Atom(_, inc) = &x[0] {
                            if "include".as_bytes().to_vec() == *inc {
                                return Err(CompileErr(
                                    body.loc(),
                                    format!("bad tail in include {body}"),
                                ));
                            } else {
                                // Try to pick up helperforms.
                                if let Some(()) = self.decode_macro(body.clone())? {
                                    return Ok(None);
                                }
                            }
                        }
                    }
                }

                Ok(None)
            })
            .unwrap_or_else(|| Ok(None))?;

        if let Some(()) = self.decode_macro(body.clone())? {
            Ok(vec![])
        } else if let Some(IncludeType::Basic(i)) = &included {
            self.recurse_dependencies(includes, IncludeProcessType::Compiled, i.clone())?;
            self.process_include(i)
        } else if let Some(IncludeType::Processed(f, kind, name)) = &included {
            self.recurse_dependencies(includes, kind.clone(), f.clone())?;
            self.process_embed(body.loc(), &decode_string(&f.name), kind, name)
        } else {
            Ok(vec![body])
        }
    }

    fn inject_std_macros(&mut self, body: Rc<SExp>) -> SExp {
        match body.proper_list() {
            Some(v) => {
                let include_form = Rc::new(SExp::Cons(
                    body.loc(),
                    Rc::new(SExp::atom_from_string(body.loc(), "include")),
                    Rc::new(SExp::Cons(
                        body.loc(),
                        Rc::new(SExp::quoted_from_string(body.loc(), "*macros*")),
                        Rc::new(SExp::Nil(body.loc())),
                    )),
                ));
                let mut v_clone: Vec<Rc<SExp>> = v.iter().map(|x| Rc::new(x.clone())).collect();
                let include_copy: &SExp = include_form.borrow();
                v_clone.insert(0, Rc::new(include_copy.clone()));
                enlist(body.loc(), &v_clone)
            }
            _ => {
                let body_clone: &SExp = body.borrow();
                body_clone.clone()
            }
        }
    }

    pub fn run(
        &mut self,
        includes: &mut Vec<IncludeDesc>,
        cmod: Rc<SExp>,
    ) -> Result<Vec<Rc<SExp>>, CompileErr> {
        let mut result = Vec::new();
        let mut tocompile = if self.opts.stdenv() {
            let injected = self.inject_std_macros(cmod);
            Rc::new(injected)
        } else {
            cmod
        };

        while let SExp::Cons(_, f, r) = tocompile.borrow() {
            let mut lst = self.process_pp_form(includes, f.clone())?;
            result.append(&mut lst);
            tocompile = r.clone();
        }

        Ok(result)
    }
}

/// Run the preprocessor over this code, which at present just finds (include ...)
/// forms in the source and includes the content of in a combined list.  If a file
/// can't be found via the directory list in CompilerOrs.
pub fn preprocess(
    opts: Rc<dyn CompilerOpts>,
    includes: &mut Vec<IncludeDesc>,
    cmod: Rc<SExp>,
) -> Result<Vec<Rc<SExp>>, CompileErr> {
    let mut p = Preprocessor::new(opts);
    p.run(includes, cmod)
}

/// Visit all files used during compilation.
/// This reports a list of all files used while compiling the input file, via any
/// form that causes compilation to include another file.  The file names are path
/// expanded based on the include path they were found in (from opts).
pub fn gather_dependencies(
    opts: Rc<dyn CompilerOpts>,
    real_input_path: &str,
    file_content: &str,
) -> Result<Vec<IncludeDesc>, CompileErr> {
    let mut includes = Vec::new();
    let no_stdenv_opts = opts.set_stdenv(false);
    let mut p = Preprocessor::new(no_stdenv_opts);
    let loc = Srcloc::start(real_input_path);

    let parsed = parse_sexp(loc, file_content.bytes())?;

    if parsed.is_empty() {
        return Ok(vec![]);
    }

    for elt in parsed.iter() {
        p.run(&mut includes, elt.clone())?;
    }

    Ok(includes)
}<|MERGE_RESOLUTION|>--- conflicted
+++ resolved
@@ -18,11 +18,8 @@
 use crate::compiler::evaluate::{create_argument_captures, dequote, ArgInputs, Evaluator};
 use crate::compiler::frontend::compile_helperform;
 use crate::compiler::preprocessor::macros::PreprocessorExtension;
-<<<<<<< HEAD
+use crate::compiler::rename::rename_args_helperform;
 use crate::compiler::runtypes::RunFailure;
-=======
-use crate::compiler::rename::rename_args_helperform;
->>>>>>> 4d7bea2e
 use crate::compiler::sexp::{
     decode_string, enlist, parse_sexp, Atom, NodeSel, SExp, SelectNode, ThisNode,
 };
@@ -346,30 +343,20 @@
                             Rc::new(SExp::Cons(args.loc(), args.clone(), body)),
                         )),
                     ));
-<<<<<<< HEAD
                     if let Some(helpers) = compile_helperform(self.opts.clone(), target_defun)? {
                         for h in helpers.new_helpers.iter() {
-                            self.add_helper(h.clone());
-                        }
-=======
-                    if let Some(helper) = compile_helperform(self.opts.clone(), target_defun)? {
-                        self.add_helper(rename_args_helperform(&helper));
->>>>>>> 4d7bea2e
+                            self.add_helper(rename_args_helperform(h));
+                        }
                     } else {
                         return Err(CompileErr(
                             definition.loc(),
                             "defmac found but couldn't be converted to function".to_string(),
                         ));
                     }
-<<<<<<< HEAD
                 } else if let Some(helpers) = compile_helperform(self.opts.clone(), definition)? {
                     for h in helpers.new_helpers.iter() {
-                        self.add_helper(h.clone());
-                    }
-=======
-                } else if let Some(helper) = compile_helperform(self.opts.clone(), definition)? {
-                    self.add_helper(rename_args_helperform(&helper));
->>>>>>> 4d7bea2e
+                        self.add_helper(rename_args_helperform(h));
+                    }
                 }
             }
         }
