use clvmr::allocator::Allocator;
use std::collections::HashMap;
use std::fs;
use std::rc::Rc;

use crate::classic::clvm::__type_compatibility__::Stream;
use crate::classic::clvm::sexp::rest;
use crate::classic::clvm_tools::binutils::{assemble, assemble_from_ir, disassemble};
use crate::classic::clvm_tools::clvmc::compile_clvm_text;
use crate::classic::clvm_tools::cmds::call_tool;
use crate::classic::clvm_tools::ir::reader::read_ir;
use crate::classic::clvm_tools::stages::stage_0::TRunProgram;
use crate::classic::clvm_tools::stages::stage_2::compile::{
    do_com_prog, get_compile_filename, get_last_path_component, try_expand_macro_for_atom,
};
use crate::classic::clvm_tools::stages::stage_2::helpers::{brun, evaluate, quote, run};
use crate::classic::clvm_tools::stages::stage_2::operators::run_program_for_search_paths;
use crate::classic::clvm_tools::stages::stage_2::reader::{process_embed_file, read_file};

use crate::compiler::comptypes::{CompileErr, CompilerOpts, PrimaryCodegen};
use crate::compiler::dialect::AcceptedDialect;
use crate::compiler::sexp::{decode_string, SExp};
use crate::compiler::srcloc::Srcloc;

fn test_expand_macro(
    allocator: &mut Allocator,
    macro_data: String,
    prog_rest: String,
    macros: String,
    symbols: String,
) -> String {
    let macro_ir = read_ir(&macro_data).unwrap();
    let macro_source = assemble_from_ir(allocator, Rc::new(macro_ir)).unwrap();
    let prog_ir = read_ir(&prog_rest).unwrap();
    let prog_source = assemble_from_ir(allocator, Rc::new(prog_ir)).unwrap();
    let macros_ir = read_ir(&macros).unwrap();
    let macros_source = assemble_from_ir(allocator, Rc::new(macros_ir)).unwrap();
    let symbols_ir = read_ir(&symbols).unwrap();
    let symbols_source = assemble_from_ir(allocator, Rc::new(symbols_ir)).unwrap();
    let exp_res = try_expand_macro_for_atom(
        allocator,
        macro_source,
        prog_source,
        macros_source,
        symbols_source,
    )
    .unwrap();
    disassemble(allocator, exp_res.1)
}

fn test_inner_expansion(
    allocator: &mut Allocator,
    macro_code: String,
    prog_rest: String,
) -> String {
    let macro_ir = read_ir(&macro_code).unwrap();
    let macro_source = assemble_from_ir(allocator, Rc::new(macro_ir)).unwrap();
    let prog_ir = read_ir(&prog_rest).unwrap();
    let prog_source = assemble_from_ir(allocator, Rc::new(prog_ir)).unwrap();
    let exp_res = brun(allocator, macro_source, prog_source).unwrap();
    disassemble(allocator, exp_res)
}

fn test_do_com_prog(
    allocator: &mut Allocator,
    program_src: String,
    macro_lookup_src: String,
    symbol_table_src: String,
) -> String {
    let runner = run_program_for_search_paths("*test*", &vec![".".to_string()], false);
    let prog_ir = read_ir(&program_src).unwrap();
    let program = assemble_from_ir(allocator, Rc::new(prog_ir)).unwrap();
    let macro_ir = read_ir(&macro_lookup_src).unwrap();
    let macro_lookup = assemble_from_ir(allocator, Rc::new(macro_ir)).unwrap();
    let sym_ir = read_ir(&symbol_table_src).unwrap();
    let symbol_table = assemble_from_ir(allocator, Rc::new(sym_ir)).unwrap();
    let result = do_com_prog(allocator, 849, program, macro_lookup, symbol_table, runner).unwrap();
    disassemble(allocator, result.1)
}

#[test]
fn test_macro_expansion() {
    let mut allocator = Allocator::new();
    let res = test_expand_macro(
        &mut allocator,
        "(c (q . \"list\") (c (f 1) (c (c (q . \"mod\") (c (f (r 1)) (c (f (r (r 1))) (q)))) (q))))".to_string(),
        "(\"function\" (\"BODY\") (29041 (\"opt\" (\"com\" (q \"unquote\" \"BODY\") (29041 (\"unquote\" (\"macros\"))) (29041 (\"unquote\" (\"symbols\")))))))".to_string(),
        "((\"list\" (a (q 2 (q 2 2 (c 2 (c 3 (q)))) (c (q 2 (i 5 (q 4 (q . 4) (c 9 (c (a 2 (c 2 (c 13 (q)))) (q)))) (q 1)) 1) 1)) 1)) (\"defmacro\" (c (q . \"list\") (c (f 1) (c (c (q . \"mod\") (c (f (r 1)) (c (f (r (r 1))) (q)))) (q))))))".to_string(),
        "()".to_string()
    );
    assert_eq!(res, "(a (\"com\" (a (q 4 (q . \"list\") (c (f 1) (c (c (q . \"mod\") (c (f (r 1)) (c (f (r (r 1))) (q)))) (q)))) (q \"function\" (\"BODY\") (29041 (\"opt\" (\"com\" (q \"unquote\" \"BODY\") (29041 (\"unquote\" (\"macros\"))) (29041 (\"unquote\" (\"symbols\")))))))) (q (\"list\" (a (q 2 (q 2 2 (c 2 (c 3 (q)))) (c (q 2 (i 5 (q 4 (q . 4) (c 9 (c (a 2 (c 2 (c 13 (q)))) (q)))) (q 1)) 1) 1)) 1)) (\"defmacro\" (c (q . \"list\") (c (f 1) (c (c (q . \"mod\") (c (f (r 1)) (c (f (r (r 1))) (q)))) (q)))))) (q)) 1)".to_string());
}

#[test]
fn test_inner_macro_exp() {
    let mut allocator = Allocator::new();
    let res = test_inner_expansion(
        &mut allocator,
        "(c (q . \"list\") (c (f 1) (c (c (q . \"mod\") (c (f (r 1)) (c (f (r (r 1))) (q)))) (q))))".to_string(),
        "(\"function\" (\"BODY\") (29041 (\"opt\" (\"com\" (q \"unquote\" \"BODY\") (29041 (\"unquote\" (\"macros\"))) (29041 (\"unquote\" (\"symbols\")))))))".to_string()
    );
    assert_eq!(res, "(a (q 4 (q . \"list\") (c (f 1) (c (c (q . \"mod\") (c (f (r 1)) (c (f (r (r 1))) (q)))) (q)))) (q \"function\" (\"BODY\") (29041 (\"opt\" (\"com\" (q \"unquote\" \"BODY\") (29041 (\"unquote\" (\"macros\"))) (29041 (\"unquote\" (\"symbols\"))))))))".to_string());
}

#[test]
fn test_compile_during_assert_1() {
    let mut allocator = Allocator::new();
    let res = test_do_com_prog(
        &mut allocator,
        "(\"assert\" 1)".to_string(),
        "((\"assert\" (a (i 3 (q 4 (q . 26982) (c 2 (c (c (q . \"assert\") 3) (q (x))))) (q . 2)) 1)) (26982 (c (q . 2) (c (c (q . 3) (c 2 (c (c (q . \"function\") (c 5 ())) (c (c (q . \"function\") (c 11 ())) ())))) (q 64)))) (\"function\" (c (q . \"opt\") (c (c (q . \"com\") (c (c (q . 1) 2) (q (29041 (\"unquote\" (\"macros\"))) (29041 (\"unquote\" (\"symbols\")))))) ()))) (\"list\" (a (q 2 (q 2 2 (c 2 (c 3 (q)))) (c (q 2 (i 5 (q 4 (q . 4) (c 9 (c (a 2 (c 2 (c 13 (q)))) (q)))) (q 1)) 1) 1)) 1)) (\"defmacro\" (c (q . \"list\") (c (f 1) (c (c (q . \"mod\") (c (f (r 1)) (c (f (r (r 1))) (q)))) (q))))))".to_string(),
        "()".to_string()
    );

    assert_eq!(res, "(a (\"com\" (a (q 2 (i 3 (q 4 (q . 26982) (c 2 (c (c (q . \"assert\") 3) (q (x))))) (q . 2)) 1) (q 1)) (q (\"assert\" (a (i 3 (q 4 (q . 26982) (c 2 (c (c (q . \"assert\") 3) (q (x))))) (q . 2)) 1)) (26982 (c (q . 2) (c (c (q . 3) (c 2 (c (c (q . \"function\") (c 5 ())) (c (c (q . \"function\") (c 11 ())) ())))) (q 64)))) (\"function\" (c (q . \"opt\") (c (c (q . \"com\") (c (c (q . 1) 2) (q (29041 (\"unquote\" (\"macros\"))) (29041 (\"unquote\" (\"symbols\")))))) ()))) (\"list\" (a (q 2 (q 2 2 (c 2 (c 3 (q)))) (c (q 2 (i 5 (q 4 (q . 4) (c 9 (c (a 2 (c 2 (c 13 (q)))) (q)))) (q 1)) 1) 1)) 1)) (\"defmacro\" (c (q . \"list\") (c (f 1) (c (c (q . \"mod\") (c (f (r 1)) (c (f (r (r 1))) (q)))) (q)))))) (q)) 1)".to_string());
}

#[test]
fn test_compile_check_output_diag_assert() {
    let mut allocator = Allocator::new();
    let res = test_do_com_prog(
        &mut allocator,
        "(\"mod\" () (\"defmacro\" \"assert\" \"items\" (26982 (r \"items\") (\"list\" 26982 (f \"items\") (c \"assert\" (r \"items\")) (q 8)) (f \"items\"))) (\"assert\" 1))".to_string(),
        "((26982 (c (q . 2) (c (c (q . 3) (c 2 (c (c (q . \"function\") (c 5 ())) (c (c (q . \"function\") (c 11 ())) ())))) (q 64)))) (\"function\" (c (q . \"opt\") (c (c (q . \"com\") (c (c (q . 1) 2) (q (29041 (\"unquote\" (\"macros\"))) (29041 (\"unquote\" (\"symbols\")))))) ()))) (\"list\" (a (q 2 (q 2 2 (c 2 (c 3 (q)))) (c (q 2 (i 5 (q 4 (q . 4) (c 9 (c (a 2 (c 2 (c 13 (q)))) (q)))) (q 1)) 1) 1)) 1)) (\"defmacro\" (c (q . \"list\") (c (f 1) (c (c (q . \"mod\") (c (f (r 1)) (c (f (r (r 1))) (q)))) (q))))))".to_string(),
        "()".to_string()
    );

    assert_eq!(
        res,
        "(a (q \"opt\" (q 2 (\"opt\" (\"com\" (q \"assert\" 1) (q (\"assert\" (a (i 3 (q 4 (q . 26982) (c 2 (c (c (q . \"assert\") 3) (q (x))))) (q . 2)) 1)) (26982 (c (q . 2) (c (c (q . 3) (c 2 (c (c (q . \"function\") (c 5 ())) (c (c (q . \"function\") (c 11 ())) ())))) (q 64)))) (\"function\" (c (q . \"opt\") (c (c (q . \"com\") (c (c (q . 1) 2) (q (29041 (\"unquote\" (\"macros\"))) (29041 (\"unquote\" (\"symbols\")))))) ()))) (\"list\" (a (q 2 (q 2 2 (c 2 (c 3 (q)))) (c (q 2 (i 5 (q 4 (q . 4) (c 9 (c (a 2 (c 2 (c 13 (q)))) (q)))) (q 1)) 1) 1)) 1)) (\"defmacro\" (c (q . \"list\") (c (f 1) (c (c (q . \"mod\") (c (f (r 1)) (c (f (r (r 1))) (q)))) (q)))))) (q))) 1)) 1)".to_string()
    );
}

#[test]
fn test_compile_assert_2() {
    let mut allocator = Allocator::new();
    let res = test_do_com_prog(
        &mut allocator,
        "(\"mod\" () (\"defmacro\" \"assert\" \"items\" (26982 (r \"items\") (\"list\" 26982 (f \"items\") (c \"assert\" (r \"items\")) (q 8)) (f \"items\"))) (\"assert\" 1))".to_string(),
        "((26982 (c (q . 2) (c (c (q . 3) (c 2 (c (c (q . \"function\") (c 5 ())) (c (c (q . \"function\") (c 11 ())) ())))) (q 64)))) (\"function\" (c (q . \"opt\") (c (c (q . \"com\") (c (c (q . 1) 2) (q (29041 (\"unquote\" (\"macros\"))) (29041 (\"unquote\" (\"symbols\")))))) ()))) (\"list\" (a (q 2 (q 2 2 (c 2 (c 3 (q)))) (c (q 2 (i 5 (q 4 (q . 4) (c 9 (c (a 2 (c 2 (c 13 (q)))) (q)))) (q 1)) 1) 1)) 1)) (\"defmacro\" (c (q . \"list\") (c (f 1) (c (c (q . \"mod\") (c (f (r 1)) (c (f (r (r 1))) (q)))) (q))))))".to_string(),
        "()".to_string()
    );

    assert_eq!(
        res,
        "(a (q \"opt\" (q 2 (\"opt\" (\"com\" (q \"assert\" 1) (q (\"assert\" (a (i 3 (q 4 (q . 26982) (c 2 (c (c (q . \"assert\") 3) (q (x))))) (q . 2)) 1)) (26982 (c (q . 2) (c (c (q . 3) (c 2 (c (c (q . \"function\") (c 5 ())) (c (c (q . \"function\") (c 11 ())) ())))) (q 64)))) (\"function\" (c (q . \"opt\") (c (c (q . \"com\") (c (c (q . 1) 2) (q (29041 (\"unquote\" (\"macros\"))) (29041 (\"unquote\" (\"symbols\")))))) ()))) (\"list\" (a (q 2 (q 2 2 (c 2 (c 3 (q)))) (c (q 2 (i 5 (q 4 (q . 4) (c 9 (c (a 2 (c 2 (c 13 (q)))) (q)))) (q 1)) 1) 1)) 1)) (\"defmacro\" (c (q . \"list\") (c (f 1) (c (c (q . \"mod\") (c (f (r 1)) (c (f (r (r 1))) (q)))) (q)))))) (q))) 1)) 1)".to_string()
    );
}

#[test]
fn test_stage_2_quote() {
    let mut allocator = Allocator::new();
    let assembled = assemble(&mut allocator, "(1 2 3)").unwrap();
    let quoted = quote(&mut allocator, assembled).unwrap();
    assert_eq!(disassemble(&mut allocator, quoted), "(q 1 2 3)");
}

#[test]
fn test_stage_2_evaluate() {
    let mut allocator = Allocator::new();
    let prog = assemble(&mut allocator, "(q 16 2 3)").unwrap();
    let args = assemble(&mut allocator, "(q 9 15)").unwrap();
    let to_eval = evaluate(&mut allocator, prog, args).unwrap();
    assert_eq!(
        disassemble(&mut allocator, to_eval),
        "(a (q 16 2 3) (q 9 15))"
    );
}

#[test]
fn test_stage_2_run() {
    let mut allocator = Allocator::new();
    let prog = assemble(&mut allocator, "(q 16 2 3)").unwrap();
    let macro_lookup_throw = assemble(&mut allocator, "(q 9)").unwrap();
    let to_eval = run(&mut allocator, prog, macro_lookup_throw).unwrap();
    assert_eq!(
        disassemble(&mut allocator, to_eval),
        "(a (\"com\" (q 16 2 3) (q 1 9)) 1)"
    );
}

#[test]
fn test_present_file_smoke_not_exists() {
    let mut allocator = Allocator::new();
    let runner =
        run_program_for_search_paths("*test*", &vec!["resources/tests".to_string()], false);
    let sexp_triggering_read = assemble(&mut allocator, "(embed-file test-file sexp embed.sexp)")
        .expect("should assemble");
    let res = read_file(
        runner,
        &mut allocator,
        sexp_triggering_read,
        "test-embed-not-exist.clsp",
    );
    assert!(res.is_err());
}

#[test]
fn test_present_file_smoke_exists() {
    let mut allocator = Allocator::new();
    let runner =
        run_program_for_search_paths("*test*", &vec!["resources/tests".to_string()], false);
    let sexp_triggering_read = assemble(&mut allocator, "(embed-file test-file sexp embed.sexp)")
        .expect("should assemble");
    let res = read_file(runner, &mut allocator, sexp_triggering_read, "embed.sexp")
        .expect("should exist");
    assert_eq!(decode_string(&res.data), "(23 24 25)");
}

#[test]
fn test_process_embed_file_as_sexp() {
    let mut allocator = Allocator::new();
    let runner =
        run_program_for_search_paths("*test*", &vec!["resources/tests".to_string()], false);
    let declaration_sexp = assemble(&mut allocator, "(embed-file test-embed sexp embed.sexp)")
        .expect("should assemble");
    let want_exp = assemble(&mut allocator, "(q 23 24 25)").expect("should assemble");
    let (name, content) =
        process_embed_file(&mut allocator, runner, declaration_sexp).expect("should work");
    assert_eq!(
        disassemble(&mut allocator, want_exp),
        disassemble(&mut allocator, content)
    );
    assert_eq!(name, b"test-embed");
}

/// A test where a file is in an unexpected location was requested.
/// This test tries to read resources/tests/steprun/fact.clvm.hex but specifies
/// resources/tests/stage_2 as an include path.
#[test]
fn test_process_embed_file_as_sexp_in_an_unexpected_location() {
    let mut allocator = Allocator::new();
    let runner = run_program_for_search_paths(
        "*test*",
        &vec!["resources/tests/stage_2".to_string()],
        false,
    );
    let sexp_triggering_read = assemble(&mut allocator, "(embed-file test-file hex act.clvm.hex)")
        .expect("should assemble");
    let res = read_file(
        runner,
        &mut allocator,
        sexp_triggering_read,
        "fact.clvm.hex",
    );
    assert!(res.is_err());
}

/// Read hex test mirror of the above.
#[test]
fn test_process_embed_file_as_sexp_in_an_expected_location() {
    let mut allocator = Allocator::new();
    let runner = run_program_for_search_paths(
        "*test*",
        &vec!["resources/tests/steprun".to_string()],
        false,
    );
    let sexp_triggering_read = assemble(&mut allocator, "(embed-file test-file hex act.clvm.hex)")
        .expect("should assemble");
    let res = read_file(
        runner,
        &mut allocator,
        sexp_triggering_read,
        "fact.clvm.hex",
    )
    .expect("should exist");
    let real_file_content =
        fs::read_to_string("resources/tests/steprun/fact.clvm.hex").expect("should exist");
    assert_eq!(res.data, real_file_content.as_bytes().to_vec());
}

#[test]
fn test_process_embed_file_as_hex() {
    let mut allocator = Allocator::new();
    let runner =
        run_program_for_search_paths("*test*", &vec!["resources/tests".to_string()], false);
    let declaration_sexp = assemble(
        &mut allocator,
        "(embed-file test-embed-from-hex hex steprun/fact.clvm.hex)",
    )
    .expect("should assemble");
    let (name, content) =
        process_embed_file(&mut allocator, runner, declaration_sexp).expect("should work");
    let matching_part_of_decl = rest(&mut allocator, content).expect("should be quoted");
    let mut outstream = Stream::new(None);
    call_tool(
        &mut outstream,
        &mut allocator,
        "opd",
        &[
            "opd".to_string(),
            "resources/tests/steprun/fact.clvm.hex".to_string(),
        ],
    )
    .expect("should work");
    assert_eq!(
        disassemble(&mut allocator, matching_part_of_decl),
        decode_string(outstream.get_value().data())
    );
    assert_eq!(name, b"test-embed-from-hex");
}

#[derive(Clone, Debug)]
struct TestCompilerOptsPresentsOwnFiles {
    filename: String,
    files: HashMap<String, String>,
}

impl TestCompilerOptsPresentsOwnFiles {
    fn new(filename: String, files: HashMap<String, String>) -> Self {
        TestCompilerOptsPresentsOwnFiles { filename, files }
    }
}

impl CompilerOpts for TestCompilerOptsPresentsOwnFiles {
    fn filename(&self) -> String {
        self.filename.clone()
    }

    fn code_generator(&self) -> Option<PrimaryCodegen> {
        None
    }
<<<<<<< HEAD
    fn dialect(&self) -> Option<i32> {
        None
=======
    fn dialect(&self) -> AcceptedDialect {
        Default::default()
>>>>>>> 62cfdb96
    }
    fn in_defun(&self) -> bool {
        false
    }
    fn stdenv(&self) -> bool {
        false
    }
    fn optimize(&self) -> bool {
        false
    }
    fn frontend_opt(&self) -> bool {
        false
    }
    fn frontend_check_live(&self) -> bool {
        false
    }
    fn start_env(&self) -> Option<Rc<SExp>> {
        None
    }
    fn prim_map(&self) -> Rc<HashMap<Vec<u8>, Rc<SExp>>> {
        Rc::new(HashMap::new())
    }
    fn get_search_paths(&self) -> Vec<String> {
        vec![".".to_string()]
    }
<<<<<<< HEAD
    fn set_dialect(&self, _dialect: Option<i32>) -> Rc<dyn CompilerOpts> {
=======
    fn set_dialect(&self, _dialect: AcceptedDialect) -> Rc<dyn CompilerOpts> {
>>>>>>> 62cfdb96
        Rc::new(self.clone())
    }
    fn set_search_paths(&self, _dirs: &[String]) -> Rc<dyn CompilerOpts> {
        Rc::new(self.clone())
    }
    fn set_in_defun(&self, _new_in_defun: bool) -> Rc<dyn CompilerOpts> {
        Rc::new(self.clone())
    }
    fn set_stdenv(&self, _new_stdenv: bool) -> Rc<dyn CompilerOpts> {
        Rc::new(self.clone())
    }
    fn set_optimize(&self, _opt: bool) -> Rc<dyn CompilerOpts> {
        Rc::new(self.clone())
    }
    fn set_frontend_opt(&self, _opt: bool) -> Rc<dyn CompilerOpts> {
        Rc::new(self.clone())
    }
    fn set_frontend_check_live(&self, _check: bool) -> Rc<dyn CompilerOpts> {
        Rc::new(self.clone())
    }
    fn set_code_generator(&self, _new_compiler: PrimaryCodegen) -> Rc<dyn CompilerOpts> {
        Rc::new(self.clone())
    }
    fn set_start_env(&self, _start_env: Option<Rc<SExp>>) -> Rc<dyn CompilerOpts> {
        Rc::new(self.clone())
    }
    fn read_new_file(
        &self,
        inc_from: String,
        filename: String,
    ) -> Result<(String, Vec<u8>), CompileErr> {
        if let Some(content) = self.files.get(&filename) {
            return Ok((filename.clone(), content.as_bytes().to_vec()));
        }

        Err(CompileErr(
            Srcloc::start(&inc_from),
            format!("could not read {filename}"),
        ))
    }
    fn compile_program(
        &self,
        _allocator: &mut Allocator,
        _runner: Rc<dyn TRunProgram>,
        _sexp: Rc<SExp>,
        _symbol_table: &mut HashMap<String, String>,
    ) -> Result<SExp, CompileErr> {
        Err(CompileErr(
            Srcloc::start(&self.filename),
            "test object only".to_string(),
        ))
    }
}

// Shows that we can inject a compiler opts and have it provide file data.
// This allows the compiler opts to provide abstract filesystem plumbing even
// in the classic compiler when requested.
#[test]
fn test_classic_compiler_with_compiler_opts() {
    let files_vec: Vec<(String, String)> = vec![("test.clinc", "( (defun F (X) (+ X 1)) )")]
        .iter()
        .map(|(n, v)| (n.to_string(), v.to_string()))
        .collect();
    let mut files = HashMap::new();
    for (k, v) in files_vec.into_iter() {
        files.insert(k, v);
    }
    let opts = Rc::new(TestCompilerOptsPresentsOwnFiles::new(
        "test.clsp".to_string(),
        files,
    ));
    let to_compile = "(mod (A) (include test.clinc) (F A))";
    let mut allocator = Allocator::new();
    let mut symbols = HashMap::new();
    // Verify injection
    let result = compile_clvm_text(
        &mut allocator,
        opts.clone(),
        &mut symbols,
        to_compile,
        "test.clsp",
        true,
    )
    .expect("should compile and find the content");
    assert_eq!(
        disassemble(&mut allocator, result),
        "(a (q 2 2 (c 2 (c 5 ()))) (c (q 16 5 (q . 1)) 1))"
    );
    // Verify lack of injection
    let result_no_injection = compile_clvm_text(
        &mut allocator,
        opts,
        &mut symbols,
        to_compile,
        "test.clsp",
        false,
    );
    assert!(result_no_injection.is_err());
}

#[test]
fn test_classic_runner_has_compile_filename() {
    let mut allocator = Allocator::new();
    let use_filename = "test-classic-runner-has-compile-filename.clsp";
    let runner = run_program_for_search_paths(use_filename, &vec![], false);

    let result_filename = get_compile_filename(runner, &mut allocator)
        .expect("should be able to tell us the file name given")
        .expect("should have returned some");

    assert_eq!(result_filename, use_filename);
}

#[test]
fn test_get_last_path_component_0() {
    let last_path_component = get_last_path_component("test/foo/bar.clsp");
    assert_eq!(last_path_component, "bar.clsp");
}<|MERGE_RESOLUTION|>--- conflicted
+++ resolved
@@ -320,13 +320,8 @@
     fn code_generator(&self) -> Option<PrimaryCodegen> {
         None
     }
-<<<<<<< HEAD
-    fn dialect(&self) -> Option<i32> {
-        None
-=======
     fn dialect(&self) -> AcceptedDialect {
         Default::default()
->>>>>>> 62cfdb96
     }
     fn in_defun(&self) -> bool {
         false
@@ -352,11 +347,7 @@
     fn get_search_paths(&self) -> Vec<String> {
         vec![".".to_string()]
     }
-<<<<<<< HEAD
-    fn set_dialect(&self, _dialect: Option<i32>) -> Rc<dyn CompilerOpts> {
-=======
     fn set_dialect(&self, _dialect: AcceptedDialect) -> Rc<dyn CompilerOpts> {
->>>>>>> 62cfdb96
         Rc::new(self.clone())
     }
     fn set_search_paths(&self, _dirs: &[String]) -> Rc<dyn CompilerOpts> {
