use num_bigint::ToBigInt;

#[cfg(test)]
use rand::distributions::Standard;
#[cfg(test)]
use rand::prelude::*;
#[cfg(test)]
use rand_chacha::ChaChaRng;

use std::borrow::Borrow;
use std::collections::{HashMap, HashSet};
use std::fs;
use std::path::PathBuf;
use std::rc::Rc;

use clvmr::allocator::Allocator;

use crate::classic::clvm::__type_compatibility__::{bi_one, bi_zero, Stream};
use crate::classic::clvm_tools::binutils::disassemble;
use crate::classic::clvm_tools::cmds::launch_tool;
use crate::classic::clvm_tools::node_path::NodePath;

use crate::compiler::clvm::convert_to_clvm_rs;
use crate::compiler::sexp;
use crate::compiler::sexp::decode_string;
use crate::util::{number_from_u8, Number};

const NUM_GEN_ATOMS: usize = 16;

pub fn do_basic_brun(args: &Vec<String>) -> String {
    let mut s = Stream::new(None);
    launch_tool(&mut s, args, &"run".to_string(), 0);
    return s.get_value().decode();
}

pub fn do_basic_run(args: &Vec<String>) -> String {
    let mut s = Stream::new(None);
    launch_tool(&mut s, args, &"run".to_string(), 2);
    return s.get_value().decode();
}

#[test]
fn basic_run_test() {
    assert_eq!(
        do_basic_run(&vec!("run".to_string(), "(mod (A B) (+ A B))".to_string())).trim(),
        "(+ 2 5)".to_string()
    );
}

#[test]
fn add_1_test() {
    assert_eq!(
        do_basic_run(&vec!(
            "run".to_string(),
            "(opt (com (q . (+ 6 55))))".to_string()
        ))
        .trim(),
        "(q . 61)".to_string()
    );
}

#[test]
fn div_test() {
    assert_eq!(
        do_basic_run(&vec!("run".to_string(), "(mod (X) (/ X 10))".to_string())).trim(),
        "(f (divmod 2 (q . 10)))".to_string()
    );
}

#[test]
fn brun_y_1_test() {
    let testpath = PathBuf::from(env!("CARGO_MANIFEST_DIR"));
    let mut sym_path = testpath.clone();
    sym_path.push("resources/tests/stage_2/brun-y-1.sym");
    assert_eq!(
        do_basic_brun(
            &vec!(
                "brun".to_string(),
                "-y".to_string(),
                sym_path.into_os_string().into_string().unwrap(),
                "(a (q . (a 2 (c 2 (c 5 (q . ()))))) (c (q . (a (i (= 5 (q . 1)) (q . (q . 1)) (q . (* 5 (a 2 (c 2 (c (- 5 (q . 1)) (q . ()))))))) 1)) 1))".to_string(),
                "(10)".to_string()
            )
        ).trim(),
        indoc! {"0x375f00
            
            (\"fact\" 10) => 0x375f00
            
            (\"fact\" 9) => 0x058980
            
            (\"fact\" 8) => 0x009d80
            
            (\"fact\" 7) => 5040
            
            (\"fact\" 6) => 720
            
            (\"fact\" 5) => 120
            
            (\"fact\" 4) => 24
            
            (\"fact\" 3) => 6
            
            (\"fact\" 2) => 2
            
            (\"fact\" 1) => 1"}
    );
}

#[test]
fn brun_v_test() {
    assert_eq!(
        do_basic_brun(&vec!(
            "brun".to_string(),
            "-v".to_string(),
            "(a (q + (q . 3) (q . 5)) 1)".to_string()
        ))
        .trim(),
        indoc! {"8
            
            (a 2 3) [((a (q 16 (q . 3) (q . 5)) 1))] => 8
            
            3 [((a (q 16 (q . 3) (q . 5)) 1))] => ()
            
            2 [((a (q 16 (q . 3) (q . 5)) 1))] => (a (q 16 (q . 3) (q . 5)) 1)
            
            (a (q 16 (q . 3) (q . 5)) 1) [()] => 8
            
            1 [()] => ()
            
            (q 16 (q . 3) (q . 5)) [()] => (+ (q . 3) (q . 5))
            
            (+ (q . 3) (q . 5)) [()] => 8
            
            (q . 5) [()] => 5
            
            (q . 3) [()] => 3"}
    );
}

#[test]
fn brun_constant_test() {
    assert_eq!(
        do_basic_run(&vec!(
            "run".to_string(),
            "(mod () (defconstant X 3) X)".to_string()
        ))
        .trim(),
        "(q . 3)".to_string()
    );
}

#[test]
fn at_capture_destructure_1() {
    assert_eq!(
        do_basic_run(&vec!(
            "run".to_string(),
            "(mod (A (@ Z (B C)) D) A)".to_string()
        ))
        .trim(),
        "2"
    );
}

#[test]
fn at_capture_destructure_2() {
    assert_eq!(
        do_basic_run(&vec!(
            "run".to_string(),
            "(mod (A (@ Z (B C)) D) Z)".to_string()
        ))
        .trim(),
        "5"
    );
}

#[test]
fn at_capture_destructure_3() {
    assert_eq!(
        do_basic_run(&vec!(
            "run".to_string(),
            "(mod (A (@ Z (B C)) D) B)".to_string()
        ))
        .trim(),
        "9"
    );
}

#[test]
fn at_capture_destructure_4() {
    assert_eq!(
        do_basic_run(&vec!(
            "run".to_string(),
            "(mod (A (@ Z (B C)) D) C)".to_string()
        ))
        .trim(),
        "21"
    );
}

#[test]
fn at_capture_destructure_5() {
    assert_eq!(
        do_basic_run(&vec!(
            "run".to_string(),
            "(mod (A (@ Z (B C)) D) D)".to_string()
        ))
        .trim(),
        "11"
    );
}

#[test]
fn at_capture_inline_1() {
    assert_eq!(
        do_basic_run(&vec!(
            "run".to_string(),
            "(mod () (defun-inline F (@ pt (X Y)) X) (F 97 98))".to_string()
        ))
        .trim(),
        "(q . 97)"
    );
}

#[test]
fn at_capture_inline_2() {
    assert_eq!(
        do_basic_run(&vec!(
            "run".to_string(),
            "(mod () (defun-inline F (@ pt (X Y)) Y) (F 97 98))".to_string()
        ))
        .trim(),
        "(q . 98)"
    );
}

#[test]
fn at_capture_inline_3() {
    assert_eq!(
        do_basic_run(&vec!(
            "run".to_string(),
            "(mod () (defun-inline F (@ pt (X Y)) pt) (F (+ 117 1) (+ 98 1)))".to_string()
        ))
        .trim(),
        "(q 118 99)"
    );
}

#[test]
fn at_capture_inline_4() {
    assert_eq!(
        do_basic_run(&vec!(
            "run".to_string(),
            "(mod () (defun-inline F (A (@ pt (X Y))) (list (list A X Y) pt)) (F 115 (list 99 77)))".to_string()
        ))
            .trim(),
        "(q (115 99 77) (99 77))"
    );
}

#[test]
fn inline_destructure_1() {
    assert_eq!(
        do_basic_run(&vec!(
            "run".to_string(),
            "(mod () (defun-inline F ((A . B)) (+ A B)) (F (c 3 7)))".to_string()
        ))
        .trim(),
        "(q . 10)"
    );
}

#[test]
fn test_forms_of_destructuring_allowed_by_classic_1() {
    assert_eq!(
        do_basic_run(&vec![
            "run".to_string(),
            "(mod (A) (defun-inline foo (X Y . Z) (i X Y . Z)) (foo A 2 3))".to_string()
        ])
        .trim(),
        "(i 2 (q . 2) (q . 3))"
    );
}

fn run_dependencies(filename: &str) -> HashSet<String> {
    let result_text = do_basic_run(&vec![
        "run".to_string(),
        "-i".to_string(),
        "resources/tests".to_string(),
        "-M".to_string(),
        filename.to_owned(),
    ])
    .trim()
    .to_string();

    eprintln!("run_dependencies:\n{}", result_text);

    let mut dep_set = HashSet::new();
    for l in result_text.lines() {
        if let Some(suffix_start) = l.find("resources/tests") {
            let copied_suffix: Vec<u8> = l.as_bytes().iter().skip(suffix_start).copied().collect();
            dep_set.insert(decode_string(&copied_suffix));
        } else {
            panic!("file {} isn't expected", l);
        }
    }

    dep_set
}

#[test]
fn test_get_dependencies_1() {
    let dep_set = run_dependencies("resources/tests/singleton_top_layer.clvm");

    eprintln!("dep_set {dep_set:?}");

    let mut expect_set = HashSet::new();
    expect_set.insert("resources/tests/condition_codes.clvm".to_owned());
    expect_set.insert("resources/tests/curry-and-treehash.clinc".to_owned());
    expect_set.insert("resources/tests/singleton_truths.clib".to_owned());

    assert_eq!(dep_set, expect_set);
}

#[test]
fn test_treehash_constant_embedded_classic() {
    let result_text = do_basic_run(&vec![
        "run".to_string(),
        "-i".to_string(),
        "resources/tests".to_string(),
        indoc! {"
            (mod ()
              (include sha256tree.clib)
              (defconst H (+ G (sha256tree (q 2 3 4))))
              (defconst G 1)
              H
              )
        "}
        .to_string(),
    ])
    .trim()
    .to_string();
    assert_eq!(
        result_text,
        "(q . 0x6fcb06b1fe29d132bb37f3a21b86d7cf03d636bf6230aa206486bef5e68f9874)"
    );
    let result_hash = do_basic_brun(&vec!["brun".to_string(), result_text, "()".to_string()])
        .trim()
        .to_string();
    assert_eq!(
        result_hash,
        "0x6fcb06b1fe29d132bb37f3a21b86d7cf03d636bf6230aa206486bef5e68f9874"
    );
}

#[test]
fn test_treehash_constant_embedded_fancy_order() {
    let result_text = do_basic_run(&vec![
        "run".to_string(),
        "-i".to_string(),
        "resources/tests".to_string(),
        indoc! {"
            (mod ()
              (include sha256tree.clib)
              (defconst C 18)
              (defconst H (+ C G (sha256tree (q 2 3 4))))
              (defconst G (+ B A))
              (defconst A 9)
              (defconst B (* A A))
              H
              )
        "}
        .to_string(),
    ])
    .trim()
    .to_string();
    assert_eq!(
        result_text,
        "(q . 0x6fcb06b1fe29d132bb37f3a21b86d7cf03d636bf6230aa206486bef5e68f98df)"
    );
    let result_hash = do_basic_brun(&vec!["brun".to_string(), result_text, "()".to_string()])
        .trim()
        .to_string();
    assert_eq!(
        result_hash,
        "0x6fcb06b1fe29d132bb37f3a21b86d7cf03d636bf6230aa206486bef5e68f98df"
    );
}

#[test]
fn test_treehash_constant_embedded_fancy_order_from_fun() {
    let result_text = do_basic_run(&vec![
        "run".to_string(),
        "-i".to_string(),
        "resources/tests".to_string(),
        indoc! {"
            (mod ()
              (include sha256tree.clib)
              (defconst C 18)
              (defconst H (+ C G (sha256tree (q 2 3 4))))
              (defconst G (+ B A))
              (defconst A 9)
              (defconst B (* A A))
              (defun F (X) (+ X H))
              (F 1)
              )
        "}
        .to_string(),
    ])
    .trim()
    .to_string();
    assert_eq!(
        result_text,
        "(q . 0x6fcb06b1fe29d132bb37f3a21b86d7cf03d636bf6230aa206486bef5e68f98e0)"
    );
    let result_hash = do_basic_brun(&vec!["brun".to_string(), result_text, "()".to_string()])
        .trim()
        .to_string();
    assert_eq!(
        result_hash,
        "0x6fcb06b1fe29d132bb37f3a21b86d7cf03d636bf6230aa206486bef5e68f98e0"
    );
}

#[test]
fn test_treehash_constant_embedded_classic_loop() {
    let result_text = do_basic_run(&vec![
        "run".to_string(),
        "-i".to_string(),
        "resources/tests".to_string(),
        indoc! {"
            (mod ()
              (include sha256tree.clib)
              (defconst H (+ G (sha256tree (q 2 3 4))))
              (defconst G (logand H 1))
              H
              )
        "}
        .to_string(),
    ])
    .trim()
    .to_string();
    assert!(result_text.starts_with("FAIL"));
    assert!(result_text.contains("got stuck untangling defconst dependencies"));
}

#[test]
fn test_treehash_constant_embedded_modern() {
    let result_text = do_basic_run(&vec![
        "run".to_string(),
        "-i".to_string(),
        "resources/tests".to_string(),
        indoc! {"
            (mod ()
              (include *standard-cl-21*)
              (include sha256tree.clib)
              (defconst H (+ G (sha256tree (q 2 3 4))))
              (defconst G 1)
              H
              )
        "}
        .to_string(),
    ])
    .trim()
    .to_string();
    assert_eq!(
        result_text,
        "(2 (1 1 . 50565442356047746631413349885570059132562040184787699607120092457326103992436) (4 (1 2 (1 2 (3 (7 5) (1 2 (1 11 (1 . 2) (2 2 (4 2 (4 (5 5) ()))) (2 2 (4 2 (4 (6 5) ())))) 1) (1 2 (1 11 (1 . 1) 5) 1)) 1) 1) 1))"
    );
    let result_hash = do_basic_brun(&vec!["brun".to_string(), result_text, "()".to_string()])
        .trim()
        .to_string();
    assert_eq!(
        result_hash,
        "0x6fcb06b1fe29d132bb37f3a21b86d7cf03d636bf6230aa206486bef5e68f9874"
    );
}

#[test]
fn test_treehash_constant_embedded_modern_fun() {
    let result_text = do_basic_run(&vec![
        "run".to_string(),
        "-i".to_string(),
        "resources/tests".to_string(),
        indoc! {"
            (mod ()
              (include *standard-cl-21*)
              (include sha256tree.clib)
              (defconst H (+ G (sha256tree (q 2 3 4))))
              (defconst G 1)
              (defun F (X) (+ X H))
              (F 1)
              )
        "}
        .to_string(),
    ])
    .trim()
    .to_string();
    assert_eq!(
        result_text,
        "(2 (1 2 6 (4 2 (4 (1 . 1) ()))) (4 (1 (2 (1 2 (3 (7 5) (1 2 (1 11 (1 . 2) (2 4 (4 2 (4 (5 5) ()))) (2 4 (4 2 (4 (6 5) ())))) 1) (1 2 (1 11 (1 . 1) 5) 1)) 1) 1) 2 (1 16 5 (1 . 50565442356047746631413349885570059132562040184787699607120092457326103992436)) 1) 1))".to_string()
    );
    let result_hash = do_basic_brun(&vec!["brun".to_string(), result_text, "()".to_string()])
        .trim()
        .to_string();
    assert_eq!(
        result_hash,
        "0x6fcb06b1fe29d132bb37f3a21b86d7cf03d636bf6230aa206486bef5e68f9875"
    );
}

#[test]
fn test_treehash_constant_embedded_modern_loop() {
    let result_text = do_basic_run(&vec![
        "run".to_string(),
        "-i".to_string(),
        "resources/tests".to_string(),
        indoc! {"
            (mod ()
              (include *standard-cl-21*)
              (include sha256tree.clib)
              (defconst H (+ G (sha256tree (q 2 3 4))))
              (defconst G (logand H 1))
              H
              )
        "}
        .to_string(),
    ])
    .trim()
    .to_string();
    eprintln!("{result_text}");
    // Asserting where the stack overflows isn't necessary.
    assert!(result_text.contains("stack limit exceeded"));
}

#[test]
fn test_embed_file_2() {
    let program = do_basic_run(&vec![
        "run".to_string(),
        "-i".to_string(),
        "resources/tests".to_string(),
        "(mod () (embed-file testhex hex hex-embed-01.hex) testhex)".to_string(),
    ])
    .trim()
    .to_string();
    let run_result = do_basic_brun(&vec!["brun".to_string(), program, "()".to_string()])
        .trim()
        .to_string();
    assert_eq!(run_result, "(65 66 67)");
}

#[test]
fn test_embed_file_4() {
    let program = do_basic_run(&vec![
        "run".to_string(),
        "-i".to_string(),
        "resources/tests".to_string(),
        "(mod () (include *standard-cl-21*) (embed-file testhex hex hex-embed-01.hex) testhex)"
            .to_string(),
    ])
    .trim()
    .to_string();
    let run_result = do_basic_brun(&vec!["brun".to_string(), program, "()".to_string()])
        .trim()
        .to_string();
    assert_eq!(run_result, "(65 66 67)");
}

#[test]
fn test_embed_file_5() {
    let program = do_basic_run(&vec![
        "run".to_string(),
        "-i".to_string(),
        "resources/tests".to_string(),
        "(mod () (embed-file testsexp sexp embed.sexp) testsexp)".to_string(),
    ])
    .trim()
    .to_string();
    let run_result = do_basic_brun(&vec![
        "brun".to_string(),
        "-n".to_string(),
        program,
        "()".to_string(),
    ])
    .trim()
    .to_string();
    assert_eq!(run_result, "(23 24 25)");
}

#[test]
fn test_embed_file_6() {
    let program = do_basic_run(&vec![
        "run".to_string(),
        "-i".to_string(),
        "resources/tests".to_string(),
        "(mod () (include *standard-cl-21*) (embed-file testsexp sexp embed.sexp) testsexp)"
            .to_string(),
    ])
    .trim()
    .to_string();
    let run_result = do_basic_brun(&vec!["brun".to_string(), program, "()".to_string()])
        .trim()
        .to_string();
    assert_eq!(run_result, "(lsh 24 25)");
}

#[test]
fn test_embed_file_7() {
    let program = do_basic_run(&vec![
        "run".to_string(),
        "-i".to_string(),
        "resources/tests".to_string(),
        "(mod () (embed-file hello bin a-binary-file-called-hello.dat) hello)".to_string(),
    ])
    .trim()
    .to_string();
    let run_result = do_basic_brun(&vec!["brun".to_string(), program, "()".to_string()])
        .trim()
        .to_string();
    assert_eq!(run_result, "\"hello\"");
}

#[test]
fn test_embed_file_8() {
    let program = do_basic_run(&vec![
        "run".to_string(),
        "-i".to_string(),
        "resources/tests".to_string(),
        "(mod () (include *standard-cl-21*) (embed-file hello bin a-binary-file-called-hello.dat) hello)".to_string(),
    ])
    .trim()
    .to_string();
    let run_result = do_basic_brun(&vec!["brun".to_string(), program, "()".to_string()])
        .trim()
        .to_string();
    assert_eq!(run_result, "\"hello\"");
}

#[test]
fn test_embed_file_9() {
    let program = do_basic_run(&vec![
        "run".to_string(),
        "-i".to_string(),
        "resources/tests".to_string(),
        "(mod () (include *standard-cl-21*) (embed-file hello bin a-binary-file-called-hello.dat) (sha256 (sha256 hello)))".to_string(),
    ])
        .trim()
        .to_string();
    let run_result = do_basic_brun(&vec!["brun".to_string(), program, "()".to_string()])
        .trim()
        .to_string();
    assert_eq!(
        run_result,
        "0x9595c9df90075148eb06860365df33584b75bff782a510c6cd4883a419833d50"
    );
}

#[test]
fn test_num_encoding_just_less_than_5_bytes() {
    let res = do_basic_run(&vec!["run".to_string(), "4281419728".to_string()])
        .trim()
        .to_string();
    assert_eq!(res, "0x00ff3147d0");
}

#[test]
fn test_divmod() {
    let res = do_basic_run(&vec![
        "run".to_string(),
        "(/ 78962960182680 4281419728)".to_string(),
    ])
    .trim()
    .to_string();
    assert_eq!(res, "18443");
}

#[cfg(test)]
pub struct RandomClvmNumber {
    pub intended_value: Number,
}

#[test]
fn test_classic_mod_form() {
    let res = do_basic_run(&vec![
        "run".to_string(),
        indoc! {"
(mod () (a (mod (X) (+ 1 (* X 2))) (list 3)))
"}
        .to_string(),
        "()".to_string(),
    ])
    .trim()
    .to_string();
    assert_eq!(res, "(q . 7)");
}

#[cfg(test)]
pub fn random_clvm_number<R: Rng + ?Sized>(rng: &mut R) -> RandomClvmNumber {
    // Make a number by creating some random atom bytes.
    // Set high bit randomly.
    let natoms = rng.gen_range(0..=NUM_GEN_ATOMS);
    let mut result_bytes = Vec::new();
    for _ in 0..=natoms {
        let mut new_bytes = sexp::random_atom_name(rng, 3)
            .iter()
            .map(|x| {
                if rng.gen() {
                    // The possibility of negative values.
                    x | 0x80
                } else {
                    *x
                }
            })
            .collect();
        result_bytes.append(&mut new_bytes);
    }
    let num = number_from_u8(&result_bytes);

    RandomClvmNumber {
        intended_value: num,
    }
}

#[cfg(test)]
impl Distribution<RandomClvmNumber> for Standard {
    fn sample<R: Rng + ?Sized>(&self, rng: &mut R) -> RandomClvmNumber {
        random_clvm_number(rng)
    }
}

// Finally add property based testing in here.
#[test]
fn test_encoding_properties() {
    let mut rng = ChaChaRng::from_entropy();
    for _ in 1..=200 {
        let number_spec: RandomClvmNumber = rng.gen();

        // We'll have it compile a constant value.
        // The representation of the number will come out most likely
        // as a hex constant.
        let serialized_through_run = do_basic_run(&vec![
            "run".to_string(),
            format!("(q . {})", number_spec.intended_value),
        ])
        .trim()
        .to_string();

        // If we can subtract the original value from the encoded value and
        // get zero, then we did the right thing.
        let cancelled_through_run = do_basic_run(&vec![
            "run".to_string(),
            format!(
                "(- {} {})",
                serialized_through_run, number_spec.intended_value
            ),
        ])
        .trim()
        .to_string();
        assert_eq!(cancelled_through_run, "()");
    }
}

const SEXP_RNG_HORIZON: usize = 13;
const SEXP_DEPTH: usize = 2;

#[cfg(test)]
fn gather_paths(
    path_map: &mut HashMap<Vec<u8>, Number>,
    p: Number,
    mask: Number,
    sexp: &sexp::SExp,
) {
    let this_path = p.clone() | mask.clone();
    match sexp {
        sexp::SExp::Atom(_, x) => {
            path_map.insert(x.clone(), this_path);
        }
        sexp::SExp::Cons(_, a, b) => {
            let next_mask = mask * 2_u32.to_bigint().unwrap();
            gather_paths(path_map, p.clone(), next_mask.clone(), a.borrow());
            gather_paths(path_map, this_path, next_mask.clone(), b.borrow());
        }
        _ => {}
    }
}

// Ensure our atoms are not taken up as operators during the reading process.
#[cfg(test)]
fn stringize(sexp: &sexp::SExp) -> sexp::SExp {
    match sexp {
        sexp::SExp::Cons(l, a, b) => sexp::SExp::Cons(
            l.clone(),
            Rc::new(stringize(a.borrow())),
            Rc::new(stringize(b.borrow())),
        ),
        sexp::SExp::Atom(l, n) => sexp::SExp::QuotedString(l.clone(), b'"', n.clone()),
        _ => sexp.clone(),
    }
}

#[test]
fn test_check_tricky_arg_path_random() {
    let mut rng = ChaChaRng::from_entropy();
    // Make a very deep random sexp and make a path table in it.
    let random_tree = Rc::new(stringize(&sexp::random_sexp(&mut rng, SEXP_RNG_HORIZON)));
    let mut deep_tree = random_tree.clone();

    let mut path_map = HashMap::new();
    gather_paths(&mut path_map, bi_zero(), bi_one(), &random_tree);
    let mut deep_path = bi_one();
    for _ in 1..=SEXP_DEPTH {
        deep_path *= 2_u32.to_bigint().unwrap();
        if rng.gen() {
            deep_path |= bi_one();
            deep_tree = Rc::new(sexp::SExp::Cons(
                random_tree.loc(),
                Rc::new(sexp::SExp::Nil(random_tree.loc())),
                deep_tree,
            ));
        } else {
            deep_tree = Rc::new(sexp::SExp::Cons(
                random_tree.loc(),
                deep_tree.clone(),
                Rc::new(sexp::SExp::Nil(random_tree.loc())),
            ));
        }
    }
    // Now we have a very deep tree and a path to our sexp.
    // We'll test whether node path serializes to the right thing by
    // checking that we can reach all the atoms in our tree.
    for (k, v) in path_map {
        let np = NodePath::new(Some(deep_path.clone()));
        let up = NodePath::new(Some(v.clone()));
        let path_bytes = np.add(up).as_path();
        let program = sexp::SExp::Cons(
            random_tree.loc(),
            Rc::new(sexp::SExp::Atom(random_tree.loc(), vec![b'a'])),
            Rc::new(sexp::SExp::Cons(
                random_tree.loc(),
                Rc::new(sexp::SExp::QuotedString(
                    random_tree.loc(),
                    b'"',
                    path_bytes.raw().clone(),
                )),
                Rc::new(sexp::SExp::Cons(
                    random_tree.loc(),
                    Rc::new(sexp::SExp::Cons(
                        random_tree.loc(),
                        Rc::new(sexp::SExp::Atom(random_tree.loc(), vec![b'q'])),
                        deep_tree.clone(),
                    )),
                    Rc::new(sexp::SExp::Nil(random_tree.loc())),
                )),
            )),
        );

        let res = do_basic_run(&vec![
            "run".to_string(),
            program.to_string(),
            "()".to_string(),
        ])
        .trim()
        .to_string();
        let mut allocator = Allocator::new();
        let converted = convert_to_clvm_rs(
            &mut allocator,
            Rc::new(sexp::SExp::Atom(random_tree.loc(), k.clone())),
        )
        .unwrap();
        let disassembled = disassemble(&mut allocator, converted, Some(0));
        assert_eq!(disassembled, res);
    }
}

pub fn read_json_from_file(fname: &str) -> HashMap<String, String> {
    let extra_symbols_text = fs::read_to_string(fname).expect("should have dropped main.sym");
    eprintln!("est {extra_symbols_text}");
    serde_json::from_str(&extra_symbols_text).expect("should be real json")
}

#[test]
fn test_generate_extra_symbols() {
    // Verify that extra symbols are generated.
    // These include ..._arguments: "(A B C)" <-- arguments of the function
    //               ..._left_env: "1" <-- specifies whether left env is used
    let _ = do_basic_run(&vec![
        "run".to_string(),
        "-g".to_string(),
        "-i".to_string(),
        "resources/tests".to_string(),
        "-i".to_string(),
        "resources/tests/usecheck-work".to_string(),
        "--symbol-output-file".to_string(),
        "/tmp/pmi_extra_symbols.sym".to_string(),
        "resources/tests/cldb_tree/pool_member_innerpuz.cl".to_string(),
    ])
    .trim()
    .to_string();
    let syms_with_extras = read_json_from_file("/tmp/pmi_extra_symbols.sym");
    let syms_want_extras =
        read_json_from_file("resources/tests/cldb_tree/pool_member_innerpuz_extra.sym");
    assert_eq!(syms_with_extras, syms_want_extras);
    let _ = do_basic_run(&vec![
        "run".to_string(),
        "-i".to_string(),
        "resources/tests".to_string(),
        "-i".to_string(),
        "resources/tests/usecheck-work".to_string(),
        "--symbol-output-file".to_string(),
        "/tmp/pmi_normal_symbols.sym".to_string(),
        "resources/tests/cldb_tree/pool_member_innerpuz.cl".to_string(),
    ])
    .trim()
    .to_string();
    let syms_normal = read_json_from_file("/tmp/pmi_normal_symbols.sym");
    let want_normal = read_json_from_file("resources/tests/cldb_tree/pool_member_innerpuz_ref.sym");
    assert_eq!(syms_normal, want_normal);
}

#[test]
fn test_classic_sets_source_file_in_symbols() {
    let tname = "test_classic_sets_source_file_in_symbols.sym".to_string();
    do_basic_run(&vec![
        "run".to_string(),
        "--extra-syms".to_string(),
        "--symbol-output-file".to_string(),
        tname.clone(),
        "resources/tests/assert.clvm".to_string(),
    ]);
    let read_in_file = fs::read_to_string(&tname).expect("should have dropped symbols");
    let decoded_symbol_file: HashMap<String, String> =
        serde_json::from_str(&read_in_file).expect("should decode");
    assert_eq!(
        decoded_symbol_file.get("source_file").cloned(),
        Some("resources/tests/assert.clvm".to_string())
    );
    fs::remove_file(tname).expect("should have dropped symbols");
}

#[test]
fn test_classic_sets_source_file_in_symbols_only_when_asked() {
    let tname = "test_classic_doesnt_source_file_in_symbols.sym".to_string();
    do_basic_run(&vec![
        "run".to_string(),
        "--symbol-output-file".to_string(),
        tname.clone(),
        "resources/tests/assert.clvm".to_string(),
    ]);
    let read_in_file = fs::read_to_string(&tname).expect("should have dropped symbols");
    fs::remove_file(&tname).expect("should have existed");
    let decoded_symbol_file: HashMap<String, String> =
        serde_json::from_str(&read_in_file).expect("should decode");
    assert_eq!(decoded_symbol_file.get("source_file"), None);
}

#[test]
fn test_modern_sets_source_file_in_symbols() {
    let tname = "test_modern_sets_source_file_in_symbols.sym".to_string();
    do_basic_run(&vec![
        "run".to_string(),
        "--extra-syms".to_string(),
        "--symbol-output-file".to_string(),
        tname.clone(),
        "resources/tests/steprun/fact.cl".to_string(),
    ]);
    let read_in_file = fs::read_to_string(&tname).expect("should have dropped symbols");
    let decoded_symbol_file: HashMap<String, String> =
        serde_json::from_str(&read_in_file).expect("should decode");
    fs::remove_file(&tname).expect("should have existed");
    assert_eq!(
        decoded_symbol_file.get("source_file").cloned(),
        Some("resources/tests/steprun/fact.cl".to_string())
    );
}

// Test that leaving off the lambda captures causes bare words for the
// requested values to find their way into the output and that having
// the capture catches it.  This shows that uses of uncaptured words
// are unencumbered.
#[test]
fn test_lambda_without_capture_reproduces_bare_word_in_output() {
    let compiled = do_basic_run(&vec![
        "run".to_string(),
        "-i".to_string(),
        "resources/tests".to_string(),
        "resources/tests/rps-referee-uncaptured.clsp".to_string(),
    ])
    .trim()
    .to_string();
    assert!(compiled.contains("AMOUNT"));
    assert!(compiled.contains("new_puzzle_hash"));
}

// Test that strict cl21 throws an error rather than compiling the above.
#[test]
fn test_lambda_without_capture_strict() {
    let compiler_result = do_basic_run(&vec![
        "run".to_string(),
        "-i".to_string(),
        "resources/tests".to_string(),
        "resources/tests/strict/rps-referee-uncaptured.clsp".to_string(),
    ])
    .trim()
    .to_string();
    assert!(compiler_result.contains("Unbound"));
    assert!(compiler_result.contains("new_puzzle_hash"));
}

// Test that having a lambda capture captures all the associated words.
#[test]
fn test_lambda_with_capture_defines_word() {
    let compiled = do_basic_run(&vec![
        "run".to_string(),
        "-i".to_string(),
        "resources/tests".to_string(),
        "resources/tests/rps-referee.clsp".to_string(),
    ])
    .trim()
    .to_string();
    assert!(!compiled.contains("AMOUNT"));
    assert!(!compiled.contains("new_puzzle_hash"));
}

#[test]
fn test_cost_reporting_0() {
    let program = "(2 (1 2 6 (4 2 (4 (1 . 1) ()))) (4 (1 (2 (1 2 (3 (7 5) (1 2 (1 11 (1 . 2) (2 4 (4 2 (4 (5 5) ()))) (2 4 (4 2 (4 (6 5) ())))) 1) (1 2 (1 11 (1 . 1) 5) 1)) 1) 1) 2 (1 16 5 (1 . 50565442356047746631413349885570059132562040184787699607120092457326103992436)) 1) 1))";
    let result = do_basic_brun(&vec![
        "brun".to_string(),
        "-c".to_string(),
        program.to_string(),
        "()".to_string(),
    ])
    .trim()
    .to_string();
    assert_eq!(
        result,
        "cost = 1978\n0x6fcb06b1fe29d132bb37f3a21b86d7cf03d636bf6230aa206486bef5e68f9875"
    );
}

#[test]
fn test_assign_lambda_code_generation() {
    let tname = "test_assign_lambda_code_generation.sym".to_string();
    do_basic_run(&vec![
        "run".to_string(),
        "--extra-syms".to_string(),
        "--symbol-output-file".to_string(),
        tname.clone(),
        "(mod (A) (include *standard-cl-21*) (defun F (X) (+ X 1)) (assign-lambda X (F A) X))"
            .to_string(),
    ]);
    let read_in_file = fs::read_to_string(&tname).expect("should have dropped symbols");
    fs::remove_file(&tname).expect("should have existed");
    let decoded_symbol_file: HashMap<String, String> =
        serde_json::from_str(&read_in_file).expect("should decode");
    let found_wanted_symbols: Vec<String> = decoded_symbol_file
        .iter()
        .filter(|(_, v)| *v == "F" || v.starts_with("letbinding"))
        .map(|(k, _)| k.clone())
        .collect();
    assert_eq!(found_wanted_symbols.len(), 2);
    // We should have these two functions.
    assert!(found_wanted_symbols
        .contains(&"ccd5be506752cebf01f9930b4c108fe18058c65e1ab57a72ca0a00d9788c7ca6".to_string()));
    assert!(found_wanted_symbols
        .contains(&"0a5af5ae61fae2e53cb309d4d9c2c64baf0261824823008b9cf2b21b09221e44".to_string()));
}

#[test]
fn test_assign_lambda_code_generation_normally_inlines() {
    let tname = "test_assign_inline_code_generation.sym".to_string();
    do_basic_run(&vec![
        "run".to_string(),
        "--extra-syms".to_string(),
        "--symbol-output-file".to_string(),
        tname.clone(),
        "(mod (A) (include *standard-cl-21*) (defun F (X) (+ X 1)) (assign-inline X (F A) X))"
            .to_string(),
    ]);
    let read_in_file = fs::read_to_string(&tname).expect("should have dropped symbols");
    fs::remove_file(&tname).expect("should have existed");
    let decoded_symbol_file: HashMap<String, String> =
        serde_json::from_str(&read_in_file).expect("should decode");
    let found_wanted_symbols: Vec<String> = decoded_symbol_file
        .iter()
        .filter(|(_, v)| *v == "F" || v.starts_with("letbinding"))
        .map(|(k, _)| k.clone())
        .collect();
    assert_eq!(found_wanted_symbols.len(), 1);
    // We should have these two functions.
    assert!(found_wanted_symbols
        .contains(&"ccd5be506752cebf01f9930b4c108fe18058c65e1ab57a72ca0a00d9788c7ca6".to_string()));
}

#[test]
fn test_assign_fancy_final_dot_rest() {
    let result_prog = do_basic_run(&vec![
        "run".to_string(),
        "-i".to_string(),
        "resources/tests/chia-gaming".to_string(),
        "resources/tests/chia-gaming/test-last.clsp".to_string(),
    ]);
    let result = do_basic_brun(&vec!["brun".to_string(), result_prog, "()".to_string()])
        .trim()
        .to_string();
    assert_eq!(result, "101");
}

#[test]
fn test_strict_smoke_0() {
    let result = do_basic_run(&vec![
        "run".to_string(),
        "-i".to_string(),
        "resources/tests/strict".to_string(),
        "resources/tests/strict/strict-test-fail.clsp".to_string(),
    ]);
    assert!(result.contains("Unbound"));
    assert!(result.contains("X1"));
}

#[test]
fn test_strict_smoke_1() {
    let result_prog = do_basic_run(&vec![
        "run".to_string(),
        "-i".to_string(),
        "resources/tests/strict".to_string(),
        "resources/tests/strict/strict-test-pass.clsp".to_string(),
    ]);
    let result = do_basic_brun(&vec!["brun".to_string(), result_prog, "(13)".to_string()])
        .trim()
        .to_string();
    assert_eq!(result, "15");
}

#[test]
fn test_strict_list_fail() {
    let result = do_basic_run(&vec![
        "run".to_string(),
        "-i".to_string(),
        "resources/tests/strict".to_string(),
        "resources/tests/strict/strict-list-fail.clsp".to_string(),
    ]);
    assert!(result.contains("Unbound"));
    assert!(result.contains("X2"));
}

#[test]
fn test_strict_list_pass() {
    let result_prog = do_basic_run(&vec![
        "run".to_string(),
        "-i".to_string(),
        "resources/tests/strict".to_string(),
        "resources/tests/strict/strict-list-pass.clsp".to_string(),
    ]);
    let result = do_basic_brun(&vec!["brun".to_string(), result_prog, "(13)".to_string()])
        .trim()
        .to_string();
    assert_eq!(result, "(strlen 14 15)");
}

#[test]
fn test_strict_nested_list_pass() {
    let result_prog = do_basic_run(&vec![
        "run".to_string(),
        "-i".to_string(),
        "resources/tests/strict".to_string(),
        "resources/tests/strict/strict-nested-list.clsp".to_string(),
    ]);
    let result = do_basic_brun(&vec!["brun".to_string(), result_prog, "(13)".to_string()])
        .trim()
        .to_string();
    assert_eq!(result, "(strlen (strlen) ((strlen)))");
}

#[test]
fn test_double_constant_pass() {
    let result_prog = do_basic_run(&vec![
        "run".to_string(),
        "-i".to_string(),
        "resources/tests/strict".to_string(),
        "resources/tests/strict/double-constant-pass.clsp".to_string(),
    ]);
    let result = do_basic_brun(&vec!["brun".to_string(), result_prog, "()".to_string()])
        .trim()
        .to_string();
    assert_eq!(result, "198");
}

#[test]
fn test_double_constant_fail() {
    let result = do_basic_run(&vec![
        "run".to_string(),
        "-i".to_string(),
        "resources/tests/strict".to_string(),
        "resources/tests/strict/double-constant-fail.clsp".to_string(),
    ]);
    assert!(result.contains("not a number given to only-integers"));
    assert!(result.contains("\"hithere\""));
}

#[test]
fn test_double_constant_pass_in_function() {
    let result_prog = do_basic_run(&vec![
        "run".to_string(),
        "-i".to_string(),
        "resources/tests/strict".to_string(),
        "resources/tests/strict/double-constant-pass-in-function.clsp".to_string(),
    ]);
    let result = do_basic_brun(&vec!["brun".to_string(), result_prog, "(13)".to_string()])
        .trim()
        .to_string();
    assert_eq!(result, "211");
}

#[test]
fn test_check_symbol_kinds_nested_if() {
    let result_prog = do_basic_run(&vec![
        "run".to_string(),
        "-i".to_string(),
        "resources/tests/strict".to_string(),
        "resources/tests/strict/strict-classify-expr-if.clsp".to_string(),
    ]);
    let result_1 = do_basic_brun(&vec![
        "brun".to_string(),
        result_prog.clone(),
        "(1)".to_string(),
    ])
    .trim()
    .to_string();
    assert_eq!(result_1, "2");
    let result_0 = do_basic_brun(&vec!["brun".to_string(), result_prog, "(0)".to_string()])
        .trim()
        .to_string();
    assert_eq!(result_0, "(q 1 2 3 4 4)");
}

// Check for successful deinlining of a large constant.
// The result program tables the constant.
#[test]
fn test_basic_deinlining_smoke_0() {
    let fname = "resources/tests/simple_deinline_case_23.clsp";
    let file_content = fs::read_to_string(fname).expect("should exist");
    let result_prog = do_basic_run(&vec!["run".to_string(), fname.to_string()]);
    eprintln!("result_prog 23 {result_prog}");
    assert_eq!(result_prog.matches("1000000").count(), 1);
    let old_prog = file_content.to_string().replace("23", "21");
    let result_prog_21 = do_basic_run(&vec!["run".to_string(), old_prog]);
    eprintln!("result_prog 21 {result_prog_21}");
    assert_eq!(result_prog_21.matches("1000000").count(), 6);
    assert!(result_prog.len() < result_prog_21.len());
}

// Check for the optimizer to reduce a fully constant program to a constant.
#[test]
fn test_optimizer_fully_reduces_constant_outcome_0() {
    let res = do_basic_run(&vec![
        "run".to_string(),
        "(mod () (include *standard-cl-23*) (defun F (X) (+ X 1)) (F 3))".to_string(),
    ]);
    assert_eq!(res, "(1 . 4)");
}

// Check for the optimizer to reduce a fully constant program to a constant.
#[test]
fn test_optimizer_fully_reduces_constant_outcome_sha256tree() {
    let res = do_basic_run(&vec![
        "run".to_string(),
        "-i".to_string(),
        "resources/tests".to_string(),
        "(mod () (include *standard-cl-23*) (include sha256tree.clib) (defun F (X) (sha256tree (+ X 1))) (F 3))".to_string(),
    ]);
    assert_eq!(
        res,
        "(1 . -39425664269051251592384450451821132878837081010681666327853404714379049572411)"
    );
}

// Check for the optimizer to reduce a fully constant function call to a constant
// and propogate through another expression.
#[test]
fn test_optimizer_fully_reduces_constant_outcome_sha256tree_1() {
    let res = do_basic_run(&vec![
        "run".to_string(),
        "-i".to_string(),
        "resources/tests".to_string(),
        "(mod () (include *standard-cl-23*) (include sha256tree.clib) (defun F (X) (sha256tree (+ X 1))) (+ (F 3) 1))".to_string(),
    ]);
    assert_eq!(
        res,
        "(1 . -39425664269051251592384450451821132878837081010681666327853404714379049572410)"
    );
}

#[test]
fn test_g1_map_op_modern() {
    let program = "(mod (S) (include *standard-cl-21*) (g1_map S \"BLS_SIG_BLS12381G1_XMD:SHA-256_SSWU_RO_AUG_\"))";
    let compiled = do_basic_run(&vec!["run".to_string(), program.to_string()]);
    let output = do_basic_brun(&vec![
        "brun".to_string(),
        compiled,
        "(abcdef0123456789)".to_string(),
    ])
    .trim()
    .to_string();
    assert_eq!(
        output,
        "0x88e7302bf1fa8fcdecfb96f6b81475c3564d3bcaf552ccb338b1c48b9ba18ab7195c5067fe94fb216478188c0a3bef4a"
    );
}

#[test]
fn test_optimizer_fully_reduces_constant_outcome_let_0() {
    let res = do_basic_run(&vec![
        "run".to_string(),
        "-i".to_string(),
        "resources/tests".to_string(),
        "(mod (A) (include *standard-cl-23*) (include sha256tree.clib) (defun F (X) (sha256tree (+ X 1))) (defun G (Q) (let ((R (F Q))) (+ R 1))) (+ A (G 3)))".to_string(),
    ]);
    // Tree shaking will remove the functions that became unused due to constant
    // reduction.  We now support suppressing the left env in stepping 23 and
    // above.
    assert_eq!(
        res,
        "(16 2 (1 . -39425664269051251592384450451821132878837081010681666327853404714379049572410))"
    );
}

// Test that the optimizer inverts (i (not x) a b) to (i x b a)
#[test]
fn test_not_inversion_body() {
    let res = do_basic_run(&vec![
        "run".to_string(),
        "(mod (X) (include *standard-cl-23*) (if (not X) (+ X 1) (* X 2)))".to_string(),
    ]);
    assert_eq!(res, "(2 (3 2 (1 18 2 (1 . 2)) (1 16 2 (1 . 1))) 1)");
}

// Test that we can test chialisp outcomes in chialisp.
#[test]
fn test_chialisp_in_chialisp_test_pos() {
    let compiled = do_basic_run(&vec![
        "run".to_string(),
        "-i".to_string(),
        "resources/tests".to_string(),
        "(mod (X) (include *standard-cl-23*) (if (= (f (mod () (include *standard-cl-23*) (include sha256tree.clib) (defun F (X) (sha256tree (+ X 1))) (+ (F 3) 1))) 1) \"worked\" \"didnt work\"))".to_string(),
    ]);
    assert_eq!(compiled, "(1 . \"worked\")");
}

// Test that we can test chialisp outcomes in chialisp.
#[test]
fn test_chialisp_in_chialisp_test_neg() {
    let compiled = do_basic_run(&vec![
        "run".to_string(),
        "-i".to_string(),
        "resources/tests".to_string(),
        "(mod (X) (include *standard-cl-23*) (if (= (f (mod () (include *standard-cl-23*) (include sha256tree.clib) (defun F (X) (sha256tree (+ (list X) 1))) (+ (F 3) 1))) 1) \"worked\" \"didnt work\"))".to_string(),
    ]);
    assert_eq!(compiled, "(1 . \"didnt work\")");
}

// Test CSE when detections are inside a lambda.  It's necessary to add a capture for
// the replaced expression.
#[test]
fn test_cse_replacement_inside_lambda_23_0() {
    let program = do_basic_run(&vec![
        "run".to_string(),
        "-i".to_string(),
        "resources/tests".to_string(),
        "resources/tests/more_exhaustive/lambda_cse_1.clsp".to_string(),
    ]);
    let res = do_basic_brun(&vec![
        "brun".to_string(),
        program.clone(),
        "(17 17)".to_string(),
    ])
    .trim()
    .to_string();
    assert_eq!(res, "0x15aa51");
    let res = do_basic_brun(&vec![
        "brun".to_string(),
        program.clone(),
        "(17 19)".to_string(),
    ])
    .trim()
    .to_string();
    assert_eq!(res, "0x1b1019");
    let res = do_basic_brun(&vec!["brun".to_string(), program, "(19 17)".to_string()])
        .trim()
        .to_string();
    assert_eq!(res, "0x1e3f2b");
}

#[test]
fn test_cse_replacement_inside_lambda_test_desugared_form_23() {
    let program = do_basic_run(&vec![
        "run".to_string(),
        "-i".to_string(),
        "resources/tests".to_string(),
        "resources/tests/more_exhaustive/lambda_cse_1_desugared_form.clsp".to_string(),
    ]);
    let res = do_basic_brun(&vec!["brun".to_string(), program, "(17 17)".to_string()])
        .trim()
        .to_string();
    assert_eq!(res, "0x15aa51");
}

// Note: this program is intentionally made to properly preprocess but trigger
// an error in strict compilation as a demonstration and test that the preprocessor
// is a mechanically separate step from compilation.  Separating them like this
// has the advantage that you can emit preprocessed compiler input on its own
// and also that it internally untangles the stages and makes compilation simpler.
#[test]
fn test_defmac_if_smoke_preprocess() {
    let result_prog = do_basic_run(&vec![
        "run".to_string(),
        "-i".to_string(),
        "resources/tests/strict".to_string(),
        "-E".to_string(),
        "resources/tests/strict/defmac_if_smoke.clsp".to_string(),
    ]);
    assert_eq!(
        result_prog,
        "(mod () (include *strict-cl-21*) (a (i t1 (com t2) (com t3)) @))"
    );
    let result2 = do_basic_run(&vec!["run".to_string(), result_prog]);
    assert!(result2.contains("Unbound use"));
    // Ensure that we're identifying one of the actually misused variables, but
    // do not make a claim about which one is identified first.
    assert!(result2.contains("of t1") || result2.contains("of t2") || result2.contains("of t3"));
}

#[test]
fn test_defmac_assert_smoke_preprocess() {
    let result_prog = do_basic_run(&vec![
        "run".to_string(),
        "-i".to_string(),
        "resources/tests/strict".to_string(),
        "-E".to_string(),
        "resources/tests/strict/assert.clsp".to_string(),
    ]);
    assert_eq!(
        result_prog,
        "(mod (A) (include *strict-cl-21*) (a (i 1 (com (a (i A (com 13) (com (x))) @)) (com (x))) @))"
    );
    let result_after_preproc = do_basic_run(&vec!["run".to_string(), result_prog]);
    let result_with_preproc = do_basic_run(&vec![
        "run".to_string(),
        "-i".to_string(),
        "resources/tests/strict".to_string(),
        "resources/tests/strict/assert.clsp".to_string(),
    ]);
    assert_eq!(result_after_preproc, result_with_preproc);
    let run_result_true = do_basic_brun(&vec![
        "brun".to_string(),
        result_with_preproc.clone(),
        "(15)".to_string(),
    ]);
    assert_eq!(run_result_true.trim(), "13");
    let run_result_false = do_basic_brun(&vec![
        "brun".to_string(),
        result_with_preproc.clone(),
        "(0)".to_string(),
    ]);
    assert_eq!(run_result_false.trim(), "FAIL: clvm raise ()");
}

#[test]
fn test_defmac_assert_smoke_preprocess_23() {
    let result_prog = do_basic_run(&vec![
        "run".to_string(),
        "-i".to_string(),
        "resources/tests/strict".to_string(),
        "-E".to_string(),
        "resources/tests/strict/assert23.clsp".to_string(),
    ]);
    assert_eq!(
        result_prog,
        "(mod (A) (include *standard-cl-23*) (a (i 1 (com (a (i A (com 13) (com (x))) @)) (com (x))) @))"
    );
    let result_after_preproc = do_basic_run(&vec!["run".to_string(), result_prog]);
    let result_with_preproc = do_basic_run(&vec![
        "run".to_string(),
        "-i".to_string(),
        "resources/tests/strict".to_string(),
        "resources/tests/strict/assert23.clsp".to_string(),
    ]);
    assert_eq!(result_after_preproc, result_with_preproc);
    let run_result_true = do_basic_brun(&vec![
        "brun".to_string(),
        result_with_preproc.clone(),
        "(15)".to_string(),
    ]);
    assert_eq!(run_result_true.trim(), "13");
    let run_result_false = do_basic_brun(&vec![
        "brun".to_string(),
        result_with_preproc.clone(),
        "(0)".to_string(),
    ]);
    assert_eq!(run_result_false.trim(), "FAIL: clvm raise ()");
}

#[test]
fn test_smoke_inline_at_expansion_23_0() {
    let prog = do_basic_run(&vec![
        "run".to_string(),
        indoc! {"
          (mod (Y)
            (include *standard-cl-23*)
            (defun A (X) (r @*env*)) ;; X = ((3)), returns (((3)))
            (defun B (X) (A (r @*env*))) ;; X = (3)
            (defun C (X) (B (r @*env*))) ;; X = 3
            (C Y) ;; Y = 3
            )
        "}
        .to_string(),
    ]);
    let run_result = do_basic_brun(&vec!["brun".to_string(), prog, "(3)".to_string()]);
    assert_eq!(run_result.trim(), "(((i)))");
}

#[test]
fn test_smoke_inline_at_expansion_23_1() {
    let prog = do_basic_run(&vec![
        "run".to_string(),
        indoc! {"
          (mod (Y)
            (include *standard-cl-23*)
            (defun-inline A (X) (r @*env*))
            (defun B (X) (A (r @*env*)))
            (defun C (X) (B (r @*env*)))
            (C Y)
            )
        "}
        .to_string(),
    ]);
    let run_result = do_basic_brun(&vec!["brun".to_string(), prog, "(3)".to_string()]);
    assert_eq!(run_result.trim(), "(((i)))");
}

#[test]
fn test_smoke_inline_at_expansion_23_2() {
    let prog = do_basic_run(&vec![
        "run".to_string(),
        indoc! {"
          (mod (Y)
            (include *standard-cl-23*)
            (defun A (X) (r @*env*))
            (defun-inline B (X) (A (r @*env*)))
            (defun C (X) (B (r @*env*)))
            (C Y)
            )
        "}
        .to_string(),
    ]);
    let run_result = do_basic_brun(&vec!["brun".to_string(), prog, "(3)".to_string()]);
    assert_eq!(run_result.trim(), "(((i)))");
}

#[test]
fn test_smoke_inline_at_expansion_23_3() {
    let prog = do_basic_run(&vec![
        "run".to_string(),
        indoc! {"
          (mod (Y)
            (include *standard-cl-23*)
            (defun-inline A (X) (r @*env*))
            (defun-inline B (X) (A (r @*env*)))
            (defun C (X) (B (r @*env*)))
            (C Y)
            )
        "}
        .to_string(),
    ]);
    let run_result = do_basic_brun(&vec!["brun".to_string(), prog, "(3)".to_string()]);
    assert_eq!(run_result.trim(), "(((i)))");
}

#[test]
fn test_smoke_inline_at_expansion_23_4() {
    let prog = do_basic_run(&vec![
        "run".to_string(),
        indoc! {"
          (mod (Y)
            (include *standard-cl-23*)
            (defun A (X) (r @*env*))
            (defun B (X) (A (r @*env*)))
            (defun-inline C (X) (B (r @*env*)))
            (C Y)
            )
        "}
        .to_string(),
    ]);
    let run_result = do_basic_brun(&vec!["brun".to_string(), prog, "(3)".to_string()]);
    assert_eq!(run_result.trim(), "(((i)))");
}

#[test]
fn test_smoke_inline_at_expansion_23_5() {
    let prog = do_basic_run(&vec![
        "run".to_string(),
        indoc! {"
          (mod (Y)
            (include *standard-cl-23*)
            (defun-inline A (X) (r @*env*))
            (defun B (X) (A (r @*env*)))
            (defun-inline C (X) (B (r @*env*)))
            (C Y)
            )
        "}
        .to_string(),
    ]);
    let run_result = do_basic_brun(&vec!["brun".to_string(), prog, "(3)".to_string()]);
    assert_eq!(run_result.trim(), "(((i)))");
}

#[test]
fn test_smoke_inline_at_expansion_23_6() {
    let prog = do_basic_run(&vec![
        "run".to_string(),
        indoc! {"
          (mod (Y)
            (include *standard-cl-23*)
            (defun A (X) (r @*env*))
            (defun-inline B (X) (A (r @*env*)))
            (defun-inline C (X) (B (r @*env*)))
            (C Y)
            )
        "}
        .to_string(),
    ]);
    let run_result = do_basic_brun(&vec!["brun".to_string(), prog, "(3)".to_string()]);
    assert_eq!(run_result.trim(), "(((i)))");
}

#[test]
fn test_smoke_inline_at_expansion_23_7() {
    let prog = do_basic_run(&vec![
        "run".to_string(),
        indoc! {"
          (mod (Y)
            (include *standard-cl-23*)
            (defun-inline A (X) (r @*env*))
            (defun-inline B (X) (A (r @*env*)))
            (defun-inline C (X) (B (r @*env*)))
            (C Y)
            )
        "}
        .to_string(),
    ]);
    let run_result = do_basic_brun(&vec!["brun".to_string(), prog, "(3)".to_string()]);
    assert_eq!(run_result.trim(), "(((i)))");
}

#[test]
fn test_smoke_inline_at_expansion_var_23_0() {
    let prog = do_basic_run(&vec![
        "run".to_string(),
        indoc! {"
          (mod (Y)
            (include *standard-cl-23*)
            (defun A (((PPX) PX) X) (list PPX PX X))
            (defun B ((PX) X) (A (r @*env*) (+ X 1)))
            (defun C (X) (B (r @*env*) (+ X 1)))
            (C Y)
            )
        "}
        .to_string(),
    ]);
    let run_result = do_basic_brun(&vec!["brun".to_string(), prog, "(3)".to_string()]);
    assert_eq!(run_result.trim(), "(i 4 5)");
}

#[test]
fn test_smoke_inline_at_expansion_var_23_1() {
    let prog = do_basic_run(&vec![
        "run".to_string(),
        indoc! {"
          (mod (Y)
            (include *standard-cl-23*)
            (defun-inline A (((PPX) PX) X) (list PPX PX X))
            (defun B ((PX) X) (A (r @*env*) (+ X 1)))
            (defun C (X) (B (r @*env*) (+ X 1)))
            (C Y)
            )
        "}
        .to_string(),
    ]);
    let run_result = do_basic_brun(&vec!["brun".to_string(), prog, "(3)".to_string()]);
    assert_eq!(run_result.trim(), "(i 4 5)");
}

#[test]
fn test_smoke_inline_at_expansion_var_23_2() {
    let prog = do_basic_run(&vec![
        "run".to_string(),
        indoc! {"
          (mod (Y)
            (include *standard-cl-23*)
            (defun A (((PPX) PX) X) (list PPX PX X))
            (defun-inline B ((PX) X) (A (r @*env*) (+ X 1)))
            (defun C (X) (B (r @*env*) (+ X 1)))
            (C Y)
            )
        "}
        .to_string(),
    ]);
    let run_result = do_basic_brun(&vec!["brun".to_string(), prog, "(3)".to_string()]);
    assert_eq!(run_result.trim(), "(i 4 5)");
}

#[test]
fn test_smoke_inline_at_expansion_var_23_3() {
    let prog = do_basic_run(&vec![
        "run".to_string(),
        indoc! {"
          (mod (Y)
            (include *standard-cl-23*)
            (defun-inline A (((PPX) PX) X) (list PPX PX X))
            (defun-inline B ((PX) X) (A (r @*env*) (+ X 1)))
            (defun C (X) (B (r @*env*) (+ X 1)))
            (C Y)
            )
        "}
        .to_string(),
    ]);
    let run_result = do_basic_brun(&vec!["brun".to_string(), prog, "(3)".to_string()]);
    assert_eq!(run_result.trim(), "(i 4 5)");
}

#[test]
fn test_smoke_inline_at_expansion_var_23_4() {
    let prog = do_basic_run(&vec![
        "run".to_string(),
        indoc! {"
          (mod (Y)
            (include *standard-cl-23*)
            (defun A (((PPX) PX) X) (list PPX PX X))
            (defun B ((PX) X) (A (r @*env*) (+ X 1)))
            (defun-inline C (X) (B (r @*env*) (+ X 1)))
            (C Y)
            )
        "}
        .to_string(),
    ]);
    let run_result = do_basic_brun(&vec!["brun".to_string(), prog, "(3)".to_string()]);
    assert_eq!(run_result.trim(), "(i 4 5)");
}

#[test]
fn test_smoke_inline_at_expansion_var_23_5() {
    let prog = do_basic_run(&vec![
        "run".to_string(),
        indoc! {"
          (mod (Y)
            (include *standard-cl-23*)
            (defun-inline A (((PPX) PX) X) (list PPX PX X))
            (defun B ((PX) X) (A (r @*env*) (+ X 1)))
            (defun-inline C (X) (B (r @*env*) (+ X 1)))
            (C Y)
            )
        "}
        .to_string(),
    ]);
    let run_result = do_basic_brun(&vec!["brun".to_string(), prog, "(3)".to_string()]);
    assert_eq!(run_result.trim(), "(i 4 5)");
}

#[test]
fn test_smoke_inline_at_expansion_var_23_6() {
    let prog = do_basic_run(&vec![
        "run".to_string(),
        indoc! {"
          (mod (Y)
            (include *standard-cl-23*)
            (defun A (((PPX) PX) X) (list PPX PX X))
            (defun-inline B ((PX) X) (A (r @*env*) (+ X 1)))
            (defun-inline C (X) (B (r @*env*) (+ X 1)))
            (C Y)
            )
        "}
        .to_string(),
    ]);
    let run_result = do_basic_brun(&vec!["brun".to_string(), prog, "(3)".to_string()]);
    assert_eq!(run_result.trim(), "(i 4 5)");
}

#[test]
fn test_smoke_inline_at_expansion_var_23_7() {
    let prog = do_basic_run(&vec![
        "run".to_string(),
        indoc! {"
          (mod (Y)
            (include *standard-cl-23*)
            (defun-inline A (((PPX) PX) X) (list PPX PX X))
            (defun-inline B ((PX) X) (A (r @*env*) (+ X 1)))
            (defun-inline C (X) (B (r @*env*) (+ X 1)))
            (C Y)
            )
        "}
        .to_string(),
    ]);
    let run_result = do_basic_brun(&vec!["brun".to_string(), prog, "(3)".to_string()]);
    assert_eq!(run_result.trim(), "(i 4 5)");
}

//
// Inside assert_ (items):
// items @ 5
//
// Inside letbinding_$_44 ((items) cse_$_43_$_24)
//
// items @ 9
// cse_$_43_$_24 @ 11
//
#[test]
fn test_inline_vs_deinline_23() {
    eprintln!("=== W2 ===");
    let compiled_2 = do_basic_run(&vec![
        "run".to_string(),
        "resources/tests/strict/use-w2.clsp".to_string(),
    ]);
    eprintln!("=== W3 ===");
    let compiled_3 = do_basic_run(&vec![
        "run".to_string(),
        "resources/tests/strict/use-w3.clsp".to_string(),
    ]);
    eprintln!("=== RUN W2 ===");
    let result_2 = do_basic_brun(&vec![
        "brun".to_string(),
        compiled_2,
        "((1 2 3))".to_string(),
    ]);
    eprintln!("=== RUN W3 ===");
    let result_3 = do_basic_brun(&vec![
        "brun".to_string(),
        compiled_3,
        "((1 2 3))".to_string(),
    ]);
    assert_eq!(result_2, result_3);
}

#[test]
fn test_rosetta_code_abc_example() {
    let test_words = &[
        ("A", true),
        ("BARK", true),
        ("TREAT", true),
        ("BOOK", false),
        ("COMMON", false),
        ("SQUAD", true),
        ("CONFUSE", true),
    ];
    let prog_pp = do_basic_run(&vec![
        "run".to_string(),
        "resources/tests/strict/rosetta_code_abc.clsp".to_string(),
    ]);
    let prog_np = do_basic_run(&vec![
        "run".to_string(),
        "resources/tests/strict/rosetta_code_abc_preprocessed.clsp".to_string(),
    ]);
    eprintln!("{prog_pp}");
    assert_eq!(prog_pp, prog_np);
    for (w, success) in test_words.iter() {
        eprintln!("{} {}", w, success);
        let result = do_basic_brun(&vec![
            "brun".to_string(),
            prog_pp.clone(),
            format!("({})", w),
        ])
        .trim()
        .to_string();
        if *success {
            assert_eq!(result, "1");
        } else {
            assert_eq!(result, "()");
        }
    }
}

#[test]
fn test_rosetta_code_babbage_problem() {
    let preprocessed = do_basic_run(&vec![
        "run".to_string(),
        "-E".to_string(),
        "resources/tests/strict/rosetta_code_babbage_problem.clsp".to_string(),
    ]);
    assert!(!preprocessed.contains("*macros*"));
    assert!(!preprocessed.contains("(defmacro list"));
    let compiled = do_basic_run(&vec![
        "run".to_string(),
        "resources/tests/strict/rosetta_code_babbage_problem.clsp".to_string(),
    ]);
    let output = do_basic_brun(&vec!["brun".to_string(), compiled, "(269696)".to_string()])
        .trim()
        .to_string();
    assert_eq!(output, "25264");
}

#[test]
fn test_cse_when_not_dominating_conditions() {
    let program = do_basic_run(&vec![
        "run".to_string(),
        "resources/tests/strict/cse_doesnt_dominate.clsp".to_string(),
    ]);
    let outcome = do_basic_brun(&vec!["brun".to_string(), program, "(33)".to_string()])
        .trim()
        .to_string();
    assert_eq!(outcome, "0x009988"); // 34 * 34 * 34
}

#[test]
fn test_cse_not_dominating_conditions_with_superior_let() {
    let program = do_basic_run(&vec![
        "run".to_string(),
        "resources/tests/strict/cse_doesnt_dominate_superior_let.clsp".to_string(),
    ]);
    let outcome = do_basic_brun(&vec!["brun".to_string(), program, "(33)".to_string()])
        .trim()
        .to_string();
    assert_eq!(outcome, "0x009988"); // 34 * 34 * 34
}

#[test]
fn test_cse_not_dominating_conditions_with_superior_let_outside() {
    let program = do_basic_run(&vec![
        "run".to_string(),
        "resources/tests/strict/cse_doesnt_dominate_superior_let_outside.clsp".to_string(),
    ]);
    let outcome = do_basic_brun(&vec!["brun".to_string(), program, "(33)".to_string()])
        .trim()
        .to_string();
    assert_eq!(outcome, "0x5c13d840"); // 34 * 34 * 34 * 34 * 34 * 34
}

#[test]
fn test_cse_not_dominating_conditions_with_superior_let_outside_in_inline() {
    let program = do_basic_run(&vec![
        "run".to_string(),
        "resources/tests/strict/cse_doesnt_dominate_superior_let_outside_in_inline.clsp"
            .to_string(),
    ]);
    let outcome = do_basic_brun(&vec!["brun".to_string(), program, "(33)".to_string()])
        .trim()
        .to_string();
    assert_eq!(outcome, "0x5c13d840"); // 34 * 34 * 34 * 34 * 34 * 34
}

#[test]
fn test_cse_not_dominating_conditions_with_superior_let_outside_in_defun() {
    let program = do_basic_run(&vec![
        "run".to_string(),
        "resources/tests/strict/cse_doesnt_dominate_superior_let_outside_in_defun.clsp".to_string(),
    ]);
    let outcome = do_basic_brun(&vec!["brun".to_string(), program, "(33)".to_string()])
        .trim()
        .to_string();
    assert_eq!(outcome, "0x5c13d840"); // 34 * 34 * 34 * 34 * 34 * 34
}

#[test]
fn test_cse_not_dominating_conditions_with_superior_let_odi() {
    let program = do_basic_run(&vec![
        "run".to_string(),
        "resources/tests/strict/cse_doesnt_dominate_superior_let_odi.clsp".to_string(),
    ]);
    let outcome = do_basic_brun(&vec!["brun".to_string(), program, "(33)".to_string()])
        .trim()
        .to_string();
    assert_eq!(outcome, "0x5c13d840"); // 34 * 34 * 34 * 34 * 34 * 34
}

#[test]
fn test_cse_not_dominating_conditions_with_superior_let_iodi() {
    let program = do_basic_run(&vec![
        "run".to_string(),
        "resources/tests/strict/cse_doesnt_dominate_superior_let_iodi.clsp".to_string(),
    ]);
    let outcome = do_basic_brun(&vec!["brun".to_string(), program, "(33)".to_string()])
        .trim()
        .to_string();
    assert_eq!(outcome, "0x5c13d840"); // 34 * 34 * 34 * 34 * 34 * 34
}

#[test]
fn test_chialisp_web_example() {
    let program = do_basic_run(&vec![
        "run".to_string(),
        "resources/tests/strict/chialisp-web-example.clsp".to_string(),
    ]);
    let outcome = do_basic_brun(&vec!["brun".to_string(), program, "(100)".to_string()])
        .trim()
        .to_string();
    assert_eq!(outcome, "(306 (101 103))");
}

#[test]
fn test_chialisp_web_example_defconst() {
    let program = do_basic_run(&vec![
        "run".to_string(),
        "resources/tests/strict/defconst.clsp".to_string(),
    ]);
    let outcome = do_basic_brun(&vec!["brun".to_string(), program, "(3)".to_string()])
        .trim()
        .to_string();
    assert_eq!(
        outcome,
        "0xf60efb25b9e6e3587acd9cf01c332707bb771801bdb5e4f50ea957a29c8dde89"
    );
}

#[test]
fn test_chialisp_web_example_big_maybe() {
    let program = do_basic_run(&vec![
        "run".to_string(),
        "resources/tests/strict/big-maybe.clsp".to_string(),
    ]);
    let outcome = do_basic_brun(&vec!["brun".to_string(), program, "(((3 5)))".to_string()])
        .trim()
        .to_string();
    assert_eq!(outcome, "8");
}

#[test]
fn test_chialisp_web_example_map() {
    let program = do_basic_run(&vec![
        "run".to_string(),
        "resources/tests/strict/map-example.clsp".to_string(),
    ]);
    let outcome = do_basic_brun(&vec!["brun".to_string(), program, "((1 2 3))".to_string()])
        .trim()
        .to_string();
    assert_eq!(outcome, "(a 3 4)");
}

#[test]
fn test_chialisp_web_example_map_lambda() {
    let program = do_basic_run(&vec![
        "run".to_string(),
        "resources/tests/strict/map-example.clsp".to_string(),
    ]);
    let outcome = do_basic_brun(&vec![
        "brun".to_string(),
        program,
        "((100 101 102))".to_string(),
    ])
    .trim()
    .to_string();
    assert_eq!(outcome, "(101 102 103)");
}

#[test]
fn test_chialisp_web_example_embed() {
    let program = do_basic_run(&vec![
        "run".to_string(),
        "-i".to_string(),
        "resources/tests/strict".to_string(),
        "resources/tests/strict/embed.clsp".to_string(),
    ]);
    let outcome = do_basic_brun(&vec!["brun".to_string(), program, "(world)".to_string()])
        .trim()
        .to_string();
    assert_eq!(
        outcome,
        "0x26c60a61d01db5836ca70fefd44a6a016620413c8ef5f259a6c5612d4f79d3b8"
    );
}

#[test]
fn test_g1_map_op_classic() {
    let program = "(mod (S) (g1_map S \"BLS_SIG_BLS12381G1_XMD:SHA-256_SSWU_RO_AUG_\"))";
    let compiled = do_basic_run(&vec!["run".to_string(), program.to_string()]);
    let output = do_basic_brun(&vec![
        "brun".to_string(),
        compiled,
        "(abcdef0123456789)".to_string(),
    ])
    .trim()
    .to_string();
    assert_eq!(
        output,
        "0x88e7302bf1fa8fcdecfb96f6b81475c3564d3bcaf552ccb338b1c48b9ba18ab7195c5067fe94fb216478188c0a3bef4a"
    );
}

#[test]
fn test_g2_map_op_modern() {
    let program = "(mod (S) (include *standard-cl-21*) (g2_map S \"BLS_SIG_BLS12381G2_XMD:SHA-256_SSWU_RO_AUG_\"))";
    let compiled = do_basic_run(&vec!["run".to_string(), program.to_string()]);
    let output = do_basic_brun(&vec![
        "brun".to_string(),
        compiled,
        "(0x21473dab7ad0136f7488128d44247b04fa58a9c6b4fab6ef4d)".to_string(),
    ])
    .trim()
    .to_string();
    assert_eq!(
        output,
        "0x879584f6c205b4492abca2be331fc2875596b08c7fbd958fb8d5e725a479d1794b85add1266fb5d410de5c416ce12305166b1c3e2e5d5ae2720a058169b057520d8f2a315f6097c774f659ce5619a070e1cbc8212fb460758e459498d0e598d6"
    );
}

#[test]
fn test_g2_map_op_classic() {
    let program = "(mod (S) (g2_map S \"BLS_SIG_BLS12381G2_XMD:SHA-256_SSWU_RO_AUG_\"))";
    let compiled = do_basic_run(&vec!["run".to_string(), program.to_string()]);
    let output = do_basic_brun(&vec![
        "brun".to_string(),
        compiled,
        "(0x21473dab7ad0136f7488128d44247b04fa58a9c6b4fab6ef4d)".to_string(),
    ])
    .trim()
    .to_string();
    assert_eq!(
        output,
        "0x879584f6c205b4492abca2be331fc2875596b08c7fbd958fb8d5e725a479d1794b85add1266fb5d410de5c416ce12305166b1c3e2e5d5ae2720a058169b057520d8f2a315f6097c774f659ce5619a070e1cbc8212fb460758e459498d0e598d6"
    );
}

#[test]
fn test_secp256k1_verify_modern_succeed() {
    let program = "(mod (S) (include *standard-cl-21*) (secp256k1_verify S 0x85932e4d075615be881398cc765f9f78204033f0ef5f832ac37e732f5f0cbda2 0x481477e62a1d02268127ae89cc58929e09ad5d30229721965ae35965d098a5f630205a7e69f4cb8084f16c7407ed7312994ffbf87ba5eb1aee16682dd324943e))";
    let compiled = do_basic_run(&vec!["run".to_string(), program.to_string()]);
    let output = do_basic_brun(&vec![
        "brun".to_string(),
        compiled,
        "(0x02390b19842e100324163334b16947f66125b76d4fa4a11b9ccdde9b7398e64076)".to_string(),
    ])
    .trim()
    .to_string();
    assert_eq!(output, "()");
}

#[test]
fn test_secp256k1_verify_modern_fail() {
    let program = "(mod (S) (include *standard-cl-21*) (secp256k1_verify S 0x935d863e2d28d8e5d399ea8af7393ef11fdffc7d862dcc6b5217a8ef15fb5442 0xbbf0712cc0a283a842011c19682629a5381c5f7ead576defcf12a9a19378e23b087cd0be730dbe78722dcfc81543fca17a30e41070ca2e5b3ae77ccec2cca935))";
    let compiled = do_basic_run(&vec!["run".to_string(), program.to_string()]);
    let output = do_basic_brun(&vec![
        "brun".to_string(),
        compiled,
        "(0x0215043e969dcf616fabe8e8d6b61ddcf6e274c5b04fce957b086dbeb7e899ac63)".to_string(),
    ])
    .trim()
    .to_string();
    assert!(output.starts_with("FAIL: secp256k1_verify failed"));
}

#[test]
fn test_secp256k1_verify_classic_succeed() {
    let program = "(mod (S) (secp256k1_verify S 0x85932e4d075615be881398cc765f9f78204033f0ef5f832ac37e732f5f0cbda2 0x481477e62a1d02268127ae89cc58929e09ad5d30229721965ae35965d098a5f630205a7e69f4cb8084f16c7407ed7312994ffbf87ba5eb1aee16682dd324943e))";
    let compiled = do_basic_run(&vec!["run".to_string(), program.to_string()]);
    let output = do_basic_brun(&vec![
        "brun".to_string(),
        compiled,
        "(0x02390b19842e100324163334b16947f66125b76d4fa4a11b9ccdde9b7398e64076)".to_string(),
    ])
    .trim()
    .to_string();
    assert_eq!(output, "()");
}

#[test]
fn test_secp256k1_verify_classic_fail() {
    let program = "(mod (S) (secp256k1_verify S 0x935d863e2d28d8e5d399ea8af7393ef11fdffc7d862dcc6b5217a8ef15fb5442 0xbbf0712cc0a283a842011c19682629a5381c5f7ead576defcf12a9a19378e23b087cd0be730dbe78722dcfc81543fca17a30e41070ca2e5b3ae77ccec2cca935))";
    let compiled = do_basic_run(&vec!["run".to_string(), program.to_string()]);
    let output = do_basic_brun(&vec![
        "brun".to_string(),
        compiled,
        "(0x0215043e969dcf616fabe8e8d6b61ddcf6e274c5b04fce957b086dbeb7e899ac63)".to_string(),
    ])
    .trim()
    .to_string();
    assert!(output.starts_with("FAIL: secp256k1_verify failed"));
}

#[test]
fn test_secp256k1_verify_modern_int_succeed() {
    // Ensure that even if translated to integer (for example via classic unhygenic macro invocation), this works.
    let program = "(mod (S) (if S (332799744 S 0x85932e4d075615be881398cc765f9f78204033f0ef5f832ac37e732f5f0cbda2 0x481477e62a1d02268127ae89cc58929e09ad5d30229721965ae35965d098a5f630205a7e69f4cb8084f16c7407ed7312994ffbf87ba5eb1aee16682dd324943e) \"empty-secp\"))";
    let compiled = do_basic_run(&vec!["run".to_string(), program.to_string()]);
    let output = do_basic_brun(&vec![
        "brun".to_string(),
        compiled,
        "(0x02390b19842e100324163334b16947f66125b76d4fa4a11b9ccdde9b7398e64076)".to_string(),
    ])
    .trim()
    .to_string();
    assert_eq!(output, "()");
}

#[test]
fn test_secp256k1_verify_modern_int_fail() {
    let program = "(mod (S) (include *standard-cl-21*) (if S (332799744 S 0x935d863e2d28d8e5d399ea8af7393ef11fdffc7d862dcc6b5217a8ef15fb5442 0xbbf0712cc0a283a842011c19682629a5381c5f7ead576defcf12a9a19378e23b087cd0be730dbe78722dcfc81543fca17a30e41070ca2e5b3ae77ccec2cca935) \"empty-secp\"))";
    let compiled = do_basic_run(&vec!["run".to_string(), program.to_string()]);
    let output = do_basic_brun(&vec![
        "brun".to_string(),
        compiled,
        "(0x0215043e969dcf616fabe8e8d6b61ddcf6e274c5b04fce957b086dbeb7e899ac63)".to_string(),
    ])
    .trim()
    .to_string();
    assert!(output.starts_with("FAIL: secp256k1_verify failed"));
}

#[test]
fn test_secp256r1_verify_modern_succeed() {
    let program = "(mod (S) (include *standard-cl-21*) (secp256r1_verify S 0x85932e4d075615be881398cc765f9f78204033f0ef5f832ac37e732f5f0cbda2 0xeae2f488080919bd0a7069c24cdd9c6ce2db423861b0c9d4236cdadbd0005f6d8f3709e6eb19249fd9c8bea664aba35218e67ea4b0f2239488dc3147f336e1e6))";
    let compiled = do_basic_run(&vec!["run".to_string(), program.to_string()]);
    let output = do_basic_brun(&vec![
        "brun".to_string(),
        compiled,
        "(0x033e1a1b2ccbc35883c60fdfc3f4a02175096ade6271fe85517ca5772594bbd0dc)".to_string(),
    ])
    .trim()
    .to_string();
    assert_eq!(output, "()");
}

#[test]
fn test_secp256r1_verify_modern_fail() {
    let program = "(mod (S) (include *standard-cl-21*) (secp256r1_verify S 0x935d863e2d28d8e5d399ea8af7393ef11fdffc7d862dcc6b5217a8ef15fb5442 0xecef274a7408e6cb0196eac64d2ae32fc54c2537f8a9efd5b75a4e8a53b0b156c64564306f38bade4adceac1073d464e4db3d0332141a7203dfd113ad36e393d))";
    let compiled = do_basic_run(&vec!["run".to_string(), program.to_string()]);
    let output = do_basic_brun(&vec![
        "brun".to_string(),
        compiled,
        "(0x025195db74b1902d53758a62ccd9dd01837aa5ae755e878eb0aeccbe8fe477c543)".to_string(),
    ])
    .trim()
    .to_string();
    assert!(output.starts_with("FAIL: secp256r1_verify failed"));
}

#[test]
fn test_secp256r1_verify_classic_succeed() {
    let program = "(mod (S) (secp256r1_verify S 0x85932e4d075615be881398cc765f9f78204033f0ef5f832ac37e732f5f0cbda2 0xeae2f488080919bd0a7069c24cdd9c6ce2db423861b0c9d4236cdadbd0005f6d8f3709e6eb19249fd9c8bea664aba35218e67ea4b0f2239488dc3147f336e1e6))";
    let compiled = do_basic_run(&vec!["run".to_string(), program.to_string()]);
    let output = do_basic_brun(&vec![
        "brun".to_string(),
        compiled,
        "(0x033e1a1b2ccbc35883c60fdfc3f4a02175096ade6271fe85517ca5772594bbd0dc)".to_string(),
    ])
    .trim()
    .to_string();
    assert_eq!(output, "()");
}

#[test]
fn test_secp256r1_verify_classic_fail() {
    let program = "(mod (S) (secp256r1_verify S 0x935d863e2d28d8e5d399ea8af7393ef11fdffc7d862dcc6b5217a8ef15fb5442 0xecef274a7408e6cb0196eac64d2ae32fc54c2537f8a9efd5b75a4e8a53b0b156c64564306f38bade4adceac1073d464e4db3d0332141a7203dfd113ad36e393d))";
    let compiled = do_basic_run(&vec!["run".to_string(), program.to_string()]);
    let output = do_basic_brun(&vec![
        "brun".to_string(),
        compiled,
        "(0x025195db74b1902d53758a62ccd9dd01837aa5ae755e878eb0aeccbe8fe477c543)".to_string(),
    ])
    .trim()
    .to_string();
    assert!(output.starts_with("FAIL: secp256r1_verify failed"));
}

#[test]
fn test_classic_obeys_operator_choice_at_compile_time_no_version() {
    let compiled = do_basic_run(&vec![
        "run".to_string(),
        "(mod () (coinid (sha256 99) (sha256 99) 1))".to_string(),
    ])
    .trim()
    .to_string();
    assert_eq!(
        compiled,
        "(q . 0x97c3f14ced4dfc280611fd8d9b158163e8981b3bce4d1bb6dd0bcc679a2e2455)"
    );
}

#[test]
fn test_classic_obeys_operator_choice_at_compile_time_version_1() {
    let compiled = do_basic_run(&vec![
        "run".to_string(),
        "--operators-version".to_string(),
        "1".to_string(),
        "(mod () (coinid (sha256 99) (sha256 99) 1))".to_string(),
    ])
    .trim()
    .to_string();
    assert_eq!(
        compiled,
        "(q . 0x97c3f14ced4dfc280611fd8d9b158163e8981b3bce4d1bb6dd0bcc679a2e2455)"
    );
}

#[test]
fn test_classic_obeys_operator_choice_at_compile_time_version_0() {
    let compiled = do_basic_run(&vec![
        "run".to_string(),
        "--operators-version".to_string(),
        "0".to_string(),
        "(mod () (coinid (sha256 99) (sha256 99) 1))".to_string(),
    ])
    .trim()
    .to_string();
    assert_eq!(compiled, "FAIL: unimplemented operator 48");
}

#[test]
fn test_continued_if() {
    let prog = indoc! {"
(mod X
  (include *strict-cl-21*)

  (defun bigatom (Xs Ys)
    (if
      Xs (concat (f Xs) (bigatom (r Xs) Ys))
      Ys (concat (f Ys) (bigatom (r Ys) ()))
      ()
      )
    )

  (bigatom (q . (3 4 5)) X)
  )"}
    .to_string();
    let compiled = do_basic_run(&vec!["run".to_string(), prog])
        .trim()
        .to_string();
    let res = do_basic_brun(&vec![
        "brun".to_string(),
        compiled,
        "(13 99 144)".to_string(),
    ])
    .trim()
    .to_string();
    assert_eq!(res.to_string(), "0x0304050d630090");
}

#[test]
fn test_preprocess_can_recurse() {
    let prog = "resources/tests/strict/test-inner-include.clsp".to_string();
    let res = do_basic_run(&vec![
        "run".to_string(),
        "-i".to_string(),
        "resources/tests/strict".to_string(),
        prog.clone(),
    ])
    .trim()
    .to_string();
    assert_eq!(
        res,
        "(2 (1 2 (3 5 (1 2 (1 18 5 (1 . 2)) 1) (1 2 (1 16 5 (1 . 1)) 1)) 1) (4 (1) 1))"
    );
}

#[test]
fn test_assign_rename_tricky() {
    let filename = "resources/tests/cse-complex-21.clsp";
    let program = do_basic_run(&vec!["run".to_string(), filename.to_string()])
        .trim()
        .to_string();

    let run_result_11 = do_basic_brun(&vec![
        "brun".to_string(),
        program.clone(),
        "(11)".to_string(),
    ])
    .trim()
    .to_string();
    assert_eq!(run_result_11, "506");

    let run_result_41 = do_basic_brun(&vec!["brun".to_string(), program, "(41)".to_string()])
        .trim()
        .to_string();
    assert_eq!(run_result_41, "15375");
}

#[test]
fn test_cse_breakage_example() {
    let filename = "resources/tests/cse-bad.clsp";
    let program = do_basic_run(&vec!["run".to_string(), filename.to_string()])
        .trim()
        .to_string();

    eprintln!(">> {program}");
    assert!(program.starts_with("("));

    let run_result_11 = do_basic_brun(&vec![
        "brun".to_string(),
        program.clone(),
        "(())".to_string(),
    ])
    .trim()
    .to_string();
    assert_eq!(run_result_11, "((a 3) (a 3) (a 3))");
}

#[test]
fn test_cse_breakage_example_letstar() {
    let filename = "resources/tests/cse-bad-letstar.clsp";
    let program = do_basic_run(&vec!["run".to_string(), filename.to_string()])
        .trim()
        .to_string();

    eprintln!(">> {program}");
    assert!(program.starts_with("("));

    let run_result_11 = do_basic_brun(&vec![
        "brun".to_string(),
        program.clone(),
        "(())".to_string(),
    ])
    .trim()
    .to_string();
    assert_eq!(run_result_11, "((a 3) (a 3) (a 3))");
}

#[test]
fn test_representation_of_tricky_nested_assigns() {
    let filename = "resources/tests/cse-overlap.clsp";
    let program = do_basic_run(&vec!["run".to_string(), filename.to_string()])
        .trim()
        .to_string();
    let wanted_repr = "(2 (1 2 4 (4 2 (4 (4 5 (4 (1 . 99) (4 (1 . 100) (4 (1 . 101) (4 (1 . 102) ()))))) ()))) (4 (1 (2 10 (4 2 (4 (6 (4 2 (4 3 (4 29 ())))) (4 29 ())))) (2 14 (4 2 (4 3 (4 (4 (4 11 21) (4 21 ())) (4 (4 11 49) ()))))) 4 21 (4 23 (4 (4 23 41) (4 11 ())))) 1))";
    assert_eq!(program, wanted_repr);
}

#[test]
fn test_assign_cse_tricky_2() {
    let filename = "resources/tests/cse-tricky-basic.clsp";
    let program = do_basic_run(&vec!["run".to_string(), filename.to_string()])
        .trim()
        .to_string();
    let wanted_repr = "(2 (1 2 10 (4 2 (4 5 ()))) (4 (1 ((11 5 11) 2 8 (4 2 (4 5 (4 11 ())))) (2 22 (4 2 (4 3 (4 (18 5 (1 . 11)) (4 (16 5 (1 . 1)) ()))))) (2 30 (4 2 (4 3 (4 (1 . 121) ())))) 2 (3 (9 17 (1 . 13)) (1 2 12 (4 2 (4 45 (4 21 ())))) (1 2 (3 (9 17 (1 . 15)) (1 2 8 (4 2 (4 45 (4 21 ())))) (1 . 11)) 1)) 1) 1))";
    assert_eq!(program, wanted_repr);
}

#[test]
<<<<<<< HEAD
fn test_classic_modpow() {
    let result = do_basic_brun(&vec![
        "brun".to_string(),
        "(modpow (q . 2) (q . 6) (q . 5))".to_string(),
    ]);
    // 64 % 5 == 4
    assert_eq!(result.trim(), "4");
}

#[test]
fn test_classic_mod_op() {
    let result = do_basic_brun(&vec![
        "brun".to_string(),
        "(% (q . 13) (q . 10))".to_string(),
    ]);
    // 13 % 10 == 3
    assert_eq!(result.trim(), "3");
}

#[test]
fn test_modern_modpow() {
    let program = do_basic_run(&vec![
        "run".to_string(),
        "(mod (X Y Z) (include *standard-cl-23*) (modpow X Y Z))".to_string(),
    ]);
    assert_eq!(program.trim(), "(60 2 5 11)");
    let result = do_basic_brun(&vec!["brun".to_string(), program, "(2 7 10)".to_string()]);
    // 128 % 10 == 8
    assert_eq!(result.trim(), "8");
}

#[test]
fn test_modern_mod_op() {
    let program = do_basic_run(&vec![
        "run".to_string(),
        "(mod (X Y) (include *standard-cl-23*) (% X Y))".to_string(),
    ]);
    assert_eq!(program.trim(), "(61 2 5)");
    let result = do_basic_brun(&vec!["brun".to_string(), program, "(137 6)".to_string()]);
    // 137 % 6 == 5
    assert_eq!(result.trim(), "5");
=======
fn test_include_zero_bin() {
    let program = do_basic_run(&vec![
        "run".to_string(),
        "-i".to_string(),
        "resources/tests".to_string(),
        "(mod (X) (include *standard-cl-23.1*) (embed-file lz bin lz.bin) (concat 1 lz))"
            .to_string(),
    ]);
    assert_eq!(program, "(2 (1 14 (1 . 1) 2) (4 (1 . 0x0001) 1))");
}

#[test]
fn test_include_zero_bin_pre_fix() {
    let program = do_basic_run(&vec![
        "run".to_string(),
        "-i".to_string(),
        "resources/tests".to_string(),
        "(mod (X) (include *standard-cl-23*) (embed-file lz bin lz.bin) (concat 1 lz))".to_string(),
    ]);
    assert_eq!(program, "(2 (1 14 (1 . 1) 2) (4 (1 . 1) 1))");
>>>>>>> 17618c8f
}<|MERGE_RESOLUTION|>--- conflicted
+++ resolved
@@ -2430,7 +2430,6 @@
 }
 
 #[test]
-<<<<<<< HEAD
 fn test_classic_modpow() {
     let result = do_basic_brun(&vec![
         "brun".to_string(),
@@ -2472,7 +2471,9 @@
     let result = do_basic_brun(&vec!["brun".to_string(), program, "(137 6)".to_string()]);
     // 137 % 6 == 5
     assert_eq!(result.trim(), "5");
-=======
+}
+
+#[test]
 fn test_include_zero_bin() {
     let program = do_basic_run(&vec![
         "run".to_string(),
@@ -2493,5 +2494,4 @@
         "(mod (X) (include *standard-cl-23*) (embed-file lz bin lz.bin) (concat 1 lz))".to_string(),
     ]);
     assert_eq!(program, "(2 (1 14 (1 . 1) 2) (4 (1 . 1) 1))");
->>>>>>> 17618c8f
 }