use num_bigint::ToBigInt;

#[cfg(test)]
use rand::distributions::Standard;
#[cfg(test)]
use rand::prelude::*;
#[cfg(test)]
use rand::Rng;
#[cfg(test)]
use rand_chacha::ChaChaRng;

use regex::Regex;

use std::borrow::Borrow;
use std::collections::{HashMap, HashSet};
use std::fs;
use std::path::PathBuf;
use std::rc::Rc;

use clvmr::allocator::Allocator;

use crate::classic::clvm::__type_compatibility__::{bi_one, bi_zero, Stream};
use crate::classic::clvm_tools::binutils::disassemble;
use crate::classic::clvm_tools::cmds::{launch_tool, OpcConversion, OpdConversion, TConversion};
use crate::classic::clvm_tools::node_path::NodePath;
use crate::classic::clvm_tools::sha256tree::sha256tree;

use crate::compiler::clvm::convert_to_clvm_rs;
use crate::compiler::sexp;
use crate::compiler::sexp::decode_string;
use crate::util::{number_from_u8, Number};

const NUM_GEN_ATOMS: usize = 16;

pub fn do_basic_brun(args: &Vec<String>) -> String {
    let mut s = Stream::new(None);
    launch_tool(&mut s, args, &"run".to_string(), 0);
    return s.get_value().decode();
}

pub fn do_basic_run(args: &Vec<String>) -> String {
    let mut s = Stream::new(None);
    launch_tool(&mut s, args, &"run".to_string(), 2);
    return s.get_value().decode();
}

#[test]
fn basic_run_test() {
    assert_eq!(
        do_basic_run(&vec!("run".to_string(), "(mod (A B) (+ A B))".to_string())).trim(),
        "(+ 2 5)".to_string()
    );
}

#[test]
fn add_1_test() {
    assert_eq!(
        do_basic_run(&vec!(
            "run".to_string(),
            "(opt (com (q . (+ 6 55))))".to_string()
        ))
        .trim(),
        "(q . 61)".to_string()
    );
}

#[test]
fn div_test() {
    assert_eq!(
        do_basic_run(&vec!("run".to_string(), "(mod (X) (/ X 10))".to_string())).trim(),
        "(f (divmod 2 (q . 10)))".to_string()
    );
}

#[test]
fn brun_y_1_test() {
    let testpath = PathBuf::from(env!("CARGO_MANIFEST_DIR"));
    let mut sym_path = testpath.clone();
    sym_path.push("resources/tests/stage_2/brun-y-1.sym");
    assert_eq!(
        do_basic_brun(
            &vec!(
                "brun".to_string(),
                "-y".to_string(),
                sym_path.into_os_string().into_string().unwrap(),
                "(a (q . (a 2 (c 2 (c 5 (q . ()))))) (c (q . (a (i (= 5 (q . 1)) (q . (q . 1)) (q . (* 5 (a 2 (c 2 (c (- 5 (q . 1)) (q . ()))))))) 1)) 1))".to_string(),
                "(10)".to_string()
            )
        ).trim(),
        indoc! {"0x375f00
            
            (\"fact\" 10) => 0x375f00
            
            (\"fact\" 9) => 0x058980
            
            (\"fact\" 8) => 0x009d80
            
            (\"fact\" 7) => 5040
            
            (\"fact\" 6) => 720
            
            (\"fact\" 5) => 120
            
            (\"fact\" 4) => 24
            
            (\"fact\" 3) => 6
            
            (\"fact\" 2) => 2
            
            (\"fact\" 1) => 1"}
    );
}

#[test]
fn brun_v_test() {
    assert_eq!(
        do_basic_brun(&vec!(
            "brun".to_string(),
            "-v".to_string(),
            "(a (q + (q . 3) (q . 5)) 1)".to_string()
        ))
        .trim(),
        indoc! {"8
            
            (a 2 3) [((a (q 16 (q . 3) (q . 5)) 1))] => 8
            
            3 [((a (q 16 (q . 3) (q . 5)) 1))] => ()
            
            2 [((a (q 16 (q . 3) (q . 5)) 1))] => (a (q 16 (q . 3) (q . 5)) 1)
            
            (a (q 16 (q . 3) (q . 5)) 1) [()] => 8
            
            1 [()] => ()
            
            (q 16 (q . 3) (q . 5)) [()] => (+ (q . 3) (q . 5))
            
            (+ (q . 3) (q . 5)) [()] => 8
            
            (q . 5) [()] => 5
            
            (q . 3) [()] => 3"}
    );
}

#[test]
fn brun_constant_test() {
    assert_eq!(
        do_basic_run(&vec!(
            "run".to_string(),
            "(mod () (defconstant X 3) X)".to_string()
        ))
        .trim(),
        "(q . 3)".to_string()
    );
}

#[test]
fn at_capture_destructure_1() {
    assert_eq!(
        do_basic_run(&vec!(
            "run".to_string(),
            "(mod (A (@ Z (B C)) D) A)".to_string()
        ))
        .trim(),
        "2"
    );
}

#[test]
fn at_capture_destructure_2() {
    assert_eq!(
        do_basic_run(&vec!(
            "run".to_string(),
            "(mod (A (@ Z (B C)) D) Z)".to_string()
        ))
        .trim(),
        "5"
    );
}

#[test]
fn at_capture_destructure_3() {
    assert_eq!(
        do_basic_run(&vec!(
            "run".to_string(),
            "(mod (A (@ Z (B C)) D) B)".to_string()
        ))
        .trim(),
        "9"
    );
}

#[test]
fn at_capture_destructure_4() {
    assert_eq!(
        do_basic_run(&vec!(
            "run".to_string(),
            "(mod (A (@ Z (B C)) D) C)".to_string()
        ))
        .trim(),
        "21"
    );
}

#[test]
fn at_capture_destructure_5() {
    assert_eq!(
        do_basic_run(&vec!(
            "run".to_string(),
            "(mod (A (@ Z (B C)) D) D)".to_string()
        ))
        .trim(),
        "11"
    );
}

#[test]
fn at_capture_inline_1() {
    assert_eq!(
        do_basic_run(&vec!(
            "run".to_string(),
            "(mod () (defun-inline F (@ pt (X Y)) X) (F 97 98))".to_string()
        ))
        .trim(),
        "(q . 97)"
    );
}

#[test]
fn at_capture_inline_2() {
    assert_eq!(
        do_basic_run(&vec!(
            "run".to_string(),
            "(mod () (defun-inline F (@ pt (X Y)) Y) (F 97 98))".to_string()
        ))
        .trim(),
        "(q . 98)"
    );
}

#[test]
fn at_capture_inline_3() {
    assert_eq!(
        do_basic_run(&vec!(
            "run".to_string(),
            "(mod () (defun-inline F (@ pt (X Y)) pt) (F (+ 117 1) (+ 98 1)))".to_string()
        ))
        .trim(),
        "(q 118 99)"
    );
}

#[test]
fn at_capture_inline_4() {
    assert_eq!(
        do_basic_run(&vec!(
            "run".to_string(),
            "(mod () (defun-inline F (A (@ pt (X Y))) (list (list A X Y) pt)) (F 115 (list 99 77)))".to_string()
        ))
            .trim(),
        "(q (115 99 77) (99 77))"
    );
}

#[test]
fn inline_destructure_1() {
    assert_eq!(
        do_basic_run(&vec!(
            "run".to_string(),
            "(mod () (defun-inline F ((A . B)) (+ A B)) (F (c 3 7)))".to_string()
        ))
        .trim(),
        "(q . 10)"
    );
}

#[test]
fn test_forms_of_destructuring_allowed_by_classic_1() {
    assert_eq!(
        do_basic_run(&vec![
            "run".to_string(),
            "(mod (A) (defun-inline foo (X Y . Z) (i X Y . Z)) (foo A 2 3))".to_string()
        ])
        .trim(),
        "(i 2 (q . 2) (q . 3))"
    );
}

fn run_dependencies(filename: &str) -> HashSet<String> {
    let result_text = do_basic_run(&vec![
        "run".to_string(),
        "-i".to_string(),
        "resources/tests".to_string(),
        "-M".to_string(),
        filename.to_owned(),
    ])
    .trim()
    .to_string();

    eprintln!("run_dependencies:\n{}", result_text);

    let mut dep_set = HashSet::new();
    for l in result_text.lines() {
        if let Some(suffix_start) = l.find("resources/tests") {
            let copied_suffix: Vec<u8> = l.as_bytes().iter().skip(suffix_start).copied().collect();
            dep_set.insert(decode_string(&copied_suffix));
        } else {
            panic!("file {} isn't expected", l);
        }
    }

    dep_set
}

#[test]
fn test_get_dependencies_1() {
    let dep_set = run_dependencies("resources/tests/singleton_top_layer.clvm");

    eprintln!("dep_set {dep_set:?}");

    let mut expect_set = HashSet::new();
    expect_set.insert("resources/tests/condition_codes.clvm".to_owned());
    expect_set.insert("resources/tests/curry-and-treehash.clinc".to_owned());
    expect_set.insert("resources/tests/singleton_truths.clib".to_owned());

    assert_eq!(dep_set, expect_set);
}

#[test]
fn test_type_strip_1() {
    assert_eq!(
        do_basic_run(&vec![
            "run".to_string(),
            "(mod ((A : Atom)) (defun-inline foo (X Y . Z) (i X Y . Z)) (foo A 2 3))".to_string()
        ])
        .trim(),
        "(i 2 (q . 2) (q . 3))"
    );
}

#[test]
fn test_treehash_constant_embedded_classic() {
    let result_text = do_basic_run(&vec![
        "run".to_string(),
        "-i".to_string(),
        "resources/tests".to_string(),
        indoc! {"
            (mod ()
              (include sha256tree.clib)
              (defconst H (+ G (sha256tree (q 2 3 4))))
              (defconst G 1)
              H
              )
        "}
        .to_string(),
    ])
    .trim()
    .to_string();
    assert_eq!(
        result_text,
        "(q . 0x6fcb06b1fe29d132bb37f3a21b86d7cf03d636bf6230aa206486bef5e68f9874)"
    );
    let result_hash = do_basic_brun(&vec!["brun".to_string(), result_text, "()".to_string()])
        .trim()
        .to_string();
    assert_eq!(
        result_hash,
        "0x6fcb06b1fe29d132bb37f3a21b86d7cf03d636bf6230aa206486bef5e68f9874"
    );
}

#[test]
fn test_type_strip_2() {
    assert_eq!(
        do_basic_run(&vec![
            "run".to_string(),
            "(mod (A) -> Atom (defun-inline foo (X Y . Z) (i X Y . Z)) (foo A 2 3))".to_string()
        ])
        .trim(),
        "(i 2 (q . 2) (q . 3))"
    );
}

#[test]
fn test_treehash_constant_embedded_fancy_order() {
    let result_text = do_basic_run(&vec![
        "run".to_string(),
        "-i".to_string(),
        "resources/tests".to_string(),
        indoc! {"
            (mod ()
              (include sha256tree.clib)
              (defconst C 18)
              (defconst H (+ C G (sha256tree (q 2 3 4))))
              (defconst G (+ B A))
              (defconst A 9)
              (defconst B (* A A))
              H
              )
        "}
        .to_string(),
    ])
    .trim()
    .to_string();
    assert_eq!(
        result_text,
        "(q . 0x6fcb06b1fe29d132bb37f3a21b86d7cf03d636bf6230aa206486bef5e68f98df)"
    );
    let result_hash = do_basic_brun(&vec!["brun".to_string(), result_text, "()".to_string()])
        .trim()
        .to_string();
    assert_eq!(
        result_hash,
        "0x6fcb06b1fe29d132bb37f3a21b86d7cf03d636bf6230aa206486bef5e68f98df"
    );
}

#[test]
fn test_type_def_1() {
    assert_eq!(
        do_basic_run(&vec![
            "run".to_string(),
            indoc! {"
(mod (A) -> Atom
   (deftype Struct ((A : Atom) . (B : Atom32)))
   (defun-inline foo (X) (new_Struct X 3))
   (get_Struct_A (foo A))
   )"}
            .to_string()
        ])
        .trim(),
        "(a (q . 2) (c 2 (q . 3)))"
    );
}

#[test]
fn test_treehash_constant_embedded_fancy_order_from_fun() {
    let result_text = do_basic_run(&vec![
        "run".to_string(),
        "-i".to_string(),
        "resources/tests".to_string(),
        indoc! {"
            (mod ()
              (include sha256tree.clib)
              (defconst C 18)
              (defconst H (+ C G (sha256tree (q 2 3 4))))
              (defconst G (+ B A))
              (defconst A 9)
              (defconst B (* A A))
              (defun F (X) (+ X H))
              (F 1)
              )
        "}
        .to_string(),
    ])
    .trim()
    .to_string();
    assert_eq!(
        result_text,
        "(q . 0x6fcb06b1fe29d132bb37f3a21b86d7cf03d636bf6230aa206486bef5e68f98e0)"
    );
    let result_hash = do_basic_brun(&vec!["brun".to_string(), result_text, "()".to_string()])
        .trim()
        .to_string();
    assert_eq!(
        result_hash,
        "0x6fcb06b1fe29d132bb37f3a21b86d7cf03d636bf6230aa206486bef5e68f98e0"
    );
}

#[test]
fn test_treehash_constant_embedded_classic_loop() {
    let result_text = do_basic_run(&vec![
        "run".to_string(),
        "-i".to_string(),
        "resources/tests".to_string(),
        indoc! {"
            (mod ()
              (include sha256tree.clib)
              (defconst H (+ G (sha256tree (q 2 3 4))))
              (defconst G (logand H 1))
              H
              )
        "}
        .to_string(),
    ])
    .trim()
    .to_string();
    assert!(result_text.starts_with("FAIL"));
    assert!(result_text.contains("got stuck untangling defconst dependencies"));
}

#[test]
fn test_treehash_constant_embedded_modern() {
    let result_text = do_basic_run(&vec![
        "run".to_string(),
        "-i".to_string(),
        "resources/tests".to_string(),
        indoc! {"
            (mod ()
              (include *standard-cl-21*)
              (include sha256tree.clib)
              (defconst H (+ G (sha256tree (q 2 3 4))))
              (defconst G 1)
              H
              )
        "}
        .to_string(),
    ])
    .trim()
    .to_string();
    assert_eq!(
        result_text,
        "(2 (1 1 . 50565442356047746631413349885570059132562040184787699607120092457326103992436) (4 (1 2 (1 2 (3 (7 5) (1 2 (1 11 (1 . 2) (2 2 (4 2 (4 (5 5) ()))) (2 2 (4 2 (4 (6 5) ())))) 1) (1 2 (1 11 (1 . 1) 5) 1)) 1) 1) 1))"
    );
    let result_hash = do_basic_brun(&vec!["brun".to_string(), result_text, "()".to_string()])
        .trim()
        .to_string();
    assert_eq!(
        result_hash,
        "0x6fcb06b1fe29d132bb37f3a21b86d7cf03d636bf6230aa206486bef5e68f9874"
    );
}

#[test]
fn test_treehash_constant_embedded_modern_fun() {
    let result_text = do_basic_run(&vec![
        "run".to_string(),
        "-i".to_string(),
        "resources/tests".to_string(),
        indoc! {"
            (mod ()
              (include *standard-cl-21*)
              (include sha256tree.clib)
              (defconst H (+ G (sha256tree (q 2 3 4))))
              (defconst G 1)
              (defun F (X) (+ X H))
              (F 1)
              )
        "}
        .to_string(),
    ])
    .trim()
    .to_string();
    assert_eq!(
        result_text,
        "(2 (1 2 6 (4 2 (4 (1 . 1) ()))) (4 (1 (2 (1 2 (3 (7 5) (1 2 (1 11 (1 . 2) (2 4 (4 2 (4 (5 5) ()))) (2 4 (4 2 (4 (6 5) ())))) 1) (1 2 (1 11 (1 . 1) 5) 1)) 1) 1) 2 (1 16 5 (1 . 50565442356047746631413349885570059132562040184787699607120092457326103992436)) 1) 1))".to_string()
    );
    let result_hash = do_basic_brun(&vec!["brun".to_string(), result_text, "()".to_string()])
        .trim()
        .to_string();
    assert_eq!(
        result_hash,
        "0x6fcb06b1fe29d132bb37f3a21b86d7cf03d636bf6230aa206486bef5e68f9875"
    );
}

#[test]
fn test_treehash_constant_embedded_modern_loop() {
    let result_text = do_basic_run(&vec![
        "run".to_string(),
        "-i".to_string(),
        "resources/tests".to_string(),
        indoc! {"
            (mod ()
              (include *standard-cl-21*)
              (include sha256tree.clib)
              (defconst H (+ G (sha256tree (q 2 3 4))))
              (defconst G (logand H 1))
              H
              )
        "}
        .to_string(),
    ])
    .trim()
    .to_string();
    eprintln!("{result_text}");
    // Asserting where the stack overflows isn't necessary.
    assert!(result_text.contains("stack limit exceeded"));
}

#[test]
<<<<<<< HEAD
fn test_compile_file_1() {
    let program = do_basic_run(&vec![
        "run".to_string(),
        "-i".to_string(),
        "resources/tests".to_string(),
        "(mod () (compile-file foo secret_number.cl) foo)".to_string(),
    ])
    .trim()
    .to_string();
    let run_result = do_basic_brun(&vec!["brun".to_string(), program, "()".to_string()])
        .trim()
        .to_string();
    assert_eq!(run_result, "(+ 2 (q . 19))");
    fs::remove_file("*command*_foo.sym")
        .expect("file should have been dropped from compile process");
}

#[test]
=======
>>>>>>> 62eaadeb
fn test_embed_file_2() {
    let program = do_basic_run(&vec![
        "run".to_string(),
        "-i".to_string(),
        "resources/tests".to_string(),
        "(mod () (embed-file testhex hex hex-embed-01.hex) testhex)".to_string(),
    ])
    .trim()
    .to_string();
    let run_result = do_basic_brun(&vec!["brun".to_string(), program, "()".to_string()])
        .trim()
        .to_string();
    assert_eq!(run_result, "(65 66 67)");
}

#[test]
<<<<<<< HEAD
fn test_compile_file_3() {
    let program = do_basic_run(&vec![
        "run".to_string(),
        "-i".to_string(),
        "resources/tests".to_string(),
        "(mod () (include *standard-cl-21*) (compile-file foo secret_number.cl) foo)".to_string(),
    ])
    .trim()
    .to_string();
    let run_result = do_basic_brun(&vec!["brun".to_string(), program, "()".to_string()])
        .trim()
        .to_string();
    assert_eq!(run_result, "(a (q 16 (f (r 1)) (q . 19)) (c (q) 1))");
}

#[test]
=======
>>>>>>> 62eaadeb
fn test_embed_file_4() {
    let program = do_basic_run(&vec![
        "run".to_string(),
        "-i".to_string(),
        "resources/tests".to_string(),
        "(mod () (include *standard-cl-21*) (embed-file testhex hex hex-embed-01.hex) testhex)"
            .to_string(),
    ])
    .trim()
    .to_string();
    let run_result = do_basic_brun(&vec!["brun".to_string(), program, "()".to_string()])
        .trim()
        .to_string();
    assert_eq!(run_result, "(65 66 67)");
}

#[test]
fn test_embed_file_5() {
    let program = do_basic_run(&vec![
        "run".to_string(),
        "-i".to_string(),
        "resources/tests".to_string(),
        "(mod () (embed-file testsexp sexp embed.sexp) testsexp)".to_string(),
    ])
    .trim()
    .to_string();
<<<<<<< HEAD
    let run_result = do_basic_brun(&vec!["brun".to_string(), program, "()".to_string()])
        .trim()
        .to_string();
    assert_eq!(run_result, "(lsh 24 25)");
=======
    let run_result = do_basic_brun(&vec![
        "brun".to_string(),
        "-n".to_string(),
        program,
        "()".to_string(),
    ])
    .trim()
    .to_string();
    assert_eq!(run_result, "(23 24 25)");
>>>>>>> 62eaadeb
}

#[test]
fn test_embed_file_6() {
    let program = do_basic_run(&vec![
        "run".to_string(),
        "-i".to_string(),
        "resources/tests".to_string(),
        "(mod () (include *standard-cl-21*) (embed-file testsexp sexp embed.sexp) testsexp)"
            .to_string(),
    ])
    .trim()
    .to_string();
    let run_result = do_basic_brun(&vec!["brun".to_string(), program, "()".to_string()])
        .trim()
        .to_string();
    assert_eq!(run_result, "(lsh 24 25)");
}

#[test]
fn test_embed_file_7() {
    let program = do_basic_run(&vec![
        "run".to_string(),
        "-i".to_string(),
        "resources/tests".to_string(),
<<<<<<< HEAD
        "(mod () (embed-file hello bin hello.bin) hello)".to_string(),
=======
        "(mod () (embed-file hello bin a-binary-file-called-hello.dat) hello)".to_string(),
>>>>>>> 62eaadeb
    ])
    .trim()
    .to_string();
    let run_result = do_basic_brun(&vec!["brun".to_string(), program, "()".to_string()])
        .trim()
        .to_string();
    assert_eq!(run_result, "\"hello\"");
}

#[test]
fn test_embed_file_8() {
    let program = do_basic_run(&vec![
        "run".to_string(),
        "-i".to_string(),
        "resources/tests".to_string(),
<<<<<<< HEAD
        "(mod () (include *standard-cl-21*) (embed-file hello bin hello.bin) hello)".to_string(),
=======
        "(mod () (include *standard-cl-21*) (embed-file hello bin a-binary-file-called-hello.dat) hello)".to_string(),
>>>>>>> 62eaadeb
    ])
    .trim()
    .to_string();
    let run_result = do_basic_brun(&vec!["brun".to_string(), program, "()".to_string()])
        .trim()
        .to_string();
    assert_eq!(run_result, "\"hello\"");
}

#[test]
fn test_embed_file_9() {
    let program = do_basic_run(&vec![
        "run".to_string(),
        "-i".to_string(),
        "resources/tests".to_string(),
<<<<<<< HEAD
        "(mod () (include *standard-cl-21*) (embed-file hello bin hello.bin) (sha256 (sha256 hello)))".to_string(),
=======
        "(mod () (include *standard-cl-21*) (embed-file hello bin a-binary-file-called-hello.dat) (sha256 (sha256 hello)))".to_string(),
>>>>>>> 62eaadeb
    ])
        .trim()
        .to_string();
    let run_result = do_basic_brun(&vec!["brun".to_string(), program, "()".to_string()])
        .trim()
        .to_string();
    assert_eq!(
        run_result,
        "0x9595c9df90075148eb06860365df33584b75bff782a510c6cd4883a419833d50"
    );
}

#[test]
<<<<<<< HEAD
fn test_get_dependencies_2() {
    let dep_set = run_dependencies("resources/tests/test_treehash_constant.cl");

    let mut expect_set = HashSet::new();
    expect_set.insert("resources/tests/sha256tree.clib".to_owned());
    expect_set.insert("resources/tests/secret_number.cl".to_owned());
    expect_set.insert("resources/tests/test_sub_include.cl".to_owned());
    assert_eq!(dep_set, expect_set);
}

#[test]
fn test_treehash_constant() {
    let result_text = do_basic_run(&vec![
        "run".to_string(),
        "-i".to_string(),
        "resources/tests".to_string(),
        "resources/tests/test_treehash_constant.cl".to_string(),
    ])
    .trim()
    .to_string();
    let result_hash = do_basic_brun(&vec!["brun".to_string(), result_text, "()".to_string()])
        .trim()
        .to_string();
    assert_eq!(
        result_hash,
        "0x34380f2097b86970818f8b026b68135d665babc5fda5afe577f86d51105e08b5"
    );
    fs::remove_file("test_treehash_constant.cl_secret-number.sym")
        .expect("should have been dropped");
}

#[test]
fn test_treehash_constant_2() {
    let result_text = do_basic_run(&vec![
        "run".to_string(),
        "-i".to_string(),
        "resources/tests".to_string(),
        "resources/tests/test_treehash_constant_2.cl".to_string(),
    ])
    .trim()
    .to_string();
    let result_hash = do_basic_brun(&vec!["brun".to_string(), result_text, "()".to_string()])
        .trim()
        .to_string();
    assert_eq!(
        result_hash,
        "0xe2954b5f459d1cffff293498f8263c961890a06fe28d6be1a0f08412164ced80"
    );
    fs::remove_file("test_treehash_constant_2.cl_secret-number.sym")
        .expect("should have been dropped");
}

fn compute_hash_of_program(disk_file: &str) -> String {
    let mut allocator = Allocator::new();
    let want_program_repr = do_basic_run(&vec![
        "run".to_string(),
        "-i".to_string(),
        "resources/tests".to_string(),
        disk_file.to_string(),
    ])
    .trim()
    .to_string();

    let hexed = OpcConversion {}
        .invoke(&mut allocator, &want_program_repr)
        .unwrap();
    let sexp = OpdConversion {}
        .invoke(&mut allocator, &hexed.rest())
        .unwrap();
    format!("0x{}", sha256tree(&mut allocator, *sexp.first()).hex())
}

#[test]
fn test_treehash_constant_21() {
    let want_inner_program_hash =
        "0xfb5255887665727c721852a42493d43710a66a331f7ba50e0248459e23d0a0b2";
    let result_text = do_basic_run(&vec![
        "run".to_string(),
        "-i".to_string(),
        "resources/tests".to_string(),
        "resources/tests/test_treehash_constant_21.cl".to_string(),
    ])
    .trim()
    .to_string();

    assert_eq!(
        compute_hash_of_program("resources/tests/secret_number.cl"),
        want_inner_program_hash
    );

    let result_hash = do_basic_brun(&vec!["brun".to_string(), result_text, "()".to_string()])
        .trim()
        .to_string();

    assert_eq!(result_hash, want_inner_program_hash);
}

#[test]
fn test_treehash_constant_21_2() {
    let expected_hash = "0xd9e5da863d7f61605f4430d4f59d2e7b65e87bf8aa664a28a73c73e1523a7a17";

    let result_text = do_basic_run(&vec![
        "run".to_string(),
        "-i".to_string(),
        "resources/tests".to_string(),
        "resources/tests/test_treehash_constant_21_2.cl".to_string(),
    ])
    .trim()
    .to_string();

    assert_eq!(
        compute_hash_of_program("resources/tests/secret_number2.cl"),
        expected_hash
    );

    let result_hash = do_basic_brun(&vec!["brun".to_string(), result_text, "()".to_string()])
        .trim()
        .to_string();

    assert_eq!(result_hash, expected_hash);
}

#[test]
=======
>>>>>>> 62eaadeb
fn test_num_encoding_just_less_than_5_bytes() {
    let res = do_basic_run(&vec!["run".to_string(), "4281419728".to_string()])
        .trim()
        .to_string();
    assert_eq!(res, "0x00ff3147d0");
}

#[test]
fn test_divmod() {
    let res = do_basic_run(&vec![
        "run".to_string(),
        "(/ 78962960182680 4281419728)".to_string(),
    ])
    .trim()
    .to_string();
    assert_eq!(res, "18443");
}

#[cfg(test)]
pub struct RandomClvmNumber {
    pub intended_value: Number,
}

#[test]
fn test_classic_mod_form() {
    let res = do_basic_run(&vec![
        "run".to_string(),
        indoc! {"
(mod () (a (mod (X) (+ 1 (* X 2))) (list 3)))
"}
        .to_string(),
        "()".to_string(),
    ])
    .trim()
    .to_string();
    assert_eq!(res, "(q . 7)");
}

#[cfg(test)]
pub fn random_clvm_number<R: Rng + ?Sized>(rng: &mut R) -> RandomClvmNumber {
    // Make a number by creating some random atom bytes.
    // Set high bit randomly.
    let natoms = rng.gen_range(0..=NUM_GEN_ATOMS);
    let mut result_bytes = Vec::new();
    for _ in 0..=natoms {
        let mut new_bytes = sexp::random_atom_name(rng, 3)
            .iter()
            .map(|x| {
                if rng.gen() {
                    // The possibility of negative values.
                    x | 0x80
                } else {
                    *x
                }
            })
            .collect();
        result_bytes.append(&mut new_bytes);
    }
    let num = number_from_u8(&result_bytes);

    RandomClvmNumber {
        intended_value: num,
    }
}

#[cfg(test)]
impl Distribution<RandomClvmNumber> for Standard {
    fn sample<R: Rng + ?Sized>(&self, rng: &mut R) -> RandomClvmNumber {
        random_clvm_number(rng)
    }
}

// Finally add property based testing in here.
#[test]
fn test_encoding_properties() {
    let mut rng = ChaChaRng::from_entropy();
    for _ in 1..=200 {
        let number_spec: RandomClvmNumber = rng.gen();

        // We'll have it compile a constant value.
        // The representation of the number will come out most likely
        // as a hex constant.
        let serialized_through_run = do_basic_run(&vec![
            "run".to_string(),
            format!("(q . {})", number_spec.intended_value),
        ])
        .trim()
        .to_string();

        // If we can subtract the original value from the encoded value and
        // get zero, then we did the right thing.
        let cancelled_through_run = do_basic_run(&vec![
            "run".to_string(),
            format!(
                "(- {} {})",
                serialized_through_run, number_spec.intended_value
            ),
        ])
        .trim()
        .to_string();
        assert_eq!(cancelled_through_run, "()");
    }
}

const SEXP_RNG_HORIZON: usize = 13;
const SEXP_DEPTH: usize = 2;

#[cfg(test)]
fn gather_paths(
    path_map: &mut HashMap<Vec<u8>, Number>,
    p: Number,
    mask: Number,
    sexp: &sexp::SExp,
) {
    let this_path = p.clone() | mask.clone();
    match sexp {
        sexp::SExp::Atom(_, x) => {
            path_map.insert(x.clone(), this_path);
        }
        sexp::SExp::Cons(_, a, b) => {
            let next_mask = mask * 2_u32.to_bigint().unwrap();
            gather_paths(path_map, p.clone(), next_mask.clone(), a.borrow());
            gather_paths(path_map, this_path, next_mask.clone(), b.borrow());
        }
        _ => {}
    }
}

// Ensure our atoms are not taken up as operators during the reading process.
#[cfg(test)]
fn stringize(sexp: &sexp::SExp) -> sexp::SExp {
    match sexp {
        sexp::SExp::Cons(l, a, b) => sexp::SExp::Cons(
            l.clone(),
            Rc::new(stringize(a.borrow())),
            Rc::new(stringize(b.borrow())),
        ),
        sexp::SExp::Atom(l, n) => sexp::SExp::QuotedString(l.clone(), b'"', n.clone()),
        _ => sexp.clone(),
    }
}

#[test]
fn test_check_tricky_arg_path_random() {
    let mut rng = ChaChaRng::from_entropy();
    // Make a very deep random sexp and make a path table in it.
    let random_tree = Rc::new(stringize(&sexp::random_sexp(&mut rng, SEXP_RNG_HORIZON)));
    let mut deep_tree = random_tree.clone();

    let mut path_map = HashMap::new();
    gather_paths(&mut path_map, bi_zero(), bi_one(), &random_tree);
    let mut deep_path = bi_one();
    for _ in 1..=SEXP_DEPTH {
        deep_path *= 2_u32.to_bigint().unwrap();
        if rng.gen() {
            deep_path |= bi_one();
            deep_tree = Rc::new(sexp::SExp::Cons(
                random_tree.loc(),
                Rc::new(sexp::SExp::Nil(random_tree.loc())),
                deep_tree,
            ));
        } else {
            deep_tree = Rc::new(sexp::SExp::Cons(
                random_tree.loc(),
                deep_tree.clone(),
                Rc::new(sexp::SExp::Nil(random_tree.loc())),
            ));
        }
    }
    // Now we have a very deep tree and a path to our sexp.
    // We'll test whether node path serializes to the right thing by
    // checking that we can reach all the atoms in our tree.
    for (k, v) in path_map {
        let np = NodePath::new(Some(deep_path.clone()));
        let up = NodePath::new(Some(v.clone()));
        let path_bytes = np.add(up).as_path();
        let program = sexp::SExp::Cons(
            random_tree.loc(),
            Rc::new(sexp::SExp::Atom(random_tree.loc(), vec![b'a'])),
            Rc::new(sexp::SExp::Cons(
                random_tree.loc(),
                Rc::new(sexp::SExp::QuotedString(
                    random_tree.loc(),
                    b'"',
                    path_bytes.raw().clone(),
                )),
                Rc::new(sexp::SExp::Cons(
                    random_tree.loc(),
                    Rc::new(sexp::SExp::Cons(
                        random_tree.loc(),
                        Rc::new(sexp::SExp::Atom(random_tree.loc(), vec![b'q'])),
                        deep_tree.clone(),
                    )),
                    Rc::new(sexp::SExp::Nil(random_tree.loc())),
                )),
            )),
        );

        let res = do_basic_run(&vec![
            "run".to_string(),
            program.to_string(),
            "()".to_string(),
        ])
        .trim()
        .to_string();
        let mut allocator = Allocator::new();
        let converted = convert_to_clvm_rs(
            &mut allocator,
            Rc::new(sexp::SExp::Atom(random_tree.loc(), k.clone())),
        )
        .unwrap();
<<<<<<< HEAD
        let disassembled = disassemble(&mut allocator, converted);
=======
        let disassembled = disassemble(&mut allocator, converted, Some(0));
>>>>>>> 62eaadeb
        assert_eq!(disassembled, res);
    }
}

pub fn read_json_from_file(fname: &str) -> HashMap<String, String> {
    let extra_symbols_text = fs::read_to_string(fname).expect("should have dropped main.sym");
    eprintln!("est {extra_symbols_text}");
    serde_json::from_str(&extra_symbols_text).expect("should be real json")
}

#[test]
fn test_generate_extra_symbols() {
    // Verify that extra symbols are generated.
    // These include ..._arguments: "(A B C)" <-- arguments of the function
    //               ..._left_env: "1" <-- specifies whether left env is used
    let _ = do_basic_run(&vec![
        "run".to_string(),
        "-g".to_string(),
        "-i".to_string(),
        "resources/tests".to_string(),
        "-i".to_string(),
        "resources/tests/usecheck-work".to_string(),
        "--symbol-output-file".to_string(),
        "/tmp/pmi_extra_symbols.sym".to_string(),
        "resources/tests/cldb_tree/pool_member_innerpuz.cl".to_string(),
    ])
    .trim()
    .to_string();
    let syms_with_extras = read_json_from_file("/tmp/pmi_extra_symbols.sym");
    let syms_want_extras =
        read_json_from_file("resources/tests/cldb_tree/pool_member_innerpuz_extra.sym");
    assert_eq!(syms_with_extras, syms_want_extras);
    let _ = do_basic_run(&vec![
        "run".to_string(),
        "-i".to_string(),
        "resources/tests".to_string(),
        "-i".to_string(),
        "resources/tests/usecheck-work".to_string(),
        "--symbol-output-file".to_string(),
        "/tmp/pmi_normal_symbols.sym".to_string(),
        "resources/tests/cldb_tree/pool_member_innerpuz.cl".to_string(),
    ])
    .trim()
    .to_string();
    let syms_normal = read_json_from_file("/tmp/pmi_normal_symbols.sym");
    let want_normal = read_json_from_file("resources/tests/cldb_tree/pool_member_innerpuz_ref.sym");
    assert_eq!(syms_normal, want_normal);
}

#[test]
fn test_classic_sets_source_file_in_symbols() {
    let tname = "test_classic_sets_source_file_in_symbols.sym".to_string();
    do_basic_run(&vec![
        "run".to_string(),
        "--extra-syms".to_string(),
        "--symbol-output-file".to_string(),
        tname.clone(),
        "resources/tests/assert.clvm".to_string(),
    ]);
    let read_in_file = fs::read_to_string(&tname).expect("should have dropped symbols");
    let decoded_symbol_file: HashMap<String, String> =
        serde_json::from_str(&read_in_file).expect("should decode");
    assert_eq!(
        decoded_symbol_file.get("source_file").cloned(),
        Some("resources/tests/assert.clvm".to_string())
    );
    fs::remove_file(tname).expect("should have dropped symbols");
}

#[test]
fn test_classic_sets_source_file_in_symbols_only_when_asked() {
    let tname = "test_classic_doesnt_source_file_in_symbols.sym".to_string();
    do_basic_run(&vec![
        "run".to_string(),
        "--symbol-output-file".to_string(),
        tname.clone(),
        "resources/tests/assert.clvm".to_string(),
    ]);
    let read_in_file = fs::read_to_string(&tname).expect("should have dropped symbols");
    fs::remove_file(&tname).expect("should have existed");
    let decoded_symbol_file: HashMap<String, String> =
        serde_json::from_str(&read_in_file).expect("should decode");
    assert_eq!(decoded_symbol_file.get("source_file"), None);
}

#[test]
fn test_modern_sets_source_file_in_symbols() {
    let tname = "test_modern_sets_source_file_in_symbols.sym".to_string();
    do_basic_run(&vec![
        "run".to_string(),
        "--extra-syms".to_string(),
        "--symbol-output-file".to_string(),
        tname.clone(),
        "resources/tests/steprun/fact.cl".to_string(),
    ]);
    let read_in_file = fs::read_to_string(&tname).expect("should have dropped symbols");
    let decoded_symbol_file: HashMap<String, String> =
        serde_json::from_str(&read_in_file).expect("should decode");
    fs::remove_file(&tname).expect("should have existed");
    assert_eq!(
        decoded_symbol_file.get("source_file").cloned(),
        Some("resources/tests/steprun/fact.cl".to_string())
    );
}

// Test that leaving off the lambda captures causes bare words for the
// requested values to find their way into the output and that having
// the capture catches it.  This shows that uses of uncaptured words
// are unencumbered.
#[test]
fn test_lambda_without_capture_reproduces_bare_word_in_output() {
    let compiled = do_basic_run(&vec![
        "run".to_string(),
        "-i".to_string(),
        "resources/tests".to_string(),
        "resources/tests/rps-referee-uncaptured.clsp".to_string(),
    ])
    .trim()
    .to_string();
    assert!(compiled.contains("AMOUNT"));
    assert!(compiled.contains("new_puzzle_hash"));
}

// Test that strict cl21 throws an error rather than compiling the above.
#[test]
fn test_lambda_without_capture_strict() {
    let compiler_result = do_basic_run(&vec![
        "run".to_string(),
        "-i".to_string(),
        "resources/tests".to_string(),
        "resources/tests/strict/rps-referee-uncaptured.clsp".to_string(),
    ])
    .trim()
    .to_string();
    assert!(compiler_result.contains("Unbound"));
    assert!(compiler_result.contains("new_puzzle_hash"));
}

// Test that having a lambda capture captures all the associated words.
#[test]
fn test_lambda_with_capture_defines_word() {
    let compiled = do_basic_run(&vec![
        "run".to_string(),
        "-i".to_string(),
        "resources/tests".to_string(),
        "resources/tests/rps-referee.clsp".to_string(),
    ])
    .trim()
    .to_string();
    assert!(!compiled.contains("AMOUNT"));
    assert!(!compiled.contains("new_puzzle_hash"));
}

#[test]
fn test_assign_lambda_code_generation() {
    let tname = "test_assign_lambda_code_generation.sym".to_string();
    do_basic_run(&vec![
        "run".to_string(),
        "--extra-syms".to_string(),
        "--symbol-output-file".to_string(),
        tname.clone(),
        "(mod (A) (include *standard-cl-21*) (defun F (X) (+ X 1)) (assign-lambda X (F A) X))"
            .to_string(),
    ]);
    let read_in_file = fs::read_to_string(&tname).expect("should have dropped symbols");
    fs::remove_file(&tname).expect("should have existed");
    let decoded_symbol_file: HashMap<String, String> =
        serde_json::from_str(&read_in_file).expect("should decode");
    let found_wanted_symbols: Vec<String> = decoded_symbol_file
        .iter()
        .filter(|(_, v)| *v == "F" || v.starts_with("letbinding"))
        .map(|(k, _)| k.clone())
        .collect();
    assert_eq!(found_wanted_symbols.len(), 2);
    // We should have these two functions.
    assert!(found_wanted_symbols
        .contains(&"ccd5be506752cebf01f9930b4c108fe18058c65e1ab57a72ca0a00d9788c7ca6".to_string()));
    assert!(found_wanted_symbols
        .contains(&"0a5af5ae61fae2e53cb309d4d9c2c64baf0261824823008b9cf2b21b09221e44".to_string()));
}

#[test]
fn test_assign_lambda_code_generation_normally_inlines() {
    let tname = "test_assign_inline_code_generation.sym".to_string();
    do_basic_run(&vec![
        "run".to_string(),
        "--extra-syms".to_string(),
        "--symbol-output-file".to_string(),
        tname.clone(),
        "(mod (A) (include *standard-cl-21*) (defun F (X) (+ X 1)) (assign-inline X (F A) X))"
            .to_string(),
    ]);
    let read_in_file = fs::read_to_string(&tname).expect("should have dropped symbols");
    fs::remove_file(&tname).expect("should have existed");
    let decoded_symbol_file: HashMap<String, String> =
        serde_json::from_str(&read_in_file).expect("should decode");
    let found_wanted_symbols: Vec<String> = decoded_symbol_file
        .iter()
        .filter(|(_, v)| *v == "F" || v.starts_with("letbinding"))
        .map(|(k, _)| k.clone())
        .collect();
    assert_eq!(found_wanted_symbols.len(), 1);
    // We should have these two functions.
    assert!(found_wanted_symbols
        .contains(&"ccd5be506752cebf01f9930b4c108fe18058c65e1ab57a72ca0a00d9788c7ca6".to_string()));
}

#[test]
fn test_cost_reporting_0() {
    let program = "(2 (1 2 6 (4 2 (4 (1 . 1) ()))) (4 (1 (2 (1 2 (3 (7 5) (1 2 (1 11 (1 . 2) (2 4 (4 2 (4 (5 5) ()))) (2 4 (4 2 (4 (6 5) ())))) 1) (1 2 (1 11 (1 . 1) 5) 1)) 1) 1) 2 (1 16 5 (1 . 50565442356047746631413349885570059132562040184787699607120092457326103992436)) 1) 1))";
    let result = do_basic_brun(&vec![
        "brun".to_string(),
        "-c".to_string(),
        program.to_string(),
        "()".to_string(),
    ])
    .trim()
    .to_string();
    assert_eq!(
        result,
        "cost = 1978\n0x6fcb06b1fe29d132bb37f3a21b86d7cf03d636bf6230aa206486bef5e68f9875"
    );
}

#[test]
<<<<<<< HEAD
fn test_assign_lambda_code_generation() {
    let tname = "test_assign_lambda_code_generation.sym".to_string();
    do_basic_run(&vec![
        "run".to_string(),
        "--extra-syms".to_string(),
        "--symbol-output-file".to_string(),
        tname.clone(),
        "(mod (A) (include *standard-cl-21*) (defun F (X) (+ X 1)) (assign-lambda X (F A) X))"
            .to_string(),
    ]);
    let read_in_file = fs::read_to_string(&tname).expect("should have dropped symbols");
    fs::remove_file(&tname).expect("should have existed");
    let decoded_symbol_file: HashMap<String, String> =
        serde_json::from_str(&read_in_file).expect("should decode");
    let found_wanted_symbols: Vec<String> = decoded_symbol_file
        .iter()
        .filter(|(_, v)| *v == "F" || v.starts_with("letbinding"))
        .map(|(k, _)| k.clone())
        .collect();
    assert_eq!(found_wanted_symbols.len(), 2);
    // We should have these two functions.
    assert!(found_wanted_symbols
        .contains(&"ccd5be506752cebf01f9930b4c108fe18058c65e1ab57a72ca0a00d9788c7ca6".to_string()));
    assert!(found_wanted_symbols
        .contains(&"0a5af5ae61fae2e53cb309d4d9c2c64baf0261824823008b9cf2b21b09221e44".to_string()));
}

#[test]
fn test_assign_lambda_code_generation_inline() {
    let tname = "test_assign_inline_code_generation.sym".to_string();
    do_basic_run(&vec![
        "run".to_string(),
        "--extra-syms".to_string(),
        "--symbol-output-file".to_string(),
        tname.clone(),
        "(mod (A) (include *standard-cl-21*) (defun F (X) (+ X 1)) (assign-inline X (F A) X))"
            .to_string(),
    ]);
    let read_in_file = fs::read_to_string(&tname).expect("should have dropped symbols");
    fs::remove_file(&tname).expect("should have existed");
    let decoded_symbol_file: HashMap<String, String> =
        serde_json::from_str(&read_in_file).expect("should decode");
    let found_wanted_symbols: Vec<String> = decoded_symbol_file
        .iter()
        .filter(|(_, v)| *v == "F" || v.starts_with("letbinding"))
        .map(|(k, _)| k.clone())
        .collect();
    assert_eq!(found_wanted_symbols.len(), 1);
    // We should have these two functions.
    assert!(found_wanted_symbols
        .contains(&"ccd5be506752cebf01f9930b4c108fe18058c65e1ab57a72ca0a00d9788c7ca6".to_string()));
}

#[test]
=======
>>>>>>> 62eaadeb
fn test_assign_fancy_final_dot_rest() {
    let result_prog = do_basic_run(&vec![
        "run".to_string(),
        "-i".to_string(),
        "resources/tests/chia-gaming".to_string(),
        "resources/tests/chia-gaming/test-last.clsp".to_string(),
    ]);
    let result = do_basic_brun(&vec!["brun".to_string(), result_prog, "()".to_string()])
        .trim()
        .to_string();
    assert_eq!(result, "101");
}

#[test]
<<<<<<< HEAD
fn test_strict_smoke_0() {
    let result = do_basic_run(&vec![
        "run".to_string(),
        "-i".to_string(),
        "resources/tests/strict".to_string(),
        "resources/tests/strict/strict-test-fail.clsp".to_string(),
    ]);
    assert!(result.contains("Unbound"));
    assert!(result.contains("X1"));
}

#[test]
fn test_strict_smoke_1() {
    let result_prog = do_basic_run(&vec![
        "run".to_string(),
        "-i".to_string(),
        "resources/tests/strict".to_string(),
        "resources/tests/strict/strict-test-pass.clsp".to_string(),
    ]);
    let result = do_basic_brun(&vec!["brun".to_string(), result_prog, "(13)".to_string()])
        .trim()
        .to_string();
    assert_eq!(result, "15");
}

#[test]
fn test_strict_list_fail() {
    let result = do_basic_run(&vec![
        "run".to_string(),
        "-i".to_string(),
        "resources/tests/strict".to_string(),
        "resources/tests/strict/strict-list-fail.clsp".to_string(),
    ]);
    assert!(result.contains("Unbound"));
    assert!(result.contains("X2"));
}

#[test]
fn test_strict_list_pass() {
    let result_prog = do_basic_run(&vec![
        "run".to_string(),
        "-i".to_string(),
        "resources/tests/strict".to_string(),
        "resources/tests/strict/strict-list-pass.clsp".to_string(),
    ]);
    let result = do_basic_brun(&vec!["brun".to_string(), result_prog, "(13)".to_string()])
        .trim()
        .to_string();
    assert_eq!(result, "(strlen 14 15)");
}

#[test]
fn test_strict_nested_list_pass() {
    let result_prog = do_basic_run(&vec![
        "run".to_string(),
        "-i".to_string(),
        "resources/tests/strict".to_string(),
        "resources/tests/strict/strict-nested-list.clsp".to_string(),
    ]);
    let result = do_basic_brun(&vec!["brun".to_string(), result_prog, "(13)".to_string()])
        .trim()
        .to_string();
    assert_eq!(result, "(strlen (strlen) ((strlen)))");
}

#[test]
fn test_double_constant_pass() {
    let result_prog = do_basic_run(&vec![
        "run".to_string(),
        "-i".to_string(),
        "resources/tests/strict".to_string(),
        "resources/tests/strict/double-constant-pass.clsp".to_string(),
    ]);
    let result = do_basic_brun(&vec!["brun".to_string(), result_prog, "()".to_string()])
        .trim()
        .to_string();
    assert_eq!(result, "198");
}

#[test]
fn test_double_constant_fail() {
    let result = do_basic_run(&vec![
        "run".to_string(),
        "-i".to_string(),
        "resources/tests/strict".to_string(),
        "resources/tests/strict/double-constant-fail.clsp".to_string(),
    ]);
    assert!(result.contains("not a number given to only-integers"));
    assert!(result.contains("\"hithere\""));
}

#[test]
fn test_double_constant_pass_in_function() {
    let result_prog = do_basic_run(&vec![
        "run".to_string(),
        "-i".to_string(),
        "resources/tests/strict".to_string(),
        "resources/tests/strict/double-constant-pass-in-function.clsp".to_string(),
    ]);
    let result = do_basic_brun(&vec!["brun".to_string(), result_prog, "(13)".to_string()])
        .trim()
        .to_string();
    assert_eq!(result, "211");
}

#[test]
fn test_check_symbol_kinds_nested_if() {
    let result_prog = do_basic_run(&vec![
        "run".to_string(),
        "-i".to_string(),
        "resources/tests/strict".to_string(),
        "resources/tests/strict/strict-classify-expr-if.clsp".to_string(),
    ]);
    let result_1 = do_basic_brun(&vec![
        "brun".to_string(),
        result_prog.clone(),
        "(1)".to_string(),
    ])
    .trim()
    .to_string();
    assert_eq!(result_1, "2");
    let result_0 = do_basic_brun(&vec!["brun".to_string(), result_prog, "(0)".to_string()])
        .trim()
        .to_string();
    assert_eq!(result_0, "(q 1 2 3 4 4)");
}

// Check for successful deinlining of a large constant.
// The result program tables the constant.
#[test]
fn test_basic_deinlining_smoke_0() {
    let fname = "resources/tests/simple_deinline_case_23.clsp";
    let file_content = fs::read_to_string(fname).expect("should exist");
    let result_prog = do_basic_run(&vec!["run".to_string(), fname.to_string()]);
    assert_eq!(result_prog.matches("1000000").count(), 1);
    let old_prog = file_content.to_string().replace("23", "21");
    let result_prog_21 = do_basic_run(&vec!["run".to_string(), old_prog]);
    assert_eq!(result_prog_21.matches("1000000").count(), 6);
    assert!(result_prog.len() < result_prog_21.len());
}

// Check for the optimizer to reduce a fully constant program to a constant.
#[test]
fn test_optimizer_fully_reduces_constant_outcome_0() {
    let res = do_basic_run(&vec![
        "run".to_string(),
        "(mod () (include *standard-cl-23*) (defun F (X) (+ X 1)) (F 3))".to_string(),
    ]);
    assert_eq!(res, "(1 . 4)");
}

// Check for the optimizer to reduce a fully constant program to a constant.
#[test]
fn test_optimizer_fully_reduces_constant_outcome_sha256tree() {
    let res = do_basic_run(&vec![
        "run".to_string(),
        "-i".to_string(),
        "resources/tests".to_string(),
        "(mod () (include *standard-cl-23*) (include sha256tree.clib) (defun F (X) (sha256tree (+ X 1))) (F 3))".to_string(),
    ]);
    assert_eq!(
        res,
        "(1 . -39425664269051251592384450451821132878837081010681666327853404714379049572411)"
    );
}

// Check for the optimizer to reduce a fully constant function call to a constant
// and propogate through another expression.
#[test]
fn test_optimizer_fully_reduces_constant_outcome_sha256tree_1() {
    let res = do_basic_run(&vec![
        "run".to_string(),
        "-i".to_string(),
        "resources/tests".to_string(),
        "(mod () (include *standard-cl-23*) (include sha256tree.clib) (defun F (X) (sha256tree (+ X 1))) (+ (F 3) 1))".to_string(),
    ]);
    assert_eq!(
        res,
        "(1 . -39425664269051251592384450451821132878837081010681666327853404714379049572410)"
=======
fn test_g1_map_op_modern() {
    let program = "(mod (S) (include *standard-cl-21*) (g1_map S \"BLS_SIG_BLS12381G1_XMD:SHA-256_SSWU_RO_AUG_\"))";
    let compiled = do_basic_run(&vec!["run".to_string(), program.to_string()]);
    let output = do_basic_brun(&vec![
        "brun".to_string(),
        compiled,
        "(abcdef0123456789)".to_string(),
    ])
    .trim()
    .to_string();
    assert_eq!(
        output,
        "0x88e7302bf1fa8fcdecfb96f6b81475c3564d3bcaf552ccb338b1c48b9ba18ab7195c5067fe94fb216478188c0a3bef4a"
    );
}

#[test]
fn test_g1_map_op_classic() {
    let program = "(mod (S) (g1_map S \"BLS_SIG_BLS12381G1_XMD:SHA-256_SSWU_RO_AUG_\"))";
    let compiled = do_basic_run(&vec!["run".to_string(), program.to_string()]);
    let output = do_basic_brun(&vec![
        "brun".to_string(),
        compiled,
        "(abcdef0123456789)".to_string(),
    ])
    .trim()
    .to_string();
    assert_eq!(
        output,
        "0x88e7302bf1fa8fcdecfb96f6b81475c3564d3bcaf552ccb338b1c48b9ba18ab7195c5067fe94fb216478188c0a3bef4a"
>>>>>>> 62eaadeb
    );
}

#[test]
<<<<<<< HEAD
fn test_optimizer_fully_reduces_constant_outcome_let_0() {
    let res = do_basic_run(&vec![
        "run".to_string(),
        "-i".to_string(),
        "resources/tests".to_string(),
        "(mod (A) (include *standard-cl-23*) (include sha256tree.clib) (defun F (X) (sha256tree (+ X 1))) (defun G (Q) (let ((R (F Q))) (+ R 1))) (+ A (G 3)))".to_string(),
    ]);
    // Tree shaking will remove the functions that became unused due to constant
    // reduction.  We now support suppressing the left env in stepping 23 and
    // above.
    assert_eq!(
        res,
        "(16 2 (1 . -39425664269051251592384450451821132878837081010681666327853404714379049572410))"
    );
}

// Test that the optimizer inverts (i (not x) a b) to (i x b a)
#[test]
fn test_not_inversion_body() {
    let res = do_basic_run(&vec![
        "run".to_string(),
        "(mod (X) (include *standard-cl-23*) (if (not X) (+ X 1) (* X 2)))".to_string(),
    ]);
    assert_eq!(res, "(2 (3 2 (1 18 2 (1 . 2)) (1 16 2 (1 . 1))) 1)");
}

// Test that we can test chialisp outcomes in chialisp.
#[test]
fn test_chialisp_in_chialisp_test_pos() {
    let compiled = do_basic_run(&vec![
        "run".to_string(),
        "-i".to_string(),
        "resources/tests".to_string(),
        "(mod (X) (include *standard-cl-23*) (if (= (f (mod () (include *standard-cl-23*) (include sha256tree.clib) (defun F (X) (sha256tree (+ X 1))) (+ (F 3) 1))) 1) \"worked\" \"didnt work\"))".to_string(),
    ]);
    assert_eq!(compiled, "(1 . \"worked\")");
}

// Test that we can test chialisp outcomes in chialisp.
#[test]
fn test_chialisp_in_chialisp_test_neg() {
    let compiled = do_basic_run(&vec![
        "run".to_string(),
        "-i".to_string(),
        "resources/tests".to_string(),
        "(mod (X) (include *standard-cl-23*) (if (= (f (mod () (include *standard-cl-23*) (include sha256tree.clib) (defun F (X) (sha256tree (+ (list X) 1))) (+ (F 3) 1))) 1) \"worked\" \"didnt work\"))".to_string(),
    ]);
    assert_eq!(compiled, "(1 . \"didnt work\")");
}

// Test CSE when detections are inside a lambda.  It's necessary to add a capture for
// the replaced expression.
#[test]
fn test_cse_replacement_inside_lambda_23_0() {
    let program = do_basic_run(&vec![
        "run".to_string(),
        "-i".to_string(),
        "resources/tests".to_string(),
        "resources/tests/more_exhaustive/lambda_cse_1.clsp".to_string(),
    ]);
    let res = do_basic_brun(&vec![
        "brun".to_string(),
        program.clone(),
        "(17 17)".to_string(),
    ])
    .trim()
    .to_string();
    assert_eq!(res, "0x15aa51");
    let res = do_basic_brun(&vec![
        "brun".to_string(),
        program.clone(),
        "(17 19)".to_string(),
    ])
    .trim()
    .to_string();
    assert_eq!(res, "0x1b1019");
    let res = do_basic_brun(&vec!["brun".to_string(), program, "(19 17)".to_string()])
        .trim()
        .to_string();
    assert_eq!(res, "0x1e3f2b");
}

#[test]
fn test_cse_replacement_inside_lambda_test_desugared_form_23() {
    let program = do_basic_run(&vec![
        "run".to_string(),
        "-i".to_string(),
        "resources/tests".to_string(),
        "resources/tests/more_exhaustive/lambda_cse_1_desugared_form.clsp".to_string(),
    ]);
    let res = do_basic_brun(&vec!["brun".to_string(), program, "(17 17)".to_string()])
        .trim()
        .to_string();
    assert_eq!(res, "0x15aa51");
}

// Note: this program is intentionally made to properly preprocess but trigger
// an error in strict compilation as a demonstration and test that the preprocessor
// is a mechanically separate step from compilation.  Separating them like this
// has the advantage that you can emit preprocessed compiler input on its own
// and also that it internally untangles the stages and makes compilation simpler.
#[test]
fn test_defmac_if_smoke_preprocess() {
    let result_prog = do_basic_run(&vec![
        "run".to_string(),
        "-i".to_string(),
        "resources/tests/strict".to_string(),
        "-E".to_string(),
        "resources/tests/strict/defmac_if_smoke.clsp".to_string(),
    ]);
    assert_eq!(
        result_prog,
        "(mod () (include *strict-cl-21*) (a (i t1 (com t2) (com t3)) @))"
    );
    let result2 = do_basic_run(&vec!["run".to_string(), result_prog]);
    assert!(result2.contains("Unbound use"));
    // Ensure that we're identifying one of the actually misused variables, but
    // do not make a claim about which one is identified first.
    assert!(result2.contains("of t1") || result2.contains("of t2") || result2.contains("of t3"));
}

#[test]
fn test_defmac_assert_smoke_preprocess() {
    let result_prog = do_basic_run(&vec![
        "run".to_string(),
        "-i".to_string(),
        "resources/tests/strict".to_string(),
        "-E".to_string(),
        "resources/tests/strict/assert.clsp".to_string(),
    ]);
    assert_eq!(
        result_prog,
        "(mod (A) (include *strict-cl-21*) (a (i 1 (com (a (i A (com 13) (com (x))) @)) (com (x))) @))"
    );
    let result_after_preproc = do_basic_run(&vec!["run".to_string(), result_prog]);
    let result_with_preproc = do_basic_run(&vec![
        "run".to_string(),
        "-i".to_string(),
        "resources/tests/strict".to_string(),
        "resources/tests/strict/assert.clsp".to_string(),
    ]);
    assert_eq!(result_after_preproc, result_with_preproc);
    let run_result_true = do_basic_brun(&vec![
        "brun".to_string(),
        result_with_preproc.clone(),
        "(15)".to_string(),
    ]);
    assert_eq!(run_result_true.trim(), "13");
    let run_result_false = do_basic_brun(&vec![
        "brun".to_string(),
        result_with_preproc.clone(),
        "(0)".to_string(),
    ]);
    assert_eq!(run_result_false.trim(), "FAIL: clvm raise ()");
}

#[test]
fn test_defmac_assert_smoke_preprocess_23() {
    let result_prog = do_basic_run(&vec![
        "run".to_string(),
        "-i".to_string(),
        "resources/tests/strict".to_string(),
        "-E".to_string(),
        "resources/tests/strict/assert23.clsp".to_string(),
    ]);
    assert_eq!(
        result_prog,
        "(mod (A) (include *standard-cl-23*) (a (i 1 (com (a (i A (com 13) (com (x))) @)) (com (x))) @))"
    );
    let result_after_preproc = do_basic_run(&vec!["run".to_string(), result_prog]);
    let result_with_preproc = do_basic_run(&vec![
        "run".to_string(),
        "-i".to_string(),
        "resources/tests/strict".to_string(),
        "resources/tests/strict/assert23.clsp".to_string(),
    ]);
    assert_eq!(result_after_preproc, result_with_preproc);
    let run_result_true = do_basic_brun(&vec![
        "brun".to_string(),
        result_with_preproc.clone(),
        "(15)".to_string(),
    ]);
    assert_eq!(run_result_true.trim(), "13");
    let run_result_false = do_basic_brun(&vec![
        "brun".to_string(),
        result_with_preproc.clone(),
        "(0)".to_string(),
    ]);
    assert_eq!(run_result_false.trim(), "FAIL: clvm raise ()");
}

#[test]
fn test_smoke_inline_at_expansion_23_0() {
    let prog = do_basic_run(&vec![
        "run".to_string(),
        indoc! {"
          (mod (Y)
            (include *standard-cl-23*)
            (defun A (X) (r @*env*)) ;; X = ((3)), returns (((3)))
            (defun B (X) (A (r @*env*))) ;; X = (3)
            (defun C (X) (B (r @*env*))) ;; X = 3
            (C Y) ;; Y = 3
            )
        "}
        .to_string(),
    ]);
    let run_result = do_basic_brun(&vec!["brun".to_string(), prog, "(3)".to_string()]);
    assert_eq!(run_result.trim(), "(((i)))");
}

#[test]
fn test_smoke_inline_at_expansion_23_1() {
    let prog = do_basic_run(&vec![
        "run".to_string(),
        indoc! {"
          (mod (Y)
            (include *standard-cl-23*)
            (defun-inline A (X) (r @*env*))
            (defun B (X) (A (r @*env*)))
            (defun C (X) (B (r @*env*)))
            (C Y)
            )
        "}
        .to_string(),
    ]);
    let run_result = do_basic_brun(&vec!["brun".to_string(), prog, "(3)".to_string()]);
    assert_eq!(run_result.trim(), "(((i)))");
}

#[test]
fn test_smoke_inline_at_expansion_23_2() {
    let prog = do_basic_run(&vec![
        "run".to_string(),
        indoc! {"
          (mod (Y)
            (include *standard-cl-23*)
            (defun A (X) (r @*env*))
            (defun-inline B (X) (A (r @*env*)))
            (defun C (X) (B (r @*env*)))
            (C Y)
            )
        "}
        .to_string(),
    ]);
    let run_result = do_basic_brun(&vec!["brun".to_string(), prog, "(3)".to_string()]);
    assert_eq!(run_result.trim(), "(((i)))");
}

#[test]
fn test_smoke_inline_at_expansion_23_3() {
    let prog = do_basic_run(&vec![
        "run".to_string(),
        indoc! {"
          (mod (Y)
            (include *standard-cl-23*)
            (defun-inline A (X) (r @*env*))
            (defun-inline B (X) (A (r @*env*)))
            (defun C (X) (B (r @*env*)))
            (C Y)
            )
        "}
        .to_string(),
    ]);
    let run_result = do_basic_brun(&vec!["brun".to_string(), prog, "(3)".to_string()]);
    assert_eq!(run_result.trim(), "(((i)))");
}

#[test]
fn test_smoke_inline_at_expansion_23_4() {
    let prog = do_basic_run(&vec![
        "run".to_string(),
        indoc! {"
          (mod (Y)
            (include *standard-cl-23*)
            (defun A (X) (r @*env*))
            (defun B (X) (A (r @*env*)))
            (defun-inline C (X) (B (r @*env*)))
            (C Y)
            )
        "}
        .to_string(),
    ]);
    let run_result = do_basic_brun(&vec!["brun".to_string(), prog, "(3)".to_string()]);
    assert_eq!(run_result.trim(), "(((i)))");
}

#[test]
fn test_smoke_inline_at_expansion_23_5() {
    let prog = do_basic_run(&vec![
        "run".to_string(),
        indoc! {"
          (mod (Y)
            (include *standard-cl-23*)
            (defun-inline A (X) (r @*env*))
            (defun B (X) (A (r @*env*)))
            (defun-inline C (X) (B (r @*env*)))
            (C Y)
            )
        "}
        .to_string(),
    ]);
    let run_result = do_basic_brun(&vec!["brun".to_string(), prog, "(3)".to_string()]);
    assert_eq!(run_result.trim(), "(((i)))");
}

#[test]
fn test_smoke_inline_at_expansion_23_6() {
    let prog = do_basic_run(&vec![
        "run".to_string(),
        indoc! {"
          (mod (Y)
            (include *standard-cl-23*)
            (defun A (X) (r @*env*))
            (defun-inline B (X) (A (r @*env*)))
            (defun-inline C (X) (B (r @*env*)))
            (C Y)
            )
        "}
        .to_string(),
    ]);
    let run_result = do_basic_brun(&vec!["brun".to_string(), prog, "(3)".to_string()]);
    assert_eq!(run_result.trim(), "(((i)))");
}

#[test]
fn test_smoke_inline_at_expansion_23_7() {
    let prog = do_basic_run(&vec![
        "run".to_string(),
        indoc! {"
          (mod (Y)
            (include *standard-cl-23*)
            (defun-inline A (X) (r @*env*))
            (defun-inline B (X) (A (r @*env*)))
            (defun-inline C (X) (B (r @*env*)))
            (C Y)
            )
        "}
        .to_string(),
    ]);
    let run_result = do_basic_brun(&vec!["brun".to_string(), prog, "(3)".to_string()]);
    assert_eq!(run_result.trim(), "(((i)))");
}

#[test]
fn test_smoke_inline_at_expansion_var_23_0() {
    let prog = do_basic_run(&vec![
        "run".to_string(),
        indoc! {"
          (mod (Y)
            (include *standard-cl-23*)
            (defun A (((PPX) PX) X) (list PPX PX X))
            (defun B ((PX) X) (A (r @*env*) (+ X 1)))
            (defun C (X) (B (r @*env*) (+ X 1)))
            (C Y)
            )
        "}
        .to_string(),
    ]);
    let run_result = do_basic_brun(&vec!["brun".to_string(), prog, "(3)".to_string()]);
    assert_eq!(run_result.trim(), "(i 4 5)");
}

#[test]
fn test_smoke_inline_at_expansion_var_23_1() {
    let prog = do_basic_run(&vec![
        "run".to_string(),
        indoc! {"
          (mod (Y)
            (include *standard-cl-23*)
            (defun-inline A (((PPX) PX) X) (list PPX PX X))
            (defun B ((PX) X) (A (r @*env*) (+ X 1)))
            (defun C (X) (B (r @*env*) (+ X 1)))
            (C Y)
            )
        "}
        .to_string(),
    ]);
    let run_result = do_basic_brun(&vec!["brun".to_string(), prog, "(3)".to_string()]);
    assert_eq!(run_result.trim(), "(i 4 5)");
}

#[test]
fn test_smoke_inline_at_expansion_var_23_2() {
    let prog = do_basic_run(&vec![
        "run".to_string(),
        indoc! {"
          (mod (Y)
            (include *standard-cl-23*)
            (defun A (((PPX) PX) X) (list PPX PX X))
            (defun-inline B ((PX) X) (A (r @*env*) (+ X 1)))
            (defun C (X) (B (r @*env*) (+ X 1)))
            (C Y)
            )
        "}
        .to_string(),
    ]);
    let run_result = do_basic_brun(&vec!["brun".to_string(), prog, "(3)".to_string()]);
    assert_eq!(run_result.trim(), "(i 4 5)");
}

#[test]
fn test_smoke_inline_at_expansion_var_23_3() {
    let prog = do_basic_run(&vec![
        "run".to_string(),
        indoc! {"
          (mod (Y)
            (include *standard-cl-23*)
            (defun-inline A (((PPX) PX) X) (list PPX PX X))
            (defun-inline B ((PX) X) (A (r @*env*) (+ X 1)))
            (defun C (X) (B (r @*env*) (+ X 1)))
            (C Y)
            )
        "}
        .to_string(),
    ]);
    let run_result = do_basic_brun(&vec!["brun".to_string(), prog, "(3)".to_string()]);
    assert_eq!(run_result.trim(), "(i 4 5)");
}

#[test]
fn test_smoke_inline_at_expansion_var_23_4() {
    let prog = do_basic_run(&vec![
        "run".to_string(),
        indoc! {"
          (mod (Y)
            (include *standard-cl-23*)
            (defun A (((PPX) PX) X) (list PPX PX X))
            (defun B ((PX) X) (A (r @*env*) (+ X 1)))
            (defun-inline C (X) (B (r @*env*) (+ X 1)))
            (C Y)
            )
        "}
        .to_string(),
    ]);
    let run_result = do_basic_brun(&vec!["brun".to_string(), prog, "(3)".to_string()]);
    assert_eq!(run_result.trim(), "(i 4 5)");
}

#[test]
fn test_smoke_inline_at_expansion_var_23_5() {
    let prog = do_basic_run(&vec![
        "run".to_string(),
        indoc! {"
          (mod (Y)
            (include *standard-cl-23*)
            (defun-inline A (((PPX) PX) X) (list PPX PX X))
            (defun B ((PX) X) (A (r @*env*) (+ X 1)))
            (defun-inline C (X) (B (r @*env*) (+ X 1)))
            (C Y)
            )
        "}
        .to_string(),
    ]);
    let run_result = do_basic_brun(&vec!["brun".to_string(), prog, "(3)".to_string()]);
    assert_eq!(run_result.trim(), "(i 4 5)");
}

#[test]
fn test_smoke_inline_at_expansion_var_23_6() {
    let prog = do_basic_run(&vec![
        "run".to_string(),
        indoc! {"
          (mod (Y)
            (include *standard-cl-23*)
            (defun A (((PPX) PX) X) (list PPX PX X))
            (defun-inline B ((PX) X) (A (r @*env*) (+ X 1)))
            (defun-inline C (X) (B (r @*env*) (+ X 1)))
            (C Y)
            )
        "}
        .to_string(),
    ]);
    let run_result = do_basic_brun(&vec!["brun".to_string(), prog, "(3)".to_string()]);
    assert_eq!(run_result.trim(), "(i 4 5)");
}

#[test]
fn test_smoke_inline_at_expansion_var_23_7() {
    let prog = do_basic_run(&vec![
        "run".to_string(),
        indoc! {"
          (mod (Y)
            (include *standard-cl-23*)
            (defun-inline A (((PPX) PX) X) (list PPX PX X))
            (defun-inline B ((PX) X) (A (r @*env*) (+ X 1)))
            (defun-inline C (X) (B (r @*env*) (+ X 1)))
            (C Y)
            )
        "}
        .to_string(),
    ]);
    let run_result = do_basic_brun(&vec!["brun".to_string(), prog, "(3)".to_string()]);
    assert_eq!(run_result.trim(), "(i 4 5)");
}

//
// Inside assert_ (items):
// items @ 5
//
// Inside letbinding_$_44 ((items) cse_$_43_$_24)
//
// items @ 9
// cse_$_43_$_24 @ 11
//
#[test]
fn test_inline_vs_deinline_23() {
    eprintln!("=== W2 ===");
    let compiled_2 = do_basic_run(&vec![
        "run".to_string(),
        "resources/tests/strict/use-w2.clsp".to_string(),
    ]);
    eprintln!("=== W3 ===");
    let compiled_3 = do_basic_run(&vec![
        "run".to_string(),
        "resources/tests/strict/use-w3.clsp".to_string(),
    ]);
    eprintln!("=== RUN W2 ===");
    let result_2 = do_basic_brun(&vec![
        "brun".to_string(),
        compiled_2,
        "((1 2 3))".to_string(),
    ]);
    eprintln!("=== RUN W3 ===");
    let result_3 = do_basic_brun(&vec![
        "brun".to_string(),
        compiled_3,
        "((1 2 3))".to_string(),
    ]);
    assert_eq!(result_2, result_3);
}

#[test]
fn test_rosetta_code_abc_example() {
    let test_words = &[
        ("A", true),
        ("BARK", true),
        ("TREAT", true),
        ("BOOK", false),
        ("COMMON", false),
        ("SQUAD", true),
        ("CONFUSE", true),
    ];
    let prog_pp = do_basic_run(&vec![
        "run".to_string(),
        "resources/tests/strict/rosetta_code_abc.clsp".to_string(),
    ]);
    let prog_np = do_basic_run(&vec![
        "run".to_string(),
        "resources/tests/strict/rosetta_code_abc_preprocessed.clsp".to_string(),
    ]);
    eprintln!("{prog_pp}");
    assert_eq!(prog_pp, prog_np);
    for (w, success) in test_words.iter() {
        eprintln!("{} {}", w, success);
        let result = do_basic_brun(&vec![
            "brun".to_string(),
            prog_pp.clone(),
            format!("({})", w),
        ])
        .trim()
        .to_string();
        if *success {
            assert_eq!(result, "1");
        } else {
            assert_eq!(result, "()");
        }
    }
}

#[test]
fn test_rosetta_code_babbage_problem() {
    let preprocessed = do_basic_run(&vec![
        "run".to_string(),
        "-E".to_string(),
        "resources/tests/strict/rosetta_code_babbage_problem.clsp".to_string(),
    ]);
    assert!(!preprocessed.contains("*macros*"));
    assert!(!preprocessed.contains("(defmacro list"));
    let compiled = do_basic_run(&vec![
        "run".to_string(),
        "resources/tests/strict/rosetta_code_babbage_problem.clsp".to_string(),
    ]);
    let output = do_basic_brun(&vec!["brun".to_string(), compiled, "(269696)".to_string()])
        .trim()
        .to_string();
    assert_eq!(output, "25264");
}

#[test]
fn test_desugar_output() {
    let desugared = do_basic_run(&vec![
        "run".to_string(),
        "-D".to_string(),
        "resources/tests/strict/cse_doesnt_dominate_superior_let.clsp".to_string(),
    ])
    .trim()
    .to_string();
    let re_def = r"(mod (X) (include [*]standard-cl-23[*]) (defun-inline letbinding_[$]_[0-9]+ ((X) Z_[$]_[0-9]+) ([*] ([+] Z_[$]_[0-9]+ 1) ([+] Z_[$]_[0-9]+ 1) ([+] Z_[$]_[0-9]+ 1))) (a (i X (com (letbinding_[$]_[0-9]+ (r [@][*]env[*]) X)) (com 17)) [@]))".replace("(", r"\(").replace(")", r"\)");
    eprintln!("desugared {desugared}");
    let re = Regex::new(&re_def).expect("should become a regex");
    assert!(re.is_match(&desugared));
}

#[test]
fn test_cse_when_not_dominating_conditions() {
    let program = do_basic_run(&vec![
        "run".to_string(),
        "resources/tests/strict/cse_doesnt_dominate.clsp".to_string(),
    ]);
    let outcome = do_basic_brun(&vec!["brun".to_string(), program, "(33)".to_string()])
        .trim()
        .to_string();
    assert_eq!(outcome, "0x009988"); // 34 * 34 * 34
}

#[test]
fn test_cse_not_dominating_conditions_with_superior_let() {
    let program = do_basic_run(&vec![
        "run".to_string(),
        "resources/tests/strict/cse_doesnt_dominate_superior_let.clsp".to_string(),
    ]);
    let outcome = do_basic_brun(&vec!["brun".to_string(), program, "(33)".to_string()])
        .trim()
        .to_string();
    assert_eq!(outcome, "0x009988"); // 34 * 34 * 34
}

#[test]
fn test_cse_not_dominating_conditions_with_superior_let_outside() {
    let program = do_basic_run(&vec![
        "run".to_string(),
        "resources/tests/strict/cse_doesnt_dominate_superior_let_outside.clsp".to_string(),
    ]);
    let outcome = do_basic_brun(&vec!["brun".to_string(), program, "(33)".to_string()])
        .trim()
        .to_string();
    assert_eq!(outcome, "0x5c13d840"); // 34 * 34 * 34 * 34 * 34 * 34
}

#[test]
fn test_cse_not_dominating_conditions_with_superior_let_outside_in_inline() {
    let program = do_basic_run(&vec![
        "run".to_string(),
        "resources/tests/strict/cse_doesnt_dominate_superior_let_outside_in_inline.clsp"
            .to_string(),
    ]);
    let outcome = do_basic_brun(&vec!["brun".to_string(), program, "(33)".to_string()])
        .trim()
        .to_string();
    assert_eq!(outcome, "0x5c13d840"); // 34 * 34 * 34 * 34 * 34 * 34
}

#[test]
fn test_cse_not_dominating_conditions_with_superior_let_outside_in_defun() {
    let program = do_basic_run(&vec![
        "run".to_string(),
        "resources/tests/strict/cse_doesnt_dominate_superior_let_outside_in_defun.clsp".to_string(),
    ]);
    let outcome = do_basic_brun(&vec!["brun".to_string(), program, "(33)".to_string()])
        .trim()
        .to_string();
    assert_eq!(outcome, "0x5c13d840"); // 34 * 34 * 34 * 34 * 34 * 34
}

#[test]
fn test_cse_not_dominating_conditions_with_superior_let_odi() {
    let program = do_basic_run(&vec![
        "run".to_string(),
        "resources/tests/strict/cse_doesnt_dominate_superior_let_odi.clsp".to_string(),
    ]);
    let outcome = do_basic_brun(&vec!["brun".to_string(), program, "(33)".to_string()])
        .trim()
        .to_string();
    assert_eq!(outcome, "0x5c13d840"); // 34 * 34 * 34 * 34 * 34 * 34
}

#[test]
fn test_cse_not_dominating_conditions_with_superior_let_iodi() {
    let program = do_basic_run(&vec![
        "run".to_string(),
        "resources/tests/strict/cse_doesnt_dominate_superior_let_iodi.clsp".to_string(),
    ]);
    let outcome = do_basic_brun(&vec!["brun".to_string(), program, "(33)".to_string()])
        .trim()
        .to_string();
    assert_eq!(outcome, "0x5c13d840"); // 34 * 34 * 34 * 34 * 34 * 34
}

#[test]
fn test_chialisp_web_example() {
    let program = do_basic_run(&vec![
        "run".to_string(),
        "resources/tests/strict/chialisp-web-example.clsp".to_string(),
    ]);
    let outcome = do_basic_brun(&vec!["brun".to_string(), program, "(100)".to_string()])
        .trim()
        .to_string();
    assert_eq!(outcome, "(306 (101 103))");
}

#[test]
fn test_chialisp_web_example_defconst() {
    let program = do_basic_run(&vec![
        "run".to_string(),
        "resources/tests/strict/defconst.clsp".to_string(),
    ]);
    let outcome = do_basic_brun(&vec!["brun".to_string(), program, "(3)".to_string()])
        .trim()
        .to_string();
    assert_eq!(
        outcome,
        "0xf60efb25b9e6e3587acd9cf01c332707bb771801bdb5e4f50ea957a29c8dde89"
    );
}

#[test]
fn test_chialisp_web_example_big_maybe() {
    let program = do_basic_run(&vec![
        "run".to_string(),
        "resources/tests/strict/big-maybe.clsp".to_string(),
    ]);
    let outcome = do_basic_brun(&vec!["brun".to_string(), program, "(((3 5)))".to_string()])
        .trim()
        .to_string();
    assert_eq!(outcome, "8");
}

#[test]
fn test_chialisp_web_example_map() {
    let program = do_basic_run(&vec![
        "run".to_string(),
        "resources/tests/strict/map-example.clsp".to_string(),
    ]);
    let outcome = do_basic_brun(&vec!["brun".to_string(), program, "((1 2 3))".to_string()])
        .trim()
        .to_string();
    assert_eq!(outcome, "(a 3 4)");
}

#[test]
fn test_chialisp_web_example_map_lambda() {
    let program = do_basic_run(&vec![
        "run".to_string(),
        "resources/tests/strict/map-example.clsp".to_string(),
    ]);
    let outcome = do_basic_brun(&vec![
        "brun".to_string(),
        program,
        "((100 101 102))".to_string(),
    ])
    .trim()
    .to_string();
    assert_eq!(outcome, "(101 102 103)");
}

#[test]
fn test_chialisp_web_example_embed() {
    let program = do_basic_run(&vec![
        "run".to_string(),
        "-i".to_string(),
        "resources/tests/strict".to_string(),
        "resources/tests/strict/embed.clsp".to_string(),
    ]);
    let outcome = do_basic_brun(&vec!["brun".to_string(), program, "(world)".to_string()])
        .trim()
        .to_string();
    assert_eq!(
        outcome,
        "0x26c60a61d01db5836ca70fefd44a6a016620413c8ef5f259a6c5612d4f79d3b8"
    );
}

#[test]
fn test_chialisp_types_23() {
    let program = do_basic_run(&vec![
        "run".to_string(),
        "resources/tests/strict/typesmoke.clsp".to_string(),
    ])
    .trim()
    .to_string();
    let program2 = do_basic_run(&vec![
        "run".to_string(),
        "--typecheck".to_string(),
        "resources/tests/strict/typesmoke.clsp".to_string(),
    ])
    .trim()
    .to_string();
    assert_eq!(program, program2);
    assert_eq!(program, "(2 (1 . 2) (4 2 ()))");
}

#[test]
fn test_chialisp_type_lambda_23() {
    let program = do_basic_run(&vec![
        "run".to_string(),
        "resources/tests/strict/typesmoke-lambda.clsp".to_string(),
    ])
    .trim()
    .to_string();
    let program2 = do_basic_run(&vec![
        "run".to_string(),
        "--typecheck".to_string(),
        "resources/tests/strict/typesmoke-lambda.clsp".to_string(),
    ])
    .trim()
    .to_string();
    assert_eq!(program, program2);
}

#[test]
fn test_chialisp_type_lambda_23_anno() {
    let program = do_basic_run(&vec![
        "run".to_string(),
        "resources/tests/strict/typesmoke-lambda-anno.clsp".to_string(),
    ])
    .trim()
    .to_string();
    let program2 = do_basic_run(&vec![
        "run".to_string(),
        "--typecheck".to_string(),
        "resources/tests/strict/typesmoke-lambda-anno.clsp".to_string(),
    ])
    .trim()
    .to_string();
    assert_eq!(program, program2);
=======
fn test_g2_map_op_modern() {
    let program = "(mod (S) (include *standard-cl-21*) (g2_map S \"BLS_SIG_BLS12381G2_XMD:SHA-256_SSWU_RO_AUG_\"))";
    let compiled = do_basic_run(&vec!["run".to_string(), program.to_string()]);
    let output = do_basic_brun(&vec![
        "brun".to_string(),
        compiled,
        "(0x21473dab7ad0136f7488128d44247b04fa58a9c6b4fab6ef4d)".to_string(),
    ])
    .trim()
    .to_string();
    assert_eq!(
        output,
        "0x879584f6c205b4492abca2be331fc2875596b08c7fbd958fb8d5e725a479d1794b85add1266fb5d410de5c416ce12305166b1c3e2e5d5ae2720a058169b057520d8f2a315f6097c774f659ce5619a070e1cbc8212fb460758e459498d0e598d6"
    );
}

#[test]
fn test_g2_map_op_classic() {
    let program = "(mod (S) (g2_map S \"BLS_SIG_BLS12381G2_XMD:SHA-256_SSWU_RO_AUG_\"))";
    let compiled = do_basic_run(&vec!["run".to_string(), program.to_string()]);
    let output = do_basic_brun(&vec![
        "brun".to_string(),
        compiled,
        "(0x21473dab7ad0136f7488128d44247b04fa58a9c6b4fab6ef4d)".to_string(),
    ])
    .trim()
    .to_string();
    assert_eq!(
        output,
        "0x879584f6c205b4492abca2be331fc2875596b08c7fbd958fb8d5e725a479d1794b85add1266fb5d410de5c416ce12305166b1c3e2e5d5ae2720a058169b057520d8f2a315f6097c774f659ce5619a070e1cbc8212fb460758e459498d0e598d6"
    );
}

#[test]
fn test_secp256k1_verify_modern_succeed() {
    let program = "(mod (S) (include *standard-cl-21*) (secp256k1_verify S 0x85932e4d075615be881398cc765f9f78204033f0ef5f832ac37e732f5f0cbda2 0x481477e62a1d02268127ae89cc58929e09ad5d30229721965ae35965d098a5f630205a7e69f4cb8084f16c7407ed7312994ffbf87ba5eb1aee16682dd324943e))";
    let compiled = do_basic_run(&vec!["run".to_string(), program.to_string()]);
    let output = do_basic_brun(&vec![
        "brun".to_string(),
        compiled,
        "(0x02390b19842e100324163334b16947f66125b76d4fa4a11b9ccdde9b7398e64076)".to_string(),
    ])
    .trim()
    .to_string();
    assert_eq!(output, "()");
}

#[test]
fn test_secp256k1_verify_modern_fail() {
    let program = "(mod (S) (include *standard-cl-21*) (secp256k1_verify S 0x935d863e2d28d8e5d399ea8af7393ef11fdffc7d862dcc6b5217a8ef15fb5442 0xbbf0712cc0a283a842011c19682629a5381c5f7ead576defcf12a9a19378e23b087cd0be730dbe78722dcfc81543fca17a30e41070ca2e5b3ae77ccec2cca935))";
    let compiled = do_basic_run(&vec!["run".to_string(), program.to_string()]);
    let output = do_basic_brun(&vec![
        "brun".to_string(),
        compiled,
        "(0x0215043e969dcf616fabe8e8d6b61ddcf6e274c5b04fce957b086dbeb7e899ac63)".to_string(),
    ])
    .trim()
    .to_string();
    assert!(output.starts_with("FAIL: secp256k1_verify failed"));
}

#[test]
fn test_secp256k1_verify_classic_succeed() {
    let program = "(mod (S) (secp256k1_verify S 0x85932e4d075615be881398cc765f9f78204033f0ef5f832ac37e732f5f0cbda2 0x481477e62a1d02268127ae89cc58929e09ad5d30229721965ae35965d098a5f630205a7e69f4cb8084f16c7407ed7312994ffbf87ba5eb1aee16682dd324943e))";
    let compiled = do_basic_run(&vec!["run".to_string(), program.to_string()]);
    let output = do_basic_brun(&vec![
        "brun".to_string(),
        compiled,
        "(0x02390b19842e100324163334b16947f66125b76d4fa4a11b9ccdde9b7398e64076)".to_string(),
    ])
    .trim()
    .to_string();
    assert_eq!(output, "()");
}

#[test]
fn test_secp256k1_verify_classic_fail() {
    let program = "(mod (S) (secp256k1_verify S 0x935d863e2d28d8e5d399ea8af7393ef11fdffc7d862dcc6b5217a8ef15fb5442 0xbbf0712cc0a283a842011c19682629a5381c5f7ead576defcf12a9a19378e23b087cd0be730dbe78722dcfc81543fca17a30e41070ca2e5b3ae77ccec2cca935))";
    let compiled = do_basic_run(&vec!["run".to_string(), program.to_string()]);
    let output = do_basic_brun(&vec![
        "brun".to_string(),
        compiled,
        "(0x0215043e969dcf616fabe8e8d6b61ddcf6e274c5b04fce957b086dbeb7e899ac63)".to_string(),
    ])
    .trim()
    .to_string();
    assert!(output.starts_with("FAIL: secp256k1_verify failed"));
}

#[test]
fn test_secp256k1_verify_modern_int_succeed() {
    // Ensure that even if translated to integer (for example via classic unhygenic macro invocation), this works.
    let program = "(mod (S) (if S (332799744 S 0x85932e4d075615be881398cc765f9f78204033f0ef5f832ac37e732f5f0cbda2 0x481477e62a1d02268127ae89cc58929e09ad5d30229721965ae35965d098a5f630205a7e69f4cb8084f16c7407ed7312994ffbf87ba5eb1aee16682dd324943e) \"empty-secp\"))";
    let compiled = do_basic_run(&vec!["run".to_string(), program.to_string()]);
    let output = do_basic_brun(&vec![
        "brun".to_string(),
        compiled,
        "(0x02390b19842e100324163334b16947f66125b76d4fa4a11b9ccdde9b7398e64076)".to_string(),
    ])
    .trim()
    .to_string();
    assert_eq!(output, "()");
}

#[test]
fn test_secp256k1_verify_modern_int_fail() {
    let program = "(mod (S) (include *standard-cl-21*) (if S (332799744 S 0x935d863e2d28d8e5d399ea8af7393ef11fdffc7d862dcc6b5217a8ef15fb5442 0xbbf0712cc0a283a842011c19682629a5381c5f7ead576defcf12a9a19378e23b087cd0be730dbe78722dcfc81543fca17a30e41070ca2e5b3ae77ccec2cca935) \"empty-secp\"))";
    let compiled = do_basic_run(&vec!["run".to_string(), program.to_string()]);
    let output = do_basic_brun(&vec![
        "brun".to_string(),
        compiled,
        "(0x0215043e969dcf616fabe8e8d6b61ddcf6e274c5b04fce957b086dbeb7e899ac63)".to_string(),
    ])
    .trim()
    .to_string();
    assert!(output.starts_with("FAIL: secp256k1_verify failed"));
}

#[test]
fn test_secp256r1_verify_modern_succeed() {
    let program = "(mod (S) (include *standard-cl-21*) (secp256r1_verify S 0x85932e4d075615be881398cc765f9f78204033f0ef5f832ac37e732f5f0cbda2 0xeae2f488080919bd0a7069c24cdd9c6ce2db423861b0c9d4236cdadbd0005f6d8f3709e6eb19249fd9c8bea664aba35218e67ea4b0f2239488dc3147f336e1e6))";
    let compiled = do_basic_run(&vec!["run".to_string(), program.to_string()]);
    let output = do_basic_brun(&vec![
        "brun".to_string(),
        compiled,
        "(0x033e1a1b2ccbc35883c60fdfc3f4a02175096ade6271fe85517ca5772594bbd0dc)".to_string(),
    ])
    .trim()
    .to_string();
    assert_eq!(output, "()");
}

#[test]
fn test_secp256r1_verify_modern_fail() {
    let program = "(mod (S) (include *standard-cl-21*) (secp256r1_verify S 0x935d863e2d28d8e5d399ea8af7393ef11fdffc7d862dcc6b5217a8ef15fb5442 0xecef274a7408e6cb0196eac64d2ae32fc54c2537f8a9efd5b75a4e8a53b0b156c64564306f38bade4adceac1073d464e4db3d0332141a7203dfd113ad36e393d))";
    let compiled = do_basic_run(&vec!["run".to_string(), program.to_string()]);
    let output = do_basic_brun(&vec![
        "brun".to_string(),
        compiled,
        "(0x025195db74b1902d53758a62ccd9dd01837aa5ae755e878eb0aeccbe8fe477c543)".to_string(),
    ])
    .trim()
    .to_string();
    assert!(output.starts_with("FAIL: secp256r1_verify failed"));
}

#[test]
fn test_secp256r1_verify_classic_succeed() {
    let program = "(mod (S) (secp256r1_verify S 0x85932e4d075615be881398cc765f9f78204033f0ef5f832ac37e732f5f0cbda2 0xeae2f488080919bd0a7069c24cdd9c6ce2db423861b0c9d4236cdadbd0005f6d8f3709e6eb19249fd9c8bea664aba35218e67ea4b0f2239488dc3147f336e1e6))";
    let compiled = do_basic_run(&vec!["run".to_string(), program.to_string()]);
    let output = do_basic_brun(&vec![
        "brun".to_string(),
        compiled,
        "(0x033e1a1b2ccbc35883c60fdfc3f4a02175096ade6271fe85517ca5772594bbd0dc)".to_string(),
    ])
    .trim()
    .to_string();
    assert_eq!(output, "()");
}

#[test]
fn test_secp256r1_verify_classic_fail() {
    let program = "(mod (S) (secp256r1_verify S 0x935d863e2d28d8e5d399ea8af7393ef11fdffc7d862dcc6b5217a8ef15fb5442 0xecef274a7408e6cb0196eac64d2ae32fc54c2537f8a9efd5b75a4e8a53b0b156c64564306f38bade4adceac1073d464e4db3d0332141a7203dfd113ad36e393d))";
    let compiled = do_basic_run(&vec!["run".to_string(), program.to_string()]);
    let output = do_basic_brun(&vec![
        "brun".to_string(),
        compiled,
        "(0x025195db74b1902d53758a62ccd9dd01837aa5ae755e878eb0aeccbe8fe477c543)".to_string(),
    ])
    .trim()
    .to_string();
    assert!(output.starts_with("FAIL: secp256r1_verify failed"));
}

#[test]
fn test_classic_obeys_operator_choice_at_compile_time_no_version() {
    let compiled = do_basic_run(&vec![
        "run".to_string(),
        "(mod () (coinid (sha256 99) (sha256 99) 1))".to_string(),
    ])
    .trim()
    .to_string();
    assert_eq!(
        compiled,
        "(q . 0x97c3f14ced4dfc280611fd8d9b158163e8981b3bce4d1bb6dd0bcc679a2e2455)"
    );
}

#[test]
fn test_classic_obeys_operator_choice_at_compile_time_version_1() {
    let compiled = do_basic_run(&vec![
        "run".to_string(),
        "--operators-version".to_string(),
        "1".to_string(),
        "(mod () (coinid (sha256 99) (sha256 99) 1))".to_string(),
    ])
    .trim()
    .to_string();
    assert_eq!(
        compiled,
        "(q . 0x97c3f14ced4dfc280611fd8d9b158163e8981b3bce4d1bb6dd0bcc679a2e2455)"
    );
}

#[test]
fn test_classic_obeys_operator_choice_at_compile_time_version_0() {
    let compiled = do_basic_run(&vec![
        "run".to_string(),
        "--operators-version".to_string(),
        "0".to_string(),
        "(mod () (coinid (sha256 99) (sha256 99) 1))".to_string(),
    ])
    .trim()
    .to_string();
    assert_eq!(compiled, "FAIL: unimplemented operator 48");
>>>>>>> 62eaadeb
}<|MERGE_RESOLUTION|>--- conflicted
+++ resolved
@@ -580,7 +580,6 @@
 }
 
 #[test]
-<<<<<<< HEAD
 fn test_compile_file_1() {
     let program = do_basic_run(&vec![
         "run".to_string(),
@@ -599,8 +598,6 @@
 }
 
 #[test]
-=======
->>>>>>> 62eaadeb
 fn test_embed_file_2() {
     let program = do_basic_run(&vec![
         "run".to_string(),
@@ -617,7 +614,6 @@
 }
 
 #[test]
-<<<<<<< HEAD
 fn test_compile_file_3() {
     let program = do_basic_run(&vec![
         "run".to_string(),
@@ -634,8 +630,6 @@
 }
 
 #[test]
-=======
->>>>>>> 62eaadeb
 fn test_embed_file_4() {
     let program = do_basic_run(&vec![
         "run".to_string(),
@@ -662,12 +656,6 @@
     ])
     .trim()
     .to_string();
-<<<<<<< HEAD
-    let run_result = do_basic_brun(&vec!["brun".to_string(), program, "()".to_string()])
-        .trim()
-        .to_string();
-    assert_eq!(run_result, "(lsh 24 25)");
-=======
     let run_result = do_basic_brun(&vec![
         "brun".to_string(),
         "-n".to_string(),
@@ -677,7 +665,6 @@
     .trim()
     .to_string();
     assert_eq!(run_result, "(23 24 25)");
->>>>>>> 62eaadeb
 }
 
 #[test]
@@ -703,11 +690,7 @@
         "run".to_string(),
         "-i".to_string(),
         "resources/tests".to_string(),
-<<<<<<< HEAD
-        "(mod () (embed-file hello bin hello.bin) hello)".to_string(),
-=======
         "(mod () (embed-file hello bin a-binary-file-called-hello.dat) hello)".to_string(),
->>>>>>> 62eaadeb
     ])
     .trim()
     .to_string();
@@ -723,11 +706,7 @@
         "run".to_string(),
         "-i".to_string(),
         "resources/tests".to_string(),
-<<<<<<< HEAD
-        "(mod () (include *standard-cl-21*) (embed-file hello bin hello.bin) hello)".to_string(),
-=======
         "(mod () (include *standard-cl-21*) (embed-file hello bin a-binary-file-called-hello.dat) hello)".to_string(),
->>>>>>> 62eaadeb
     ])
     .trim()
     .to_string();
@@ -743,11 +722,7 @@
         "run".to_string(),
         "-i".to_string(),
         "resources/tests".to_string(),
-<<<<<<< HEAD
-        "(mod () (include *standard-cl-21*) (embed-file hello bin hello.bin) (sha256 (sha256 hello)))".to_string(),
-=======
         "(mod () (include *standard-cl-21*) (embed-file hello bin a-binary-file-called-hello.dat) (sha256 (sha256 hello)))".to_string(),
->>>>>>> 62eaadeb
     ])
         .trim()
         .to_string();
@@ -761,7 +736,6 @@
 }
 
 #[test]
-<<<<<<< HEAD
 fn test_get_dependencies_2() {
     let dep_set = run_dependencies("resources/tests/test_treehash_constant.cl");
 
@@ -828,9 +802,11 @@
     let hexed = OpcConversion {}
         .invoke(&mut allocator, &want_program_repr)
         .unwrap();
-    let sexp = OpdConversion {}
-        .invoke(&mut allocator, &hexed.rest())
-        .unwrap();
+    let sexp = OpdConversion {
+        op_version: Some(0),
+    }
+    .invoke(&mut allocator, &hexed.rest())
+    .unwrap();
     format!("0x{}", sha256tree(&mut allocator, *sexp.first()).hex())
 }
 
@@ -885,8 +861,6 @@
 }
 
 #[test]
-=======
->>>>>>> 62eaadeb
 fn test_num_encoding_just_less_than_5_bytes() {
     let res = do_basic_run(&vec!["run".to_string(), "4281419728".to_string()])
         .trim()
@@ -1098,11 +1072,7 @@
             Rc::new(sexp::SExp::Atom(random_tree.loc(), k.clone())),
         )
         .unwrap();
-<<<<<<< HEAD
-        let disassembled = disassemble(&mut allocator, converted);
-=======
         let disassembled = disassemble(&mut allocator, converted, Some(0));
->>>>>>> 62eaadeb
         assert_eq!(disassembled, res);
     }
 }
@@ -1254,6 +1224,23 @@
     .to_string();
     assert!(!compiled.contains("AMOUNT"));
     assert!(!compiled.contains("new_puzzle_hash"));
+}
+
+#[test]
+fn test_cost_reporting_0() {
+    let program = "(2 (1 2 6 (4 2 (4 (1 . 1) ()))) (4 (1 (2 (1 2 (3 (7 5) (1 2 (1 11 (1 . 2) (2 4 (4 2 (4 (5 5) ()))) (2 4 (4 2 (4 (6 5) ())))) 1) (1 2 (1 11 (1 . 1) 5) 1)) 1) 1) 2 (1 16 5 (1 . 50565442356047746631413349885570059132562040184787699607120092457326103992436)) 1) 1))";
+    let result = do_basic_brun(&vec![
+        "brun".to_string(),
+        "-c".to_string(),
+        program.to_string(),
+        "()".to_string(),
+    ])
+    .trim()
+    .to_string();
+    assert_eq!(
+        result,
+        "cost = 1978\n0x6fcb06b1fe29d132bb37f3a21b86d7cf03d636bf6230aa206486bef5e68f9875"
+    );
 }
 
 #[test]
@@ -1285,7 +1272,7 @@
 }
 
 #[test]
-fn test_assign_lambda_code_generation_normally_inlines() {
+fn test_assign_lambda_code_generation_inline() {
     let tname = "test_assign_inline_code_generation.sym".to_string();
     do_basic_run(&vec![
         "run".to_string(),
@@ -1311,80 +1298,6 @@
 }
 
 #[test]
-fn test_cost_reporting_0() {
-    let program = "(2 (1 2 6 (4 2 (4 (1 . 1) ()))) (4 (1 (2 (1 2 (3 (7 5) (1 2 (1 11 (1 . 2) (2 4 (4 2 (4 (5 5) ()))) (2 4 (4 2 (4 (6 5) ())))) 1) (1 2 (1 11 (1 . 1) 5) 1)) 1) 1) 2 (1 16 5 (1 . 50565442356047746631413349885570059132562040184787699607120092457326103992436)) 1) 1))";
-    let result = do_basic_brun(&vec![
-        "brun".to_string(),
-        "-c".to_string(),
-        program.to_string(),
-        "()".to_string(),
-    ])
-    .trim()
-    .to_string();
-    assert_eq!(
-        result,
-        "cost = 1978\n0x6fcb06b1fe29d132bb37f3a21b86d7cf03d636bf6230aa206486bef5e68f9875"
-    );
-}
-
-#[test]
-<<<<<<< HEAD
-fn test_assign_lambda_code_generation() {
-    let tname = "test_assign_lambda_code_generation.sym".to_string();
-    do_basic_run(&vec![
-        "run".to_string(),
-        "--extra-syms".to_string(),
-        "--symbol-output-file".to_string(),
-        tname.clone(),
-        "(mod (A) (include *standard-cl-21*) (defun F (X) (+ X 1)) (assign-lambda X (F A) X))"
-            .to_string(),
-    ]);
-    let read_in_file = fs::read_to_string(&tname).expect("should have dropped symbols");
-    fs::remove_file(&tname).expect("should have existed");
-    let decoded_symbol_file: HashMap<String, String> =
-        serde_json::from_str(&read_in_file).expect("should decode");
-    let found_wanted_symbols: Vec<String> = decoded_symbol_file
-        .iter()
-        .filter(|(_, v)| *v == "F" || v.starts_with("letbinding"))
-        .map(|(k, _)| k.clone())
-        .collect();
-    assert_eq!(found_wanted_symbols.len(), 2);
-    // We should have these two functions.
-    assert!(found_wanted_symbols
-        .contains(&"ccd5be506752cebf01f9930b4c108fe18058c65e1ab57a72ca0a00d9788c7ca6".to_string()));
-    assert!(found_wanted_symbols
-        .contains(&"0a5af5ae61fae2e53cb309d4d9c2c64baf0261824823008b9cf2b21b09221e44".to_string()));
-}
-
-#[test]
-fn test_assign_lambda_code_generation_inline() {
-    let tname = "test_assign_inline_code_generation.sym".to_string();
-    do_basic_run(&vec![
-        "run".to_string(),
-        "--extra-syms".to_string(),
-        "--symbol-output-file".to_string(),
-        tname.clone(),
-        "(mod (A) (include *standard-cl-21*) (defun F (X) (+ X 1)) (assign-inline X (F A) X))"
-            .to_string(),
-    ]);
-    let read_in_file = fs::read_to_string(&tname).expect("should have dropped symbols");
-    fs::remove_file(&tname).expect("should have existed");
-    let decoded_symbol_file: HashMap<String, String> =
-        serde_json::from_str(&read_in_file).expect("should decode");
-    let found_wanted_symbols: Vec<String> = decoded_symbol_file
-        .iter()
-        .filter(|(_, v)| *v == "F" || v.starts_with("letbinding"))
-        .map(|(k, _)| k.clone())
-        .collect();
-    assert_eq!(found_wanted_symbols.len(), 1);
-    // We should have these two functions.
-    assert!(found_wanted_symbols
-        .contains(&"ccd5be506752cebf01f9930b4c108fe18058c65e1ab57a72ca0a00d9788c7ca6".to_string()));
-}
-
-#[test]
-=======
->>>>>>> 62eaadeb
 fn test_assign_fancy_final_dot_rest() {
     let result_prog = do_basic_run(&vec![
         "run".to_string(),
@@ -1399,7 +1312,6 @@
 }
 
 #[test]
-<<<<<<< HEAD
 fn test_strict_smoke_0() {
     let result = do_basic_run(&vec![
         "run".to_string(),
@@ -1579,7 +1491,10 @@
     assert_eq!(
         res,
         "(1 . -39425664269051251592384450451821132878837081010681666327853404714379049572410)"
-=======
+    );
+}
+
+#[test]
 fn test_g1_map_op_modern() {
     let program = "(mod (S) (include *standard-cl-21*) (g1_map S \"BLS_SIG_BLS12381G1_XMD:SHA-256_SSWU_RO_AUG_\"))";
     let compiled = do_basic_run(&vec!["run".to_string(), program.to_string()]);
@@ -1597,25 +1512,6 @@
 }
 
 #[test]
-fn test_g1_map_op_classic() {
-    let program = "(mod (S) (g1_map S \"BLS_SIG_BLS12381G1_XMD:SHA-256_SSWU_RO_AUG_\"))";
-    let compiled = do_basic_run(&vec!["run".to_string(), program.to_string()]);
-    let output = do_basic_brun(&vec![
-        "brun".to_string(),
-        compiled,
-        "(abcdef0123456789)".to_string(),
-    ])
-    .trim()
-    .to_string();
-    assert_eq!(
-        output,
-        "0x88e7302bf1fa8fcdecfb96f6b81475c3564d3bcaf552ccb338b1c48b9ba18ab7195c5067fe94fb216478188c0a3bef4a"
->>>>>>> 62eaadeb
-    );
-}
-
-#[test]
-<<<<<<< HEAD
 fn test_optimizer_fully_reduces_constant_outcome_let_0() {
     let res = do_basic_run(&vec![
         "run".to_string(),
@@ -2441,7 +2337,26 @@
     .trim()
     .to_string();
     assert_eq!(program, program2);
-=======
+}
+
+#[test]
+fn test_g1_map_op_classic() {
+    let program = "(mod (S) (g1_map S \"BLS_SIG_BLS12381G1_XMD:SHA-256_SSWU_RO_AUG_\"))";
+    let compiled = do_basic_run(&vec!["run".to_string(), program.to_string()]);
+    let output = do_basic_brun(&vec![
+        "brun".to_string(),
+        compiled,
+        "(abcdef0123456789)".to_string(),
+    ])
+    .trim()
+    .to_string();
+    assert_eq!(
+        output,
+        "0x88e7302bf1fa8fcdecfb96f6b81475c3564d3bcaf552ccb338b1c48b9ba18ab7195c5067fe94fb216478188c0a3bef4a"
+    );
+}
+
+#[test]
 fn test_g2_map_op_modern() {
     let program = "(mod (S) (include *standard-cl-21*) (g2_map S \"BLS_SIG_BLS12381G2_XMD:SHA-256_SSWU_RO_AUG_\"))";
     let compiled = do_basic_run(&vec!["run".to_string(), program.to_string()]);
@@ -2657,5 +2572,4 @@
     .trim()
     .to_string();
     assert_eq!(compiled, "FAIL: unimplemented operator 48");
->>>>>>> 62eaadeb
 }