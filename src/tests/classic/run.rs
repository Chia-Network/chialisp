use num_bigint::ToBigInt;

#[cfg(test)]
use rand::distributions::Standard;
#[cfg(test)]
use rand::prelude::*;
#[cfg(test)]
use rand_chacha::ChaChaRng;

use std::borrow::Borrow;
use std::collections::{HashMap, HashSet};
use std::fs;
use std::path::PathBuf;
use std::rc::Rc;

use clvmr::allocator::Allocator;

use crate::classic::clvm::__type_compatibility__::{bi_one, bi_zero, Stream};
use crate::classic::clvm_tools::binutils::disassemble;
use crate::classic::clvm_tools::cmds::launch_tool;
use crate::classic::clvm_tools::node_path::NodePath;

use crate::compiler::clvm::convert_to_clvm_rs;
use crate::compiler::sexp;
use crate::compiler::sexp::decode_string;
use crate::util::{number_from_u8, Number};

const NUM_GEN_ATOMS: usize = 16;

pub fn do_basic_brun(args: &Vec<String>) -> String {
    let mut s = Stream::new(None);
    launch_tool(&mut s, args, &"run".to_string(), 0);
    return s.get_value().decode();
}

pub fn do_basic_run(args: &Vec<String>) -> String {
    let mut s = Stream::new(None);
    launch_tool(&mut s, args, &"run".to_string(), 2);
    return s.get_value().decode();
}

#[test]
fn basic_run_test() {
    assert_eq!(
        do_basic_run(&vec!("run".to_string(), "(mod (A B) (+ A B))".to_string())).trim(),
        "(+ 2 5)".to_string()
    );
}

#[test]
fn add_1_test() {
    assert_eq!(
        do_basic_run(&vec!(
            "run".to_string(),
            "(opt (com (q . (+ 6 55))))".to_string()
        ))
        .trim(),
        "(q . 61)".to_string()
    );
}

#[test]
fn div_test() {
    assert_eq!(
        do_basic_run(&vec!("run".to_string(), "(mod (X) (/ X 10))".to_string())).trim(),
        "(f (divmod 2 (q . 10)))".to_string()
    );
}

#[test]
fn brun_y_1_test() {
    let testpath = PathBuf::from(env!("CARGO_MANIFEST_DIR"));
    let mut sym_path = testpath.clone();
    sym_path.push("resources/tests/stage_2/brun-y-1.sym");
    assert_eq!(
        do_basic_brun(
            &vec!(
                "brun".to_string(),
                "-y".to_string(),
                sym_path.into_os_string().into_string().unwrap(),
                "(a (q . (a 2 (c 2 (c 5 (q . ()))))) (c (q . (a (i (= 5 (q . 1)) (q . (q . 1)) (q . (* 5 (a 2 (c 2 (c (- 5 (q . 1)) (q . ()))))))) 1)) 1))".to_string(),
                "(10)".to_string()
            )
        ).trim(),
        indoc! {"0x375f00
            
            (\"fact\" 10) => 0x375f00
            
            (\"fact\" 9) => 0x058980
            
            (\"fact\" 8) => 0x009d80
            
            (\"fact\" 7) => 5040
            
            (\"fact\" 6) => 720
            
            (\"fact\" 5) => 120
            
            (\"fact\" 4) => 24
            
            (\"fact\" 3) => 6
            
            (\"fact\" 2) => 2
            
            (\"fact\" 1) => 1"}
    );
}

#[test]
fn brun_v_test() {
    assert_eq!(
        do_basic_brun(&vec!(
            "brun".to_string(),
            "-v".to_string(),
            "(a (q + (q . 3) (q . 5)) 1)".to_string()
        ))
        .trim(),
        indoc! {"8
            
            (a 2 3) [((a (q 16 (q . 3) (q . 5)) 1))] => 8
            
            3 [((a (q 16 (q . 3) (q . 5)) 1))] => ()
            
            2 [((a (q 16 (q . 3) (q . 5)) 1))] => (a (q 16 (q . 3) (q . 5)) 1)
            
            (a (q 16 (q . 3) (q . 5)) 1) [()] => 8
            
            1 [()] => ()
            
            (q 16 (q . 3) (q . 5)) [()] => (+ (q . 3) (q . 5))
            
            (+ (q . 3) (q . 5)) [()] => 8
            
            (q . 5) [()] => 5
            
            (q . 3) [()] => 3"}
    );
}

#[test]
fn brun_constant_test() {
    assert_eq!(
        do_basic_run(&vec!(
            "run".to_string(),
            "(mod () (defconstant X 3) X)".to_string()
        ))
        .trim(),
        "(q . 3)".to_string()
    );
}

#[test]
fn at_capture_destructure_1() {
    assert_eq!(
        do_basic_run(&vec!(
            "run".to_string(),
            "(mod (A (@ Z (B C)) D) A)".to_string()
        ))
        .trim(),
        "2"
    );
}

#[test]
fn at_capture_destructure_2() {
    assert_eq!(
        do_basic_run(&vec!(
            "run".to_string(),
            "(mod (A (@ Z (B C)) D) Z)".to_string()
        ))
        .trim(),
        "5"
    );
}

#[test]
fn at_capture_destructure_3() {
    assert_eq!(
        do_basic_run(&vec!(
            "run".to_string(),
            "(mod (A (@ Z (B C)) D) B)".to_string()
        ))
        .trim(),
        "9"
    );
}

#[test]
fn at_capture_destructure_4() {
    assert_eq!(
        do_basic_run(&vec!(
            "run".to_string(),
            "(mod (A (@ Z (B C)) D) C)".to_string()
        ))
        .trim(),
        "21"
    );
}

#[test]
fn at_capture_destructure_5() {
    assert_eq!(
        do_basic_run(&vec!(
            "run".to_string(),
            "(mod (A (@ Z (B C)) D) D)".to_string()
        ))
        .trim(),
        "11"
    );
}

#[test]
fn at_capture_inline_1() {
    assert_eq!(
        do_basic_run(&vec!(
            "run".to_string(),
            "(mod () (defun-inline F (@ pt (X Y)) X) (F 97 98))".to_string()
        ))
        .trim(),
        "(q . 97)"
    );
}

#[test]
fn at_capture_inline_2() {
    assert_eq!(
        do_basic_run(&vec!(
            "run".to_string(),
            "(mod () (defun-inline F (@ pt (X Y)) Y) (F 97 98))".to_string()
        ))
        .trim(),
        "(q . 98)"
    );
}

#[test]
fn at_capture_inline_3() {
    assert_eq!(
        do_basic_run(&vec!(
            "run".to_string(),
            "(mod () (defun-inline F (@ pt (X Y)) pt) (F (+ 117 1) (+ 98 1)))".to_string()
        ))
        .trim(),
        "(q 118 99)"
    );
}

#[test]
fn at_capture_inline_4() {
    assert_eq!(
        do_basic_run(&vec!(
            "run".to_string(),
            "(mod () (defun-inline F (A (@ pt (X Y))) (list (list A X Y) pt)) (F 115 (list 99 77)))".to_string()
        ))
            .trim(),
        "(q (115 99 77) (99 77))"
    );
}

#[test]
fn inline_destructure_1() {
    assert_eq!(
        do_basic_run(&vec!(
            "run".to_string(),
            "(mod () (defun-inline F ((A . B)) (+ A B)) (F (c 3 7)))".to_string()
        ))
        .trim(),
        "(q . 10)"
    );
}

#[test]
fn test_forms_of_destructuring_allowed_by_classic_1() {
    assert_eq!(
        do_basic_run(&vec![
            "run".to_string(),
            "(mod (A) (defun-inline foo (X Y . Z) (i X Y . Z)) (foo A 2 3))".to_string()
        ])
        .trim(),
        "(i 2 (q . 2) (q . 3))"
    );
}

fn run_dependencies(filename: &str) -> HashSet<String> {
    let result_text = do_basic_run(&vec![
        "run".to_string(),
        "-i".to_string(),
        "resources/tests".to_string(),
        "-M".to_string(),
        filename.to_owned(),
    ])
    .trim()
    .to_string();

    eprintln!("run_dependencies:\n{}", result_text);

    let mut dep_set = HashSet::new();
    for l in result_text.lines() {
        if let Some(suffix_start) = l.find("resources/tests") {
            let copied_suffix: Vec<u8> = l.as_bytes().iter().skip(suffix_start).copied().collect();
            dep_set.insert(decode_string(&copied_suffix));
        } else {
            panic!("file {} isn't expected", l);
        }
    }

    dep_set
}

#[test]
fn test_get_dependencies_1() {
    let dep_set = run_dependencies("resources/tests/singleton_top_layer.clvm");

    eprintln!("dep_set {dep_set:?}");

    let mut expect_set = HashSet::new();
    expect_set.insert("resources/tests/condition_codes.clvm".to_owned());
    expect_set.insert("resources/tests/curry-and-treehash.clinc".to_owned());
    expect_set.insert("resources/tests/singleton_truths.clib".to_owned());

    assert_eq!(dep_set, expect_set);
}

#[test]
fn test_treehash_constant_embedded_classic() {
    let result_text = do_basic_run(&vec![
        "run".to_string(),
        "-i".to_string(),
        "resources/tests".to_string(),
        indoc! {"
            (mod ()
              (include sha256tree.clib)
              (defconst H (+ G (sha256tree (q 2 3 4))))
              (defconst G 1)
              H
              )
        "}
        .to_string(),
    ])
    .trim()
    .to_string();
    assert_eq!(
        result_text,
        "(q . 0x6fcb06b1fe29d132bb37f3a21b86d7cf03d636bf6230aa206486bef5e68f9874)"
    );
    let result_hash = do_basic_brun(&vec!["brun".to_string(), result_text, "()".to_string()])
        .trim()
        .to_string();
    assert_eq!(
        result_hash,
        "0x6fcb06b1fe29d132bb37f3a21b86d7cf03d636bf6230aa206486bef5e68f9874"
    );
}

#[test]
fn test_treehash_constant_embedded_fancy_order() {
    let result_text = do_basic_run(&vec![
        "run".to_string(),
        "-i".to_string(),
        "resources/tests".to_string(),
        indoc! {"
            (mod ()
              (include sha256tree.clib)
              (defconst C 18)
              (defconst H (+ C G (sha256tree (q 2 3 4))))
              (defconst G (+ B A))
              (defconst A 9)
              (defconst B (* A A))
              H
              )
        "}
        .to_string(),
    ])
    .trim()
    .to_string();
    assert_eq!(
        result_text,
        "(q . 0x6fcb06b1fe29d132bb37f3a21b86d7cf03d636bf6230aa206486bef5e68f98df)"
    );
    let result_hash = do_basic_brun(&vec!["brun".to_string(), result_text, "()".to_string()])
        .trim()
        .to_string();
    assert_eq!(
        result_hash,
        "0x6fcb06b1fe29d132bb37f3a21b86d7cf03d636bf6230aa206486bef5e68f98df"
    );
}

#[test]
fn test_treehash_constant_embedded_fancy_order_from_fun() {
    let result_text = do_basic_run(&vec![
        "run".to_string(),
        "-i".to_string(),
        "resources/tests".to_string(),
        indoc! {"
            (mod ()
              (include sha256tree.clib)
              (defconst C 18)
              (defconst H (+ C G (sha256tree (q 2 3 4))))
              (defconst G (+ B A))
              (defconst A 9)
              (defconst B (* A A))
              (defun F (X) (+ X H))
              (F 1)
              )
        "}
        .to_string(),
    ])
    .trim()
    .to_string();
    assert_eq!(
        result_text,
        "(q . 0x6fcb06b1fe29d132bb37f3a21b86d7cf03d636bf6230aa206486bef5e68f98e0)"
    );
    let result_hash = do_basic_brun(&vec!["brun".to_string(), result_text, "()".to_string()])
        .trim()
        .to_string();
    assert_eq!(
        result_hash,
        "0x6fcb06b1fe29d132bb37f3a21b86d7cf03d636bf6230aa206486bef5e68f98e0"
    );
}

#[test]
fn test_treehash_constant_embedded_classic_loop() {
    let result_text = do_basic_run(&vec![
        "run".to_string(),
        "-i".to_string(),
        "resources/tests".to_string(),
        indoc! {"
            (mod ()
              (include sha256tree.clib)
              (defconst H (+ G (sha256tree (q 2 3 4))))
              (defconst G (logand H 1))
              H
              )
        "}
        .to_string(),
    ])
    .trim()
    .to_string();
    assert!(result_text.starts_with("FAIL"));
    assert!(result_text.contains("got stuck untangling defconst dependencies"));
}

#[test]
fn test_treehash_constant_embedded_modern() {
    let result_text = do_basic_run(&vec![
        "run".to_string(),
        "-i".to_string(),
        "resources/tests".to_string(),
        indoc! {"
            (mod ()
              (include *standard-cl-21*)
              (include sha256tree.clib)
              (defconst H (+ G (sha256tree (q 2 3 4))))
              (defconst G 1)
              H
              )
        "}
        .to_string(),
    ])
    .trim()
    .to_string();
    assert_eq!(
        result_text,
        "(2 (1 1 . 50565442356047746631413349885570059132562040184787699607120092457326103992436) (4 (1 2 (1 2 (3 (7 5) (1 2 (1 11 (1 . 2) (2 2 (4 2 (4 (5 5) ()))) (2 2 (4 2 (4 (6 5) ())))) 1) (1 2 (1 11 (1 . 1) 5) 1)) 1) 1) 1))"
    );
    let result_hash = do_basic_brun(&vec!["brun".to_string(), result_text, "()".to_string()])
        .trim()
        .to_string();
    assert_eq!(
        result_hash,
        "0x6fcb06b1fe29d132bb37f3a21b86d7cf03d636bf6230aa206486bef5e68f9874"
    );
}

#[test]
fn test_treehash_constant_embedded_modern_fun() {
    let result_text = do_basic_run(&vec![
        "run".to_string(),
        "-i".to_string(),
        "resources/tests".to_string(),
        indoc! {"
            (mod ()
              (include *standard-cl-21*)
              (include sha256tree.clib)
              (defconst H (+ G (sha256tree (q 2 3 4))))
              (defconst G 1)
              (defun F (X) (+ X H))
              (F 1)
              )
        "}
        .to_string(),
    ])
    .trim()
    .to_string();
    assert_eq!(
        result_text,
        "(2 (1 2 6 (4 2 (4 (1 . 1) ()))) (4 (1 (2 (1 2 (3 (7 5) (1 2 (1 11 (1 . 2) (2 4 (4 2 (4 (5 5) ()))) (2 4 (4 2 (4 (6 5) ())))) 1) (1 2 (1 11 (1 . 1) 5) 1)) 1) 1) 2 (1 16 5 (1 . 50565442356047746631413349885570059132562040184787699607120092457326103992436)) 1) 1))".to_string()
    );
    let result_hash = do_basic_brun(&vec!["brun".to_string(), result_text, "()".to_string()])
        .trim()
        .to_string();
    assert_eq!(
        result_hash,
        "0x6fcb06b1fe29d132bb37f3a21b86d7cf03d636bf6230aa206486bef5e68f9875"
    );
}

#[test]
fn test_treehash_constant_embedded_modern_loop() {
    let result_text = do_basic_run(&vec![
        "run".to_string(),
        "-i".to_string(),
        "resources/tests".to_string(),
        indoc! {"
            (mod ()
              (include *standard-cl-21*)
              (include sha256tree.clib)
              (defconst H (+ G (sha256tree (q 2 3 4))))
              (defconst G (logand H 1))
              H
              )
        "}
        .to_string(),
    ])
    .trim()
    .to_string();
    eprintln!("{result_text}");
    // Asserting where the stack overflows isn't necessary.
    assert!(result_text.contains("stack limit exceeded"));
}

#[test]
fn test_embed_file_2() {
    let program = do_basic_run(&vec![
        "run".to_string(),
        "-i".to_string(),
        "resources/tests".to_string(),
        "(mod () (embed-file testhex hex hex-embed-01.hex) testhex)".to_string(),
    ])
    .trim()
    .to_string();
    let run_result = do_basic_brun(&vec!["brun".to_string(), program, "()".to_string()])
        .trim()
        .to_string();
    assert_eq!(run_result, "(65 66 67)");
}

#[test]
fn test_embed_file_4() {
    let program = do_basic_run(&vec![
        "run".to_string(),
        "-i".to_string(),
        "resources/tests".to_string(),
        "(mod () (include *standard-cl-21*) (embed-file testhex hex hex-embed-01.hex) testhex)"
            .to_string(),
    ])
    .trim()
    .to_string();
    let run_result = do_basic_brun(&vec!["brun".to_string(), program, "()".to_string()])
        .trim()
        .to_string();
    assert_eq!(run_result, "(65 66 67)");
}

#[test]
fn test_embed_file_5() {
    let program = do_basic_run(&vec![
        "run".to_string(),
        "-i".to_string(),
        "resources/tests".to_string(),
        "(mod () (embed-file testsexp sexp embed.sexp) testsexp)".to_string(),
    ])
    .trim()
    .to_string();
    let run_result = do_basic_brun(&vec![
        "brun".to_string(),
        "-n".to_string(),
        program,
        "()".to_string(),
    ])
    .trim()
    .to_string();
    assert_eq!(run_result, "(23 24 25)");
}

#[test]
fn test_embed_file_6() {
    let program = do_basic_run(&vec![
        "run".to_string(),
        "-i".to_string(),
        "resources/tests".to_string(),
        "(mod () (include *standard-cl-21*) (embed-file testsexp sexp embed.sexp) testsexp)"
            .to_string(),
    ])
    .trim()
    .to_string();
    let run_result = do_basic_brun(&vec!["brun".to_string(), program, "()".to_string()])
        .trim()
        .to_string();
    assert_eq!(run_result, "(lsh 24 25)");
}

#[test]
fn test_embed_file_7() {
    let program = do_basic_run(&vec![
        "run".to_string(),
        "-i".to_string(),
        "resources/tests".to_string(),
        "(mod () (embed-file hello bin a-binary-file-called-hello.dat) hello)".to_string(),
    ])
    .trim()
    .to_string();
    let run_result = do_basic_brun(&vec!["brun".to_string(), program, "()".to_string()])
        .trim()
        .to_string();
    assert_eq!(run_result, "\"hello\"");
}

#[test]
fn test_embed_file_8() {
    let program = do_basic_run(&vec![
        "run".to_string(),
        "-i".to_string(),
        "resources/tests".to_string(),
        "(mod () (include *standard-cl-21*) (embed-file hello bin a-binary-file-called-hello.dat) hello)".to_string(),
    ])
    .trim()
    .to_string();
    let run_result = do_basic_brun(&vec!["brun".to_string(), program, "()".to_string()])
        .trim()
        .to_string();
    assert_eq!(run_result, "\"hello\"");
}

#[test]
fn test_embed_file_9() {
    let program = do_basic_run(&vec![
        "run".to_string(),
        "-i".to_string(),
        "resources/tests".to_string(),
        "(mod () (include *standard-cl-21*) (embed-file hello bin a-binary-file-called-hello.dat) (sha256 (sha256 hello)))".to_string(),
    ])
        .trim()
        .to_string();
    let run_result = do_basic_brun(&vec!["brun".to_string(), program, "()".to_string()])
        .trim()
        .to_string();
    assert_eq!(
        run_result,
        "0x9595c9df90075148eb06860365df33584b75bff782a510c6cd4883a419833d50"
    );
}

#[test]
fn test_num_encoding_just_less_than_5_bytes() {
    let res = do_basic_run(&vec!["run".to_string(), "4281419728".to_string()])
        .trim()
        .to_string();
    assert_eq!(res, "0x00ff3147d0");
}

#[test]
fn test_divmod() {
    let res = do_basic_run(&vec![
        "run".to_string(),
        "(/ 78962960182680 4281419728)".to_string(),
    ])
    .trim()
    .to_string();
    assert_eq!(res, "18443");
}

#[cfg(test)]
pub struct RandomClvmNumber {
    pub intended_value: Number,
}

#[test]
fn test_classic_mod_form() {
    let res = do_basic_run(&vec![
        "run".to_string(),
        indoc! {"
(mod () (a (mod (X) (+ 1 (* X 2))) (list 3)))
"}
        .to_string(),
        "()".to_string(),
    ])
    .trim()
    .to_string();
    assert_eq!(res, "(q . 7)");
}

#[cfg(test)]
pub fn random_clvm_number<R: Rng + ?Sized>(rng: &mut R) -> RandomClvmNumber {
    // Make a number by creating some random atom bytes.
    // Set high bit randomly.
    let natoms = rng.gen_range(0..=NUM_GEN_ATOMS);
    let mut result_bytes = Vec::new();
    for _ in 0..=natoms {
        let mut new_bytes = sexp::random_atom_name(rng, 3)
            .iter()
            .map(|x| {
                if rng.gen() {
                    // The possibility of negative values.
                    x | 0x80
                } else {
                    *x
                }
            })
            .collect();
        result_bytes.append(&mut new_bytes);
    }
    let num = number_from_u8(&result_bytes);

    RandomClvmNumber {
        intended_value: num,
    }
}

#[cfg(test)]
impl Distribution<RandomClvmNumber> for Standard {
    fn sample<R: Rng + ?Sized>(&self, rng: &mut R) -> RandomClvmNumber {
        random_clvm_number(rng)
    }
}

// Finally add property based testing in here.
#[test]
fn test_encoding_properties() {
    let mut rng = ChaChaRng::from_entropy();
    for _ in 1..=200 {
        let number_spec: RandomClvmNumber = rng.gen();

        // We'll have it compile a constant value.
        // The representation of the number will come out most likely
        // as a hex constant.
        let serialized_through_run = do_basic_run(&vec![
            "run".to_string(),
            format!("(q . {})", number_spec.intended_value),
        ])
        .trim()
        .to_string();

        // If we can subtract the original value from the encoded value and
        // get zero, then we did the right thing.
        let cancelled_through_run = do_basic_run(&vec![
            "run".to_string(),
            format!(
                "(- {} {})",
                serialized_through_run, number_spec.intended_value
            ),
        ])
        .trim()
        .to_string();
        assert_eq!(cancelled_through_run, "()");
    }
}

const SEXP_RNG_HORIZON: usize = 13;
const SEXP_DEPTH: usize = 2;

#[cfg(test)]
fn gather_paths(
    path_map: &mut HashMap<Vec<u8>, Number>,
    p: Number,
    mask: Number,
    sexp: &sexp::SExp,
) {
    let this_path = p.clone() | mask.clone();
    match sexp {
        sexp::SExp::Atom(_, x) => {
            path_map.insert(x.clone(), this_path);
        }
        sexp::SExp::Cons(_, a, b) => {
            let next_mask = mask * 2_u32.to_bigint().unwrap();
            gather_paths(path_map, p.clone(), next_mask.clone(), a.borrow());
            gather_paths(path_map, this_path, next_mask.clone(), b.borrow());
        }
        _ => {}
    }
}

// Ensure our atoms are not taken up as operators during the reading process.
#[cfg(test)]
fn stringize(sexp: &sexp::SExp) -> sexp::SExp {
    match sexp {
        sexp::SExp::Cons(l, a, b) => sexp::SExp::Cons(
            l.clone(),
            Rc::new(stringize(a.borrow())),
            Rc::new(stringize(b.borrow())),
        ),
        sexp::SExp::Atom(l, n) => sexp::SExp::QuotedString(l.clone(), b'"', n.clone()),
        _ => sexp.clone(),
    }
}

#[test]
fn test_check_tricky_arg_path_random() {
    let mut rng = ChaChaRng::from_entropy();
    // Make a very deep random sexp and make a path table in it.
    let random_tree = Rc::new(stringize(&sexp::random_sexp(&mut rng, SEXP_RNG_HORIZON)));
    let mut deep_tree = random_tree.clone();

    let mut path_map = HashMap::new();
    gather_paths(&mut path_map, bi_zero(), bi_one(), &random_tree);
    let mut deep_path = bi_one();
    for _ in 1..=SEXP_DEPTH {
        deep_path *= 2_u32.to_bigint().unwrap();
        if rng.gen() {
            deep_path |= bi_one();
            deep_tree = Rc::new(sexp::SExp::Cons(
                random_tree.loc(),
                Rc::new(sexp::SExp::Nil(random_tree.loc())),
                deep_tree,
            ));
        } else {
            deep_tree = Rc::new(sexp::SExp::Cons(
                random_tree.loc(),
                deep_tree.clone(),
                Rc::new(sexp::SExp::Nil(random_tree.loc())),
            ));
        }
    }
    // Now we have a very deep tree and a path to our sexp.
    // We'll test whether node path serializes to the right thing by
    // checking that we can reach all the atoms in our tree.
    for (k, v) in path_map {
        let np = NodePath::new(Some(deep_path.clone()));
        let up = NodePath::new(Some(v.clone()));
        let path_bytes = np.add(up).as_path();
        let program = sexp::SExp::Cons(
            random_tree.loc(),
            Rc::new(sexp::SExp::Atom(random_tree.loc(), vec![b'a'])),
            Rc::new(sexp::SExp::Cons(
                random_tree.loc(),
                Rc::new(sexp::SExp::QuotedString(
                    random_tree.loc(),
                    b'"',
                    path_bytes.raw().clone(),
                )),
                Rc::new(sexp::SExp::Cons(
                    random_tree.loc(),
                    Rc::new(sexp::SExp::Cons(
                        random_tree.loc(),
                        Rc::new(sexp::SExp::Atom(random_tree.loc(), vec![b'q'])),
                        deep_tree.clone(),
                    )),
                    Rc::new(sexp::SExp::Nil(random_tree.loc())),
                )),
            )),
        );

        let res = do_basic_run(&vec![
            "run".to_string(),
            program.to_string(),
            "()".to_string(),
        ])
        .trim()
        .to_string();
        let mut allocator = Allocator::new();
        let converted = convert_to_clvm_rs(
            &mut allocator,
            Rc::new(sexp::SExp::Atom(random_tree.loc(), k.clone())),
        )
        .unwrap();
        let disassembled = disassemble(&mut allocator, converted, Some(0));
        assert_eq!(disassembled, res);
    }
}

pub fn read_json_from_file(fname: &str) -> HashMap<String, String> {
    let extra_symbols_text = fs::read_to_string(fname).expect("should have dropped main.sym");
    eprintln!("est {extra_symbols_text}");
    serde_json::from_str(&extra_symbols_text).expect("should be real json")
}

#[test]
fn test_generate_extra_symbols() {
    // Verify that extra symbols are generated.
    // These include ..._arguments: "(A B C)" <-- arguments of the function
    //               ..._left_env: "1" <-- specifies whether left env is used
    let _ = do_basic_run(&vec![
        "run".to_string(),
        "-g".to_string(),
        "-i".to_string(),
        "resources/tests".to_string(),
        "-i".to_string(),
        "resources/tests/usecheck-work".to_string(),
        "--symbol-output-file".to_string(),
        "/tmp/pmi_extra_symbols.sym".to_string(),
        "resources/tests/cldb_tree/pool_member_innerpuz.cl".to_string(),
    ])
    .trim()
    .to_string();
    let syms_with_extras = read_json_from_file("/tmp/pmi_extra_symbols.sym");
    let syms_want_extras =
        read_json_from_file("resources/tests/cldb_tree/pool_member_innerpuz_extra.sym");
    assert_eq!(syms_with_extras, syms_want_extras);
    let _ = do_basic_run(&vec![
        "run".to_string(),
        "-i".to_string(),
        "resources/tests".to_string(),
        "-i".to_string(),
        "resources/tests/usecheck-work".to_string(),
        "--symbol-output-file".to_string(),
        "/tmp/pmi_normal_symbols.sym".to_string(),
        "resources/tests/cldb_tree/pool_member_innerpuz.cl".to_string(),
    ])
    .trim()
    .to_string();
    let syms_normal = read_json_from_file("/tmp/pmi_normal_symbols.sym");
    let want_normal = read_json_from_file("resources/tests/cldb_tree/pool_member_innerpuz_ref.sym");
    assert_eq!(syms_normal, want_normal);
}

#[test]
fn test_classic_sets_source_file_in_symbols() {
    let tname = "test_classic_sets_source_file_in_symbols.sym".to_string();
    do_basic_run(&vec![
        "run".to_string(),
        "--extra-syms".to_string(),
        "--symbol-output-file".to_string(),
        tname.clone(),
        "resources/tests/assert.clvm".to_string(),
    ]);
    let read_in_file = fs::read_to_string(&tname).expect("should have dropped symbols");
    let decoded_symbol_file: HashMap<String, String> =
        serde_json::from_str(&read_in_file).expect("should decode");
    assert_eq!(
        decoded_symbol_file.get("source_file").cloned(),
        Some("resources/tests/assert.clvm".to_string())
    );
    fs::remove_file(tname).expect("should have dropped symbols");
}

#[test]
fn test_classic_sets_source_file_in_symbols_only_when_asked() {
    let tname = "test_classic_doesnt_source_file_in_symbols.sym".to_string();
    do_basic_run(&vec![
        "run".to_string(),
        "--symbol-output-file".to_string(),
        tname.clone(),
        "resources/tests/assert.clvm".to_string(),
    ]);
    let read_in_file = fs::read_to_string(&tname).expect("should have dropped symbols");
    fs::remove_file(&tname).expect("should have existed");
    let decoded_symbol_file: HashMap<String, String> =
        serde_json::from_str(&read_in_file).expect("should decode");
    assert_eq!(decoded_symbol_file.get("source_file"), None);
}

#[test]
fn test_modern_sets_source_file_in_symbols() {
    let tname = "test_modern_sets_source_file_in_symbols.sym".to_string();
    do_basic_run(&vec![
        "run".to_string(),
        "--extra-syms".to_string(),
        "--symbol-output-file".to_string(),
        tname.clone(),
        "resources/tests/steprun/fact.cl".to_string(),
    ]);
    let read_in_file = fs::read_to_string(&tname).expect("should have dropped symbols");
    let decoded_symbol_file: HashMap<String, String> =
        serde_json::from_str(&read_in_file).expect("should decode");
    fs::remove_file(&tname).expect("should have existed");
    assert_eq!(
        decoded_symbol_file.get("source_file").cloned(),
        Some("resources/tests/steprun/fact.cl".to_string())
    );
}

// Test that leaving off the lambda captures causes bare words for the
// requested values to find their way into the output and that having
// the capture catches it.  This shows that uses of uncaptured words
// are unencumbered.
#[test]
fn test_lambda_without_capture_reproduces_bare_word_in_output() {
    let compiled = do_basic_run(&vec![
        "run".to_string(),
        "-i".to_string(),
        "resources/tests".to_string(),
        "resources/tests/rps-referee-uncaptured.clsp".to_string(),
    ])
    .trim()
    .to_string();
    assert!(compiled.contains("AMOUNT"));
    assert!(compiled.contains("new_puzzle_hash"));
}

// Test that strict cl21 throws an error rather than compiling the above.
#[test]
fn test_lambda_without_capture_strict() {
    let compiler_result = do_basic_run(&vec![
        "run".to_string(),
        "-i".to_string(),
        "resources/tests".to_string(),
        "resources/tests/strict/rps-referee-uncaptured.clsp".to_string(),
    ])
    .trim()
    .to_string();
    assert!(compiler_result.contains("Unbound"));
    assert!(compiler_result.contains("new_puzzle_hash"));
}

// Test that having a lambda capture captures all the associated words.
#[test]
fn test_lambda_with_capture_defines_word() {
    let compiled = do_basic_run(&vec![
        "run".to_string(),
        "-i".to_string(),
        "resources/tests".to_string(),
        "resources/tests/rps-referee.clsp".to_string(),
    ])
    .trim()
    .to_string();
    assert!(!compiled.contains("AMOUNT"));
    assert!(!compiled.contains("new_puzzle_hash"));
}

#[test]
fn test_cost_reporting_0() {
    let program = "(2 (1 2 6 (4 2 (4 (1 . 1) ()))) (4 (1 (2 (1 2 (3 (7 5) (1 2 (1 11 (1 . 2) (2 4 (4 2 (4 (5 5) ()))) (2 4 (4 2 (4 (6 5) ())))) 1) (1 2 (1 11 (1 . 1) 5) 1)) 1) 1) 2 (1 16 5 (1 . 50565442356047746631413349885570059132562040184787699607120092457326103992436)) 1) 1))";
    let result = do_basic_brun(&vec![
        "brun".to_string(),
        "-c".to_string(),
        program.to_string(),
        "()".to_string(),
    ])
    .trim()
    .to_string();
    assert_eq!(
        result,
        "cost = 1978\n0x6fcb06b1fe29d132bb37f3a21b86d7cf03d636bf6230aa206486bef5e68f9875"
    );
}

#[test]
fn test_assign_lambda_code_generation() {
    let tname = "test_assign_lambda_code_generation.sym".to_string();
    do_basic_run(&vec![
        "run".to_string(),
        "--extra-syms".to_string(),
        "--symbol-output-file".to_string(),
        tname.clone(),
        "(mod (A) (include *standard-cl-21*) (defun F (X) (+ X 1)) (assign-lambda X (F A) X))"
            .to_string(),
    ]);
    let read_in_file = fs::read_to_string(&tname).expect("should have dropped symbols");
    fs::remove_file(&tname).expect("should have existed");
    let decoded_symbol_file: HashMap<String, String> =
        serde_json::from_str(&read_in_file).expect("should decode");
    let found_wanted_symbols: Vec<String> = decoded_symbol_file
        .iter()
        .filter(|(_, v)| *v == "F" || v.starts_with("letbinding"))
        .map(|(k, _)| k.clone())
        .collect();
    assert_eq!(found_wanted_symbols.len(), 2);
    // We should have these two functions.
    assert!(found_wanted_symbols
        .contains(&"ccd5be506752cebf01f9930b4c108fe18058c65e1ab57a72ca0a00d9788c7ca6".to_string()));
    assert!(found_wanted_symbols
        .contains(&"0a5af5ae61fae2e53cb309d4d9c2c64baf0261824823008b9cf2b21b09221e44".to_string()));
}

#[test]
fn test_assign_lambda_code_generation_normally_inlines() {
    let tname = "test_assign_inline_code_generation.sym".to_string();
    do_basic_run(&vec![
        "run".to_string(),
        "--extra-syms".to_string(),
        "--symbol-output-file".to_string(),
        tname.clone(),
        "(mod (A) (include *standard-cl-21*) (defun F (X) (+ X 1)) (assign-inline X (F A) X))"
            .to_string(),
    ]);
    let read_in_file = fs::read_to_string(&tname).expect("should have dropped symbols");
    fs::remove_file(&tname).expect("should have existed");
    let decoded_symbol_file: HashMap<String, String> =
        serde_json::from_str(&read_in_file).expect("should decode");
    let found_wanted_symbols: Vec<String> = decoded_symbol_file
        .iter()
        .filter(|(_, v)| *v == "F" || v.starts_with("letbinding"))
        .map(|(k, _)| k.clone())
        .collect();
    assert_eq!(found_wanted_symbols.len(), 1);
    // We should have these two functions.
    assert!(found_wanted_symbols
        .contains(&"ccd5be506752cebf01f9930b4c108fe18058c65e1ab57a72ca0a00d9788c7ca6".to_string()));
}

#[test]
fn test_assign_fancy_final_dot_rest() {
    let result_prog = do_basic_run(&vec![
        "run".to_string(),
        "-i".to_string(),
        "resources/tests/chia-gaming".to_string(),
        "resources/tests/chia-gaming/test-last.clsp".to_string(),
    ]);
    let result = do_basic_brun(&vec!["brun".to_string(), result_prog, "()".to_string()])
        .trim()
        .to_string();
    assert_eq!(result, "101");
}

#[test]
fn test_strict_smoke_0() {
    let result = do_basic_run(&vec![
        "run".to_string(),
        "-i".to_string(),
        "resources/tests/strict".to_string(),
        "resources/tests/strict/strict-test-fail.clsp".to_string(),
    ]);
    assert!(result.contains("Unbound"));
    assert!(result.contains("X1"));
}

#[test]
fn test_strict_smoke_1() {
    let result_prog = do_basic_run(&vec![
        "run".to_string(),
        "-i".to_string(),
        "resources/tests/strict".to_string(),
        "resources/tests/strict/strict-test-pass.clsp".to_string(),
    ]);
    let result = do_basic_brun(&vec!["brun".to_string(), result_prog, "(13)".to_string()])
        .trim()
        .to_string();
    assert_eq!(result, "15");
}

#[test]
fn test_strict_list_fail() {
    let result = do_basic_run(&vec![
        "run".to_string(),
        "-i".to_string(),
        "resources/tests/strict".to_string(),
        "resources/tests/strict/strict-list-fail.clsp".to_string(),
    ]);
    assert!(result.contains("Unbound"));
    assert!(result.contains("X2"));
}

#[test]
fn test_strict_list_pass() {
    let result_prog = do_basic_run(&vec![
        "run".to_string(),
        "-i".to_string(),
        "resources/tests/strict".to_string(),
        "resources/tests/strict/strict-list-pass.clsp".to_string(),
    ]);
    let result = do_basic_brun(&vec!["brun".to_string(), result_prog, "(13)".to_string()])
        .trim()
        .to_string();
    assert_eq!(result, "(strlen 14 15)");
}

#[test]
fn test_strict_nested_list_pass() {
    let result_prog = do_basic_run(&vec![
        "run".to_string(),
        "-i".to_string(),
        "resources/tests/strict".to_string(),
        "resources/tests/strict/strict-nested-list.clsp".to_string(),
    ]);
    let result = do_basic_brun(&vec!["brun".to_string(), result_prog, "(13)".to_string()])
        .trim()
        .to_string();
    assert_eq!(result, "(strlen (strlen) ((strlen)))");
}

#[test]
fn test_double_constant_pass() {
    let result_prog = do_basic_run(&vec![
        "run".to_string(),
        "-i".to_string(),
        "resources/tests/strict".to_string(),
        "resources/tests/strict/double-constant-pass.clsp".to_string(),
    ]);
    let result = do_basic_brun(&vec!["brun".to_string(), result_prog, "()".to_string()])
        .trim()
        .to_string();
    assert_eq!(result, "198");
}

#[test]
fn test_double_constant_fail() {
    let result = do_basic_run(&vec![
        "run".to_string(),
        "-i".to_string(),
        "resources/tests/strict".to_string(),
        "resources/tests/strict/double-constant-fail.clsp".to_string(),
    ]);
    assert!(result.contains("not a number given to only-integers"));
    assert!(result.contains("\"hithere\""));
}

#[test]
fn test_double_constant_pass_in_function() {
    let result_prog = do_basic_run(&vec![
        "run".to_string(),
        "-i".to_string(),
        "resources/tests/strict".to_string(),
        "resources/tests/strict/double-constant-pass-in-function.clsp".to_string(),
    ]);
    let result = do_basic_brun(&vec!["brun".to_string(), result_prog, "(13)".to_string()])
        .trim()
        .to_string();
    assert_eq!(result, "211");
}

#[test]
fn test_check_symbol_kinds_nested_if() {
    let result_prog = do_basic_run(&vec![
        "run".to_string(),
        "-i".to_string(),
        "resources/tests/strict".to_string(),
        "resources/tests/strict/strict-classify-expr-if.clsp".to_string(),
    ]);
    let result_1 = do_basic_brun(&vec![
        "brun".to_string(),
        result_prog.clone(),
        "(1)".to_string(),
    ])
    .trim()
    .to_string();
    assert_eq!(result_1, "2");
    let result_0 = do_basic_brun(&vec!["brun".to_string(), result_prog, "(0)".to_string()])
        .trim()
        .to_string();
    assert_eq!(result_0, "(q 1 2 3 4 4)");
}

// Check for successful deinlining of a large constant.
// The result program tables the constant.
#[test]
fn test_basic_deinlining_smoke_0() {
    let fname = "resources/tests/simple_deinline_case_23.clsp";
    let file_content = fs::read_to_string(fname).expect("should exist");
    let result_prog = do_basic_run(&vec!["run".to_string(), fname.to_string()]);
    eprintln!("result_prog 23 {result_prog}");
    assert_eq!(result_prog.matches("1000000").count(), 1);
    let old_prog = file_content.to_string().replace("23", "21");
    let result_prog_21 = do_basic_run(&vec!["run".to_string(), old_prog]);
    eprintln!("result_prog 21 {result_prog_21}");
    assert_eq!(result_prog_21.matches("1000000").count(), 6);
    assert!(result_prog.len() < result_prog_21.len());
}

// Check for the optimizer to reduce a fully constant program to a constant.
#[test]
fn test_optimizer_fully_reduces_constant_outcome_0() {
    let res = do_basic_run(&vec![
        "run".to_string(),
        "(mod () (include *standard-cl-23*) (defun F (X) (+ X 1)) (F 3))".to_string(),
    ]);
    assert_eq!(res, "(1 . 4)");
}

// Check for the optimizer to reduce a fully constant program to a constant.
#[test]
fn test_optimizer_fully_reduces_constant_outcome_sha256tree() {
    let res = do_basic_run(&vec![
        "run".to_string(),
        "-i".to_string(),
        "resources/tests".to_string(),
        "(mod () (include *standard-cl-23*) (include sha256tree.clib) (defun F (X) (sha256tree (+ X 1))) (F 3))".to_string(),
    ]);
    assert_eq!(
        res,
        "(1 . -39425664269051251592384450451821132878837081010681666327853404714379049572411)"
    );
}

// Check for the optimizer to reduce a fully constant function call to a constant
// and propogate through another expression.
#[test]
fn test_optimizer_fully_reduces_constant_outcome_sha256tree_1() {
    let res = do_basic_run(&vec![
        "run".to_string(),
        "-i".to_string(),
        "resources/tests".to_string(),
        "(mod () (include *standard-cl-23*) (include sha256tree.clib) (defun F (X) (sha256tree (+ X 1))) (+ (F 3) 1))".to_string(),
    ]);
    assert_eq!(
        res,
        "(1 . -39425664269051251592384450451821132878837081010681666327853404714379049572410)"
    );
}

#[test]
fn test_g1_map_op_modern() {
    let program = "(mod (S) (include *standard-cl-21*) (g1_map S \"BLS_SIG_BLS12381G1_XMD:SHA-256_SSWU_RO_AUG_\"))";
    let compiled = do_basic_run(&vec!["run".to_string(), program.to_string()]);
    let output = do_basic_brun(&vec![
        "brun".to_string(),
        compiled,
        "(abcdef0123456789)".to_string(),
    ])
    .trim()
    .to_string();
    assert_eq!(
        output,
        "0x88e7302bf1fa8fcdecfb96f6b81475c3564d3bcaf552ccb338b1c48b9ba18ab7195c5067fe94fb216478188c0a3bef4a"
    );
}

#[test]
fn test_optimizer_fully_reduces_constant_outcome_let_0() {
    let res = do_basic_run(&vec![
        "run".to_string(),
        "-i".to_string(),
        "resources/tests".to_string(),
        "(mod (A) (include *standard-cl-23*) (include sha256tree.clib) (defun F (X) (sha256tree (+ X 1))) (defun G (Q) (let ((R (F Q))) (+ R 1))) (+ A (G 3)))".to_string(),
    ]);
    // Tree shaking will remove the functions that became unused due to constant
    // reduction.  We now support suppressing the left env in stepping 23 and
    // above.
    assert_eq!(
        res,
        "(16 2 (1 . -39425664269051251592384450451821132878837081010681666327853404714379049572410))"
    );
}

// Test that the optimizer inverts (i (not x) a b) to (i x b a)
#[test]
fn test_not_inversion_body() {
    let res = do_basic_run(&vec![
        "run".to_string(),
        "(mod (X) (include *standard-cl-23*) (if (not X) (+ X 1) (* X 2)))".to_string(),
    ]);
    assert_eq!(res, "(2 (3 2 (1 18 2 (1 . 2)) (1 16 2 (1 . 1))) 1)");
}

// Test that we can test chialisp outcomes in chialisp.
#[test]
fn test_chialisp_in_chialisp_test_pos() {
    let compiled = do_basic_run(&vec![
        "run".to_string(),
        "-i".to_string(),
        "resources/tests".to_string(),
        "(mod (X) (include *standard-cl-23*) (if (= (f (mod () (include *standard-cl-23*) (include sha256tree.clib) (defun F (X) (sha256tree (+ X 1))) (+ (F 3) 1))) 1) \"worked\" \"didnt work\"))".to_string(),
    ]);
    assert_eq!(compiled, "(1 . \"worked\")");
}

// Test that we can test chialisp outcomes in chialisp.
#[test]
fn test_chialisp_in_chialisp_test_neg() {
    let compiled = do_basic_run(&vec![
        "run".to_string(),
        "-i".to_string(),
        "resources/tests".to_string(),
        "(mod (X) (include *standard-cl-23*) (if (= (f (mod () (include *standard-cl-23*) (include sha256tree.clib) (defun F (X) (sha256tree (+ (list X) 1))) (+ (F 3) 1))) 1) \"worked\" \"didnt work\"))".to_string(),
    ]);
    assert_eq!(compiled, "(1 . \"didnt work\")");
}

// Test CSE when detections are inside a lambda.  It's necessary to add a capture for
// the replaced expression.
#[test]
fn test_cse_replacement_inside_lambda_23_0() {
    let program = do_basic_run(&vec![
        "run".to_string(),
        "-i".to_string(),
        "resources/tests".to_string(),
        "resources/tests/more_exhaustive/lambda_cse_1.clsp".to_string(),
    ]);
    let res = do_basic_brun(&vec![
        "brun".to_string(),
        program.clone(),
        "(17 17)".to_string(),
    ])
    .trim()
    .to_string();
    assert_eq!(res, "0x15aa51");
    let res = do_basic_brun(&vec![
        "brun".to_string(),
        program.clone(),
        "(17 19)".to_string(),
    ])
    .trim()
    .to_string();
    assert_eq!(res, "0x1b1019");
    let res = do_basic_brun(&vec!["brun".to_string(), program, "(19 17)".to_string()])
        .trim()
        .to_string();
    assert_eq!(res, "0x1e3f2b");
}

#[test]
fn test_cse_replacement_inside_lambda_test_desugared_form_23() {
    let program = do_basic_run(&vec![
        "run".to_string(),
        "-i".to_string(),
        "resources/tests".to_string(),
        "resources/tests/more_exhaustive/lambda_cse_1_desugared_form.clsp".to_string(),
    ]);
    let res = do_basic_brun(&vec!["brun".to_string(), program, "(17 17)".to_string()])
        .trim()
        .to_string();
    assert_eq!(res, "0x15aa51");
}

// Note: this program is intentionally made to properly preprocess but trigger
// an error in strict compilation as a demonstration and test that the preprocessor
// is a mechanically separate step from compilation.  Separating them like this
// has the advantage that you can emit preprocessed compiler input on its own
// and also that it internally untangles the stages and makes compilation simpler.
#[test]
fn test_defmac_if_smoke_preprocess() {
    let result_prog = do_basic_run(&vec![
        "run".to_string(),
        "-i".to_string(),
        "resources/tests/strict".to_string(),
        "-E".to_string(),
        "resources/tests/strict/defmac_if_smoke.clsp".to_string(),
    ]);
    assert_eq!(
        result_prog,
        "(mod () (include *strict-cl-21*) (a (i t1 (com t2) (com t3)) @))"
    );
    let result2 = do_basic_run(&vec!["run".to_string(), result_prog]);
    assert!(result2.contains("Unbound use"));
    // Ensure that we're identifying one of the actually misused variables, but
    // do not make a claim about which one is identified first.
    assert!(result2.contains("of t1") || result2.contains("of t2") || result2.contains("of t3"));
}

#[test]
fn test_defmac_assert_smoke_preprocess() {
    let result_prog = do_basic_run(&vec![
        "run".to_string(),
        "-i".to_string(),
        "resources/tests/strict".to_string(),
        "-E".to_string(),
        "resources/tests/strict/assert.clsp".to_string(),
    ]);
    assert_eq!(
        result_prog,
        "(mod (A) (include *strict-cl-21*) (a (i 1 (com (a (i A (com 13) (com (x))) @)) (com (x))) @))"
    );
    let result_after_preproc = do_basic_run(&vec!["run".to_string(), result_prog]);
    let result_with_preproc = do_basic_run(&vec![
        "run".to_string(),
        "-i".to_string(),
        "resources/tests/strict".to_string(),
        "resources/tests/strict/assert.clsp".to_string(),
    ]);
    assert_eq!(result_after_preproc, result_with_preproc);
    let run_result_true = do_basic_brun(&vec![
        "brun".to_string(),
        result_with_preproc.clone(),
        "(15)".to_string(),
    ]);
    assert_eq!(run_result_true.trim(), "13");
    let run_result_false = do_basic_brun(&vec![
        "brun".to_string(),
        result_with_preproc.clone(),
        "(0)".to_string(),
    ]);
    assert_eq!(run_result_false.trim(), "FAIL: clvm raise ()");
}

#[test]
fn test_defmac_assert_smoke_preprocess_23() {
    let result_prog = do_basic_run(&vec![
        "run".to_string(),
        "-i".to_string(),
        "resources/tests/strict".to_string(),
        "-E".to_string(),
        "resources/tests/strict/assert23.clsp".to_string(),
    ]);
    assert_eq!(
        result_prog,
        "(mod (A) (include *standard-cl-23*) (a (i 1 (com (a (i A (com 13) (com (x))) @)) (com (x))) @))"
    );
    let result_after_preproc = do_basic_run(&vec!["run".to_string(), result_prog]);
    let result_with_preproc = do_basic_run(&vec![
        "run".to_string(),
        "-i".to_string(),
        "resources/tests/strict".to_string(),
        "resources/tests/strict/assert23.clsp".to_string(),
    ]);
    assert_eq!(result_after_preproc, result_with_preproc);
    let run_result_true = do_basic_brun(&vec![
        "brun".to_string(),
        result_with_preproc.clone(),
        "(15)".to_string(),
    ]);
    assert_eq!(run_result_true.trim(), "13");
    let run_result_false = do_basic_brun(&vec![
        "brun".to_string(),
        result_with_preproc.clone(),
        "(0)".to_string(),
    ]);
    assert_eq!(run_result_false.trim(), "FAIL: clvm raise ()");
}

#[test]
fn test_smoke_inline_at_expansion_23_0() {
    let prog = do_basic_run(&vec![
        "run".to_string(),
        indoc! {"
          (mod (Y)
            (include *standard-cl-23*)
            (defun A (X) (r @*env*)) ;; X = ((3)), returns (((3)))
            (defun B (X) (A (r @*env*))) ;; X = (3)
            (defun C (X) (B (r @*env*))) ;; X = 3
            (C Y) ;; Y = 3
            )
        "}
        .to_string(),
    ]);
    let run_result = do_basic_brun(&vec!["brun".to_string(), prog, "(3)".to_string()]);
    assert_eq!(run_result.trim(), "(((i)))");
}

#[test]
fn test_smoke_inline_at_expansion_23_1() {
    let prog = do_basic_run(&vec![
        "run".to_string(),
        indoc! {"
          (mod (Y)
            (include *standard-cl-23*)
            (defun-inline A (X) (r @*env*))
            (defun B (X) (A (r @*env*)))
            (defun C (X) (B (r @*env*)))
            (C Y)
            )
        "}
        .to_string(),
    ]);
    let run_result = do_basic_brun(&vec!["brun".to_string(), prog, "(3)".to_string()]);
    assert_eq!(run_result.trim(), "(((i)))");
}

#[test]
fn test_smoke_inline_at_expansion_23_2() {
    let prog = do_basic_run(&vec![
        "run".to_string(),
        indoc! {"
          (mod (Y)
            (include *standard-cl-23*)
            (defun A (X) (r @*env*))
            (defun-inline B (X) (A (r @*env*)))
            (defun C (X) (B (r @*env*)))
            (C Y)
            )
        "}
        .to_string(),
    ]);
    let run_result = do_basic_brun(&vec!["brun".to_string(), prog, "(3)".to_string()]);
    assert_eq!(run_result.trim(), "(((i)))");
}

#[test]
fn test_smoke_inline_at_expansion_23_3() {
    let prog = do_basic_run(&vec![
        "run".to_string(),
        indoc! {"
          (mod (Y)
            (include *standard-cl-23*)
            (defun-inline A (X) (r @*env*))
            (defun-inline B (X) (A (r @*env*)))
            (defun C (X) (B (r @*env*)))
            (C Y)
            )
        "}
        .to_string(),
    ]);
    let run_result = do_basic_brun(&vec!["brun".to_string(), prog, "(3)".to_string()]);
    assert_eq!(run_result.trim(), "(((i)))");
}

#[test]
fn test_smoke_inline_at_expansion_23_4() {
    let prog = do_basic_run(&vec![
        "run".to_string(),
        indoc! {"
          (mod (Y)
            (include *standard-cl-23*)
            (defun A (X) (r @*env*))
            (defun B (X) (A (r @*env*)))
            (defun-inline C (X) (B (r @*env*)))
            (C Y)
            )
        "}
        .to_string(),
    ]);
    let run_result = do_basic_brun(&vec!["brun".to_string(), prog, "(3)".to_string()]);
    assert_eq!(run_result.trim(), "(((i)))");
}

#[test]
fn test_smoke_inline_at_expansion_23_5() {
    let prog = do_basic_run(&vec![
        "run".to_string(),
        indoc! {"
          (mod (Y)
            (include *standard-cl-23*)
            (defun-inline A (X) (r @*env*))
            (defun B (X) (A (r @*env*)))
            (defun-inline C (X) (B (r @*env*)))
            (C Y)
            )
        "}
        .to_string(),
    ]);
    let run_result = do_basic_brun(&vec!["brun".to_string(), prog, "(3)".to_string()]);
    assert_eq!(run_result.trim(), "(((i)))");
}

#[test]
fn test_smoke_inline_at_expansion_23_6() {
    let prog = do_basic_run(&vec![
        "run".to_string(),
        indoc! {"
          (mod (Y)
            (include *standard-cl-23*)
            (defun A (X) (r @*env*))
            (defun-inline B (X) (A (r @*env*)))
            (defun-inline C (X) (B (r @*env*)))
            (C Y)
            )
        "}
        .to_string(),
    ]);
    let run_result = do_basic_brun(&vec!["brun".to_string(), prog, "(3)".to_string()]);
    assert_eq!(run_result.trim(), "(((i)))");
}

#[test]
fn test_smoke_inline_at_expansion_23_7() {
    let prog = do_basic_run(&vec![
        "run".to_string(),
        indoc! {"
          (mod (Y)
            (include *standard-cl-23*)
            (defun-inline A (X) (r @*env*))
            (defun-inline B (X) (A (r @*env*)))
            (defun-inline C (X) (B (r @*env*)))
            (C Y)
            )
        "}
        .to_string(),
    ]);
    let run_result = do_basic_brun(&vec!["brun".to_string(), prog, "(3)".to_string()]);
    assert_eq!(run_result.trim(), "(((i)))");
}

#[test]
fn test_smoke_inline_at_expansion_var_23_0() {
    let prog = do_basic_run(&vec![
        "run".to_string(),
        indoc! {"
          (mod (Y)
            (include *standard-cl-23*)
            (defun A (((PPX) PX) X) (list PPX PX X))
            (defun B ((PX) X) (A (r @*env*) (+ X 1)))
            (defun C (X) (B (r @*env*) (+ X 1)))
            (C Y)
            )
        "}
        .to_string(),
    ]);
    let run_result = do_basic_brun(&vec!["brun".to_string(), prog, "(3)".to_string()]);
    assert_eq!(run_result.trim(), "(i 4 5)");
}

#[test]
fn test_smoke_inline_at_expansion_var_23_1() {
    let prog = do_basic_run(&vec![
        "run".to_string(),
        indoc! {"
          (mod (Y)
            (include *standard-cl-23*)
            (defun-inline A (((PPX) PX) X) (list PPX PX X))
            (defun B ((PX) X) (A (r @*env*) (+ X 1)))
            (defun C (X) (B (r @*env*) (+ X 1)))
            (C Y)
            )
        "}
        .to_string(),
    ]);
    let run_result = do_basic_brun(&vec!["brun".to_string(), prog, "(3)".to_string()]);
    assert_eq!(run_result.trim(), "(i 4 5)");
}

#[test]
fn test_smoke_inline_at_expansion_var_23_2() {
    let prog = do_basic_run(&vec![
        "run".to_string(),
        indoc! {"
          (mod (Y)
            (include *standard-cl-23*)
            (defun A (((PPX) PX) X) (list PPX PX X))
            (defun-inline B ((PX) X) (A (r @*env*) (+ X 1)))
            (defun C (X) (B (r @*env*) (+ X 1)))
            (C Y)
            )
        "}
        .to_string(),
    ]);
    let run_result = do_basic_brun(&vec!["brun".to_string(), prog, "(3)".to_string()]);
    assert_eq!(run_result.trim(), "(i 4 5)");
}

#[test]
fn test_smoke_inline_at_expansion_var_23_3() {
    let prog = do_basic_run(&vec![
        "run".to_string(),
        indoc! {"
          (mod (Y)
            (include *standard-cl-23*)
            (defun-inline A (((PPX) PX) X) (list PPX PX X))
            (defun-inline B ((PX) X) (A (r @*env*) (+ X 1)))
            (defun C (X) (B (r @*env*) (+ X 1)))
            (C Y)
            )
        "}
        .to_string(),
    ]);
    let run_result = do_basic_brun(&vec!["brun".to_string(), prog, "(3)".to_string()]);
    assert_eq!(run_result.trim(), "(i 4 5)");
}

#[test]
fn test_smoke_inline_at_expansion_var_23_4() {
    let prog = do_basic_run(&vec![
        "run".to_string(),
        indoc! {"
          (mod (Y)
            (include *standard-cl-23*)
            (defun A (((PPX) PX) X) (list PPX PX X))
            (defun B ((PX) X) (A (r @*env*) (+ X 1)))
            (defun-inline C (X) (B (r @*env*) (+ X 1)))
            (C Y)
            )
        "}
        .to_string(),
    ]);
    let run_result = do_basic_brun(&vec!["brun".to_string(), prog, "(3)".to_string()]);
    assert_eq!(run_result.trim(), "(i 4 5)");
}

#[test]
fn test_smoke_inline_at_expansion_var_23_5() {
    let prog = do_basic_run(&vec![
        "run".to_string(),
        indoc! {"
          (mod (Y)
            (include *standard-cl-23*)
            (defun-inline A (((PPX) PX) X) (list PPX PX X))
            (defun B ((PX) X) (A (r @*env*) (+ X 1)))
            (defun-inline C (X) (B (r @*env*) (+ X 1)))
            (C Y)
            )
        "}
        .to_string(),
    ]);
    let run_result = do_basic_brun(&vec!["brun".to_string(), prog, "(3)".to_string()]);
    assert_eq!(run_result.trim(), "(i 4 5)");
}

#[test]
fn test_smoke_inline_at_expansion_var_23_6() {
    let prog = do_basic_run(&vec![
        "run".to_string(),
        indoc! {"
          (mod (Y)
            (include *standard-cl-23*)
            (defun A (((PPX) PX) X) (list PPX PX X))
            (defun-inline B ((PX) X) (A (r @*env*) (+ X 1)))
            (defun-inline C (X) (B (r @*env*) (+ X 1)))
            (C Y)
            )
        "}
        .to_string(),
    ]);
    let run_result = do_basic_brun(&vec!["brun".to_string(), prog, "(3)".to_string()]);
    assert_eq!(run_result.trim(), "(i 4 5)");
}

#[test]
fn test_smoke_inline_at_expansion_var_23_7() {
    let prog = do_basic_run(&vec![
        "run".to_string(),
        indoc! {"
          (mod (Y)
            (include *standard-cl-23*)
            (defun-inline A (((PPX) PX) X) (list PPX PX X))
            (defun-inline B ((PX) X) (A (r @*env*) (+ X 1)))
            (defun-inline C (X) (B (r @*env*) (+ X 1)))
            (C Y)
            )
        "}
        .to_string(),
    ]);
    let run_result = do_basic_brun(&vec!["brun".to_string(), prog, "(3)".to_string()]);
    assert_eq!(run_result.trim(), "(i 4 5)");
}

//
// Inside assert_ (items):
// items @ 5
//
// Inside letbinding_$_44 ((items) cse_$_43_$_24)
//
// items @ 9
// cse_$_43_$_24 @ 11
//
#[test]
fn test_inline_vs_deinline_23() {
    eprintln!("=== W2 ===");
    let compiled_2 = do_basic_run(&vec![
        "run".to_string(),
        "resources/tests/strict/use-w2.clsp".to_string(),
    ]);
    eprintln!("=== W3 ===");
    let compiled_3 = do_basic_run(&vec![
        "run".to_string(),
        "resources/tests/strict/use-w3.clsp".to_string(),
    ]);
    eprintln!("=== RUN W2 ===");
    let result_2 = do_basic_brun(&vec![
        "brun".to_string(),
        compiled_2,
        "((1 2 3))".to_string(),
    ]);
    eprintln!("=== RUN W3 ===");
    let result_3 = do_basic_brun(&vec![
        "brun".to_string(),
        compiled_3,
        "((1 2 3))".to_string(),
    ]);
    assert_eq!(result_2, result_3);
}

#[test]
fn test_rosetta_code_abc_example() {
    let test_words = &[
        ("A", true),
        ("BARK", true),
        ("TREAT", true),
        ("BOOK", false),
        ("COMMON", false),
        ("SQUAD", true),
        ("CONFUSE", true),
    ];
    let prog_pp = do_basic_run(&vec![
        "run".to_string(),
        "resources/tests/strict/rosetta_code_abc.clsp".to_string(),
    ]);
    let prog_np = do_basic_run(&vec![
        "run".to_string(),
        "resources/tests/strict/rosetta_code_abc_preprocessed.clsp".to_string(),
    ]);
    eprintln!("{prog_pp}");
    assert_eq!(prog_pp, prog_np);
    for (w, success) in test_words.iter() {
        eprintln!("{} {}", w, success);
        let result = do_basic_brun(&vec![
            "brun".to_string(),
            prog_pp.clone(),
            format!("({})", w),
        ])
        .trim()
        .to_string();
        if *success {
            assert_eq!(result, "1");
        } else {
            assert_eq!(result, "()");
        }
    }
}

#[test]
fn test_rosetta_code_babbage_problem() {
    let preprocessed = do_basic_run(&vec![
        "run".to_string(),
        "-E".to_string(),
        "resources/tests/strict/rosetta_code_babbage_problem.clsp".to_string(),
    ]);
    assert!(!preprocessed.contains("*macros*"));
    assert!(!preprocessed.contains("(defmacro list"));
    let compiled = do_basic_run(&vec![
        "run".to_string(),
        "resources/tests/strict/rosetta_code_babbage_problem.clsp".to_string(),
    ]);
    let output = do_basic_brun(&vec!["brun".to_string(), compiled, "(269696)".to_string()])
        .trim()
        .to_string();
    assert_eq!(output, "25264");
}

#[test]
fn test_cse_when_not_dominating_conditions() {
    let program = do_basic_run(&vec![
        "run".to_string(),
        "resources/tests/strict/cse_doesnt_dominate.clsp".to_string(),
    ]);
    let outcome = do_basic_brun(&vec!["brun".to_string(), program, "(33)".to_string()])
        .trim()
        .to_string();
    assert_eq!(outcome, "0x009988"); // 34 * 34 * 34
}

#[test]
fn test_cse_not_dominating_conditions_with_superior_let() {
    let program = do_basic_run(&vec![
        "run".to_string(),
        "resources/tests/strict/cse_doesnt_dominate_superior_let.clsp".to_string(),
    ]);
    let outcome = do_basic_brun(&vec!["brun".to_string(), program, "(33)".to_string()])
        .trim()
        .to_string();
    assert_eq!(outcome, "0x009988"); // 34 * 34 * 34
}

#[test]
fn test_cse_not_dominating_conditions_with_superior_let_outside() {
    let program = do_basic_run(&vec![
        "run".to_string(),
        "resources/tests/strict/cse_doesnt_dominate_superior_let_outside.clsp".to_string(),
    ]);
    let outcome = do_basic_brun(&vec!["brun".to_string(), program, "(33)".to_string()])
        .trim()
        .to_string();
    assert_eq!(outcome, "0x5c13d840"); // 34 * 34 * 34 * 34 * 34 * 34
}

#[test]
fn test_cse_not_dominating_conditions_with_superior_let_outside_in_inline() {
    let program = do_basic_run(&vec![
        "run".to_string(),
        "resources/tests/strict/cse_doesnt_dominate_superior_let_outside_in_inline.clsp"
            .to_string(),
    ]);
    let outcome = do_basic_brun(&vec!["brun".to_string(), program, "(33)".to_string()])
        .trim()
        .to_string();
    assert_eq!(outcome, "0x5c13d840"); // 34 * 34 * 34 * 34 * 34 * 34
}

#[test]
fn test_cse_not_dominating_conditions_with_superior_let_outside_in_defun() {
    let program = do_basic_run(&vec![
        "run".to_string(),
        "resources/tests/strict/cse_doesnt_dominate_superior_let_outside_in_defun.clsp".to_string(),
    ]);
    let outcome = do_basic_brun(&vec!["brun".to_string(), program, "(33)".to_string()])
        .trim()
        .to_string();
    assert_eq!(outcome, "0x5c13d840"); // 34 * 34 * 34 * 34 * 34 * 34
}

#[test]
fn test_cse_not_dominating_conditions_with_superior_let_odi() {
    let program = do_basic_run(&vec![
        "run".to_string(),
        "resources/tests/strict/cse_doesnt_dominate_superior_let_odi.clsp".to_string(),
    ]);
    let outcome = do_basic_brun(&vec!["brun".to_string(), program, "(33)".to_string()])
        .trim()
        .to_string();
    assert_eq!(outcome, "0x5c13d840"); // 34 * 34 * 34 * 34 * 34 * 34
}

#[test]
fn test_cse_not_dominating_conditions_with_superior_let_iodi() {
    let program = do_basic_run(&vec![
        "run".to_string(),
        "resources/tests/strict/cse_doesnt_dominate_superior_let_iodi.clsp".to_string(),
    ]);
    let outcome = do_basic_brun(&vec!["brun".to_string(), program, "(33)".to_string()])
        .trim()
        .to_string();
    assert_eq!(outcome, "0x5c13d840"); // 34 * 34 * 34 * 34 * 34 * 34
}

#[test]
fn test_chialisp_web_example() {
    let program = do_basic_run(&vec![
        "run".to_string(),
        "resources/tests/strict/chialisp-web-example.clsp".to_string(),
    ]);
    let outcome = do_basic_brun(&vec!["brun".to_string(), program, "(100)".to_string()])
        .trim()
        .to_string();
    assert_eq!(outcome, "(306 (101 103))");
}

#[test]
fn test_chialisp_web_example_defconst() {
    let program = do_basic_run(&vec![
        "run".to_string(),
        "resources/tests/strict/defconst.clsp".to_string(),
    ]);
    let outcome = do_basic_brun(&vec!["brun".to_string(), program, "(3)".to_string()])
        .trim()
        .to_string();
    assert_eq!(
        outcome,
        "0xf60efb25b9e6e3587acd9cf01c332707bb771801bdb5e4f50ea957a29c8dde89"
    );
}

#[test]
fn test_chialisp_web_example_big_maybe() {
    let program = do_basic_run(&vec![
        "run".to_string(),
        "resources/tests/strict/big-maybe.clsp".to_string(),
    ]);
    let outcome = do_basic_brun(&vec!["brun".to_string(), program, "(((3 5)))".to_string()])
        .trim()
        .to_string();
    assert_eq!(outcome, "8");
}

#[test]
fn test_chialisp_web_example_map() {
    let program = do_basic_run(&vec![
        "run".to_string(),
        "resources/tests/strict/map-example.clsp".to_string(),
    ]);
    let outcome = do_basic_brun(&vec!["brun".to_string(), program, "((1 2 3))".to_string()])
        .trim()
        .to_string();
    assert_eq!(outcome, "(a 3 4)");
}

#[test]
fn test_chialisp_web_example_map_lambda() {
    let program = do_basic_run(&vec![
        "run".to_string(),
        "resources/tests/strict/map-example.clsp".to_string(),
    ]);
    let outcome = do_basic_brun(&vec![
        "brun".to_string(),
        program,
        "((100 101 102))".to_string(),
    ])
    .trim()
    .to_string();
    assert_eq!(outcome, "(101 102 103)");
}

#[test]
fn test_chialisp_web_example_embed() {
    let program = do_basic_run(&vec![
        "run".to_string(),
        "-i".to_string(),
        "resources/tests/strict".to_string(),
        "resources/tests/strict/embed.clsp".to_string(),
    ]);
    let outcome = do_basic_brun(&vec!["brun".to_string(), program, "(world)".to_string()])
        .trim()
        .to_string();
    assert_eq!(
        outcome,
        "0x26c60a61d01db5836ca70fefd44a6a016620413c8ef5f259a6c5612d4f79d3b8"
    );
}

#[test]
fn test_g1_map_op_classic() {
    let program = "(mod (S) (g1_map S \"BLS_SIG_BLS12381G1_XMD:SHA-256_SSWU_RO_AUG_\"))";
    let compiled = do_basic_run(&vec!["run".to_string(), program.to_string()]);
    let output = do_basic_brun(&vec![
        "brun".to_string(),
        compiled,
        "(abcdef0123456789)".to_string(),
    ])
    .trim()
    .to_string();
    assert_eq!(
        output,
        "0x88e7302bf1fa8fcdecfb96f6b81475c3564d3bcaf552ccb338b1c48b9ba18ab7195c5067fe94fb216478188c0a3bef4a"
    );
}

#[test]
fn test_g2_map_op_modern() {
    let program = "(mod (S) (include *standard-cl-21*) (g2_map S \"BLS_SIG_BLS12381G2_XMD:SHA-256_SSWU_RO_AUG_\"))";
    let compiled = do_basic_run(&vec!["run".to_string(), program.to_string()]);
    let output = do_basic_brun(&vec![
        "brun".to_string(),
        compiled,
        "(0x21473dab7ad0136f7488128d44247b04fa58a9c6b4fab6ef4d)".to_string(),
    ])
    .trim()
    .to_string();
    assert_eq!(
        output,
        "0x879584f6c205b4492abca2be331fc2875596b08c7fbd958fb8d5e725a479d1794b85add1266fb5d410de5c416ce12305166b1c3e2e5d5ae2720a058169b057520d8f2a315f6097c774f659ce5619a070e1cbc8212fb460758e459498d0e598d6"
    );
}

#[test]
fn test_g2_map_op_classic() {
    let program = "(mod (S) (g2_map S \"BLS_SIG_BLS12381G2_XMD:SHA-256_SSWU_RO_AUG_\"))";
    let compiled = do_basic_run(&vec!["run".to_string(), program.to_string()]);
    let output = do_basic_brun(&vec![
        "brun".to_string(),
        compiled,
        "(0x21473dab7ad0136f7488128d44247b04fa58a9c6b4fab6ef4d)".to_string(),
    ])
    .trim()
    .to_string();
    assert_eq!(
        output,
        "0x879584f6c205b4492abca2be331fc2875596b08c7fbd958fb8d5e725a479d1794b85add1266fb5d410de5c416ce12305166b1c3e2e5d5ae2720a058169b057520d8f2a315f6097c774f659ce5619a070e1cbc8212fb460758e459498d0e598d6"
    );
}

#[test]
fn test_secp256k1_verify_modern_succeed() {
    let program = "(mod (S) (include *standard-cl-21*) (secp256k1_verify S 0x85932e4d075615be881398cc765f9f78204033f0ef5f832ac37e732f5f0cbda2 0x481477e62a1d02268127ae89cc58929e09ad5d30229721965ae35965d098a5f630205a7e69f4cb8084f16c7407ed7312994ffbf87ba5eb1aee16682dd324943e))";
    let compiled = do_basic_run(&vec!["run".to_string(), program.to_string()]);
    let output = do_basic_brun(&vec![
        "brun".to_string(),
        compiled,
        "(0x02390b19842e100324163334b16947f66125b76d4fa4a11b9ccdde9b7398e64076)".to_string(),
    ])
    .trim()
    .to_string();
    assert_eq!(output, "()");
}

#[test]
fn test_secp256k1_verify_modern_fail() {
    let program = "(mod (S) (include *standard-cl-21*) (secp256k1_verify S 0x935d863e2d28d8e5d399ea8af7393ef11fdffc7d862dcc6b5217a8ef15fb5442 0xbbf0712cc0a283a842011c19682629a5381c5f7ead576defcf12a9a19378e23b087cd0be730dbe78722dcfc81543fca17a30e41070ca2e5b3ae77ccec2cca935))";
    let compiled = do_basic_run(&vec!["run".to_string(), program.to_string()]);
    let output = do_basic_brun(&vec![
        "brun".to_string(),
        compiled,
        "(0x0215043e969dcf616fabe8e8d6b61ddcf6e274c5b04fce957b086dbeb7e899ac63)".to_string(),
    ])
    .trim()
    .to_string();
    assert!(output.starts_with("FAIL: secp256k1_verify failed"));
}

#[test]
fn test_secp256k1_verify_classic_succeed() {
    let program = "(mod (S) (secp256k1_verify S 0x85932e4d075615be881398cc765f9f78204033f0ef5f832ac37e732f5f0cbda2 0x481477e62a1d02268127ae89cc58929e09ad5d30229721965ae35965d098a5f630205a7e69f4cb8084f16c7407ed7312994ffbf87ba5eb1aee16682dd324943e))";
    let compiled = do_basic_run(&vec!["run".to_string(), program.to_string()]);
    let output = do_basic_brun(&vec![
        "brun".to_string(),
        compiled,
        "(0x02390b19842e100324163334b16947f66125b76d4fa4a11b9ccdde9b7398e64076)".to_string(),
    ])
    .trim()
    .to_string();
    assert_eq!(output, "()");
}

#[test]
fn test_secp256k1_verify_classic_fail() {
    let program = "(mod (S) (secp256k1_verify S 0x935d863e2d28d8e5d399ea8af7393ef11fdffc7d862dcc6b5217a8ef15fb5442 0xbbf0712cc0a283a842011c19682629a5381c5f7ead576defcf12a9a19378e23b087cd0be730dbe78722dcfc81543fca17a30e41070ca2e5b3ae77ccec2cca935))";
    let compiled = do_basic_run(&vec!["run".to_string(), program.to_string()]);
    let output = do_basic_brun(&vec![
        "brun".to_string(),
        compiled,
        "(0x0215043e969dcf616fabe8e8d6b61ddcf6e274c5b04fce957b086dbeb7e899ac63)".to_string(),
    ])
    .trim()
    .to_string();
    assert!(output.starts_with("FAIL: secp256k1_verify failed"));
}

#[test]
fn test_secp256k1_verify_modern_int_succeed() {
    // Ensure that even if translated to integer (for example via classic unhygenic macro invocation), this works.
    let program = "(mod (S) (if S (332799744 S 0x85932e4d075615be881398cc765f9f78204033f0ef5f832ac37e732f5f0cbda2 0x481477e62a1d02268127ae89cc58929e09ad5d30229721965ae35965d098a5f630205a7e69f4cb8084f16c7407ed7312994ffbf87ba5eb1aee16682dd324943e) \"empty-secp\"))";
    let compiled = do_basic_run(&vec!["run".to_string(), program.to_string()]);
    let output = do_basic_brun(&vec![
        "brun".to_string(),
        compiled,
        "(0x02390b19842e100324163334b16947f66125b76d4fa4a11b9ccdde9b7398e64076)".to_string(),
    ])
    .trim()
    .to_string();
    assert_eq!(output, "()");
}

#[test]
fn test_secp256k1_verify_modern_int_fail() {
    let program = "(mod (S) (include *standard-cl-21*) (if S (332799744 S 0x935d863e2d28d8e5d399ea8af7393ef11fdffc7d862dcc6b5217a8ef15fb5442 0xbbf0712cc0a283a842011c19682629a5381c5f7ead576defcf12a9a19378e23b087cd0be730dbe78722dcfc81543fca17a30e41070ca2e5b3ae77ccec2cca935) \"empty-secp\"))";
    let compiled = do_basic_run(&vec!["run".to_string(), program.to_string()]);
    let output = do_basic_brun(&vec![
        "brun".to_string(),
        compiled,
        "(0x0215043e969dcf616fabe8e8d6b61ddcf6e274c5b04fce957b086dbeb7e899ac63)".to_string(),
    ])
    .trim()
    .to_string();
    assert!(output.starts_with("FAIL: secp256k1_verify failed"));
}

#[test]
fn test_secp256r1_verify_modern_succeed() {
    let program = "(mod (S) (include *standard-cl-21*) (secp256r1_verify S 0x85932e4d075615be881398cc765f9f78204033f0ef5f832ac37e732f5f0cbda2 0xeae2f488080919bd0a7069c24cdd9c6ce2db423861b0c9d4236cdadbd0005f6d8f3709e6eb19249fd9c8bea664aba35218e67ea4b0f2239488dc3147f336e1e6))";
    let compiled = do_basic_run(&vec!["run".to_string(), program.to_string()]);
    let output = do_basic_brun(&vec![
        "brun".to_string(),
        compiled,
        "(0x033e1a1b2ccbc35883c60fdfc3f4a02175096ade6271fe85517ca5772594bbd0dc)".to_string(),
    ])
    .trim()
    .to_string();
    assert_eq!(output, "()");
}

#[test]
fn test_secp256r1_verify_modern_fail() {
    let program = "(mod (S) (include *standard-cl-21*) (secp256r1_verify S 0x935d863e2d28d8e5d399ea8af7393ef11fdffc7d862dcc6b5217a8ef15fb5442 0xecef274a7408e6cb0196eac64d2ae32fc54c2537f8a9efd5b75a4e8a53b0b156c64564306f38bade4adceac1073d464e4db3d0332141a7203dfd113ad36e393d))";
    let compiled = do_basic_run(&vec!["run".to_string(), program.to_string()]);
    let output = do_basic_brun(&vec![
        "brun".to_string(),
        compiled,
        "(0x025195db74b1902d53758a62ccd9dd01837aa5ae755e878eb0aeccbe8fe477c543)".to_string(),
    ])
    .trim()
    .to_string();
    assert!(output.starts_with("FAIL: secp256r1_verify failed"));
}

#[test]
fn test_secp256r1_verify_classic_succeed() {
    let program = "(mod (S) (secp256r1_verify S 0x85932e4d075615be881398cc765f9f78204033f0ef5f832ac37e732f5f0cbda2 0xeae2f488080919bd0a7069c24cdd9c6ce2db423861b0c9d4236cdadbd0005f6d8f3709e6eb19249fd9c8bea664aba35218e67ea4b0f2239488dc3147f336e1e6))";
    let compiled = do_basic_run(&vec!["run".to_string(), program.to_string()]);
    let output = do_basic_brun(&vec![
        "brun".to_string(),
        compiled,
        "(0x033e1a1b2ccbc35883c60fdfc3f4a02175096ade6271fe85517ca5772594bbd0dc)".to_string(),
    ])
    .trim()
    .to_string();
    assert_eq!(output, "()");
}

#[test]
fn test_secp256r1_verify_classic_fail() {
    let program = "(mod (S) (secp256r1_verify S 0x935d863e2d28d8e5d399ea8af7393ef11fdffc7d862dcc6b5217a8ef15fb5442 0xecef274a7408e6cb0196eac64d2ae32fc54c2537f8a9efd5b75a4e8a53b0b156c64564306f38bade4adceac1073d464e4db3d0332141a7203dfd113ad36e393d))";
    let compiled = do_basic_run(&vec!["run".to_string(), program.to_string()]);
    let output = do_basic_brun(&vec![
        "brun".to_string(),
        compiled,
        "(0x025195db74b1902d53758a62ccd9dd01837aa5ae755e878eb0aeccbe8fe477c543)".to_string(),
    ])
    .trim()
    .to_string();
    assert!(output.starts_with("FAIL: secp256r1_verify failed"));
}

#[test]
fn test_classic_obeys_operator_choice_at_compile_time_no_version() {
    let compiled = do_basic_run(&vec![
        "run".to_string(),
        "(mod () (coinid (sha256 99) (sha256 99) 1))".to_string(),
    ])
    .trim()
    .to_string();
    assert_eq!(
        compiled,
        "(q . 0x97c3f14ced4dfc280611fd8d9b158163e8981b3bce4d1bb6dd0bcc679a2e2455)"
    );
}

#[test]
fn test_classic_obeys_operator_choice_at_compile_time_version_1() {
    let compiled = do_basic_run(&vec![
        "run".to_string(),
        "--operators-version".to_string(),
        "1".to_string(),
        "(mod () (coinid (sha256 99) (sha256 99) 1))".to_string(),
    ])
    .trim()
    .to_string();
    assert_eq!(
        compiled,
        "(q . 0x97c3f14ced4dfc280611fd8d9b158163e8981b3bce4d1bb6dd0bcc679a2e2455)"
    );
}

#[test]
fn test_classic_obeys_operator_choice_at_compile_time_version_0() {
    let compiled = do_basic_run(&vec![
        "run".to_string(),
        "--operators-version".to_string(),
        "0".to_string(),
        "(mod () (coinid (sha256 99) (sha256 99) 1))".to_string(),
    ])
    .trim()
    .to_string();
    assert_eq!(compiled, "FAIL: unimplemented operator 48");
}

#[test]
fn test_continued_if() {
    let prog = indoc! {"
(mod X
  (include *strict-cl-21*)

  (defun bigatom (Xs Ys)
    (if
      Xs (concat (f Xs) (bigatom (r Xs) Ys))
      Ys (concat (f Ys) (bigatom (r Ys) ()))
      ()
      )
    )

  (bigatom (q . (3 4 5)) X)
  )"}
    .to_string();
    let compiled = do_basic_run(&vec!["run".to_string(), prog])
        .trim()
        .to_string();
    let res = do_basic_brun(&vec![
        "brun".to_string(),
        compiled,
        "(13 99 144)".to_string(),
    ])
    .trim()
    .to_string();
    assert_eq!(res.to_string(), "0x0304050d630090");
}

#[test]
fn test_preprocess_can_recurse() {
    let prog = "resources/tests/strict/test-inner-include.clsp".to_string();
    let res = do_basic_run(&vec![
        "run".to_string(),
        "-i".to_string(),
        "resources/tests/strict".to_string(),
        prog.clone(),
    ])
    .trim()
    .to_string();
    assert_eq!(
        res,
        "(2 (1 2 (3 5 (1 2 (1 18 5 (1 . 2)) 1) (1 2 (1 16 5 (1 . 1)) 1)) 1) (4 (1) 1))"
    );
}

#[test]
fn test_assign_rename_tricky() {
    let filename = "resources/tests/cse-complex-21.clsp";
    let program = do_basic_run(&vec!["run".to_string(), filename.to_string()])
        .trim()
        .to_string();

    let run_result_11 = do_basic_brun(&vec![
        "brun".to_string(),
        program.clone(),
        "(11)".to_string(),
    ])
    .trim()
    .to_string();
    assert_eq!(run_result_11, "506");

    let run_result_41 = do_basic_brun(&vec!["brun".to_string(), program, "(41)".to_string()])
        .trim()
        .to_string();
    assert_eq!(run_result_41, "15375");
}

#[test]
fn test_cse_breakage_example() {
    let filename = "resources/tests/cse-bad.clsp";
    let program = do_basic_run(&vec!["run".to_string(), filename.to_string()])
        .trim()
        .to_string();

    eprintln!(">> {program}");
    assert!(program.starts_with("("));

    let run_result_11 = do_basic_brun(&vec![
        "brun".to_string(),
        program.clone(),
        "(())".to_string(),
    ])
    .trim()
    .to_string();
    assert_eq!(run_result_11, "((a 3) (a 3) (a 3))");
}

#[test]
fn test_cse_breakage_example_letstar() {
    let filename = "resources/tests/cse-bad-letstar.clsp";
    let program = do_basic_run(&vec!["run".to_string(), filename.to_string()])
        .trim()
        .to_string();

    eprintln!(">> {program}");
    assert!(program.starts_with("("));

    let run_result_11 = do_basic_brun(&vec![
        "brun".to_string(),
        program.clone(),
        "(())".to_string(),
    ])
    .trim()
    .to_string();
    assert_eq!(run_result_11, "((a 3) (a 3) (a 3))");
}

#[test]
fn test_representation_of_tricky_nested_assigns() {
    let filename = "resources/tests/cse-overlap.clsp";
    let program = do_basic_run(&vec!["run".to_string(), filename.to_string()])
        .trim()
        .to_string();
    let wanted_repr = "(2 (1 2 4 (4 2 (4 (4 5 (4 (1 . 99) (4 (1 . 100) (4 (1 . 101) (4 (1 . 102) ()))))) ()))) (4 (1 (2 10 (4 2 (4 (6 (4 2 (4 3 (4 29 ())))) (4 29 ())))) (2 14 (4 2 (4 3 (4 (4 (4 11 21) (4 21 ())) (4 (4 11 49) ()))))) 4 21 (4 23 (4 (4 23 41) (4 11 ())))) 1))";
    assert_eq!(program, wanted_repr);
}

#[test]
fn test_assign_cse_tricky_2() {
    let filename = "resources/tests/cse-tricky-basic.clsp";
    let program = do_basic_run(&vec!["run".to_string(), filename.to_string()])
        .trim()
        .to_string();
    let wanted_repr = "(2 (1 2 10 (4 2 (4 5 ()))) (4 (1 ((11 5 11) 2 8 (4 2 (4 5 (4 11 ())))) (2 22 (4 2 (4 3 (4 (18 5 (1 . 11)) (4 (16 5 (1 . 1)) ()))))) (2 30 (4 2 (4 3 (4 (1 . 121) ())))) 2 (3 (9 17 (1 . 13)) (1 2 12 (4 2 (4 45 (4 21 ())))) (1 2 (3 (9 17 (1 . 15)) (1 2 8 (4 2 (4 45 (4 21 ())))) (1 . 11)) 1)) 1) 1))";
    assert_eq!(program, wanted_repr);
}

#[test]
<<<<<<< HEAD
fn test_quote_string_generation() {
    let filename = "resources/tests/test_string_repr.clsp";
    let program = do_basic_run(&vec!["run".to_string(), filename.to_string()])
        .trim()
        .to_string();
    let wanted_repr = "(4 (1 . 0x7465737422) (4 (1 . \"test'\") (4 (1 . \"test hi\") (4 (1 . 499918271522) (4 (1 . 499918271527) (4 (1 . test_hi) ()))))))";
    assert_eq!(program, wanted_repr);
    let brun_result = do_basic_brun(&vec!["brun".to_string(), program])
        .trim()
        .to_string();
    assert_eq!(
        brun_result,
        "(0x7465737422 \"test'\" \"test hi\" 0x7465737422 \"test'\" \"test_hi\")"
    );
=======
fn test_classic_modpow() {
    let result = do_basic_brun(&vec![
        "brun".to_string(),
        "(modpow (q . 2) (q . 6) (q . 5))".to_string(),
    ]);
    // 64 % 5 == 4
    assert_eq!(result.trim(), "4");
}

#[test]
fn test_classic_mod_op() {
    let result = do_basic_brun(&vec![
        "brun".to_string(),
        "(% (q . 13) (q . 10))".to_string(),
    ]);
    // 13 % 10 == 3
    assert_eq!(result.trim(), "3");
}

#[test]
fn test_modern_modpow() {
    let program = do_basic_run(&vec![
        "run".to_string(),
        "(mod (X Y Z) (include *standard-cl-23*) (modpow X Y Z))".to_string(),
    ]);
    assert_eq!(program.trim(), "(60 2 5 11)");
    let result = do_basic_brun(&vec!["brun".to_string(), program, "(2 7 10)".to_string()]);
    // 128 % 10 == 8
    assert_eq!(result.trim(), "8");
}

#[test]
fn test_modern_mod_op() {
    let program = do_basic_run(&vec![
        "run".to_string(),
        "(mod (X Y) (include *standard-cl-23*) (% X Y))".to_string(),
    ]);
    assert_eq!(program.trim(), "(61 2 5)");
    let result = do_basic_brun(&vec!["brun".to_string(), program, "(137 6)".to_string()]);
    // 137 % 6 == 5
    assert_eq!(result.trim(), "5");
>>>>>>> a2f66ba2
}

#[test]
fn test_include_zero_bin() {
    let program = do_basic_run(&vec![
        "run".to_string(),
        "-i".to_string(),
        "resources/tests".to_string(),
        "(mod (X) (include *standard-cl-23.1*) (embed-file lz bin lz.bin) (concat 1 lz))"
            .to_string(),
    ]);
    assert_eq!(program, "(2 (1 14 (1 . 1) 2) (4 (1 . 0x0001) 1))");
}

#[test]
fn test_include_zero_bin_pre_fix() {
    let program = do_basic_run(&vec![
        "run".to_string(),
        "-i".to_string(),
        "resources/tests".to_string(),
        "(mod (X) (include *standard-cl-23*) (embed-file lz bin lz.bin) (concat 1 lz))".to_string(),
    ]);
    assert_eq!(program, "(2 (1 14 (1 . 1) 2) (4 (1 . 1) 1))");
}<|MERGE_RESOLUTION|>--- conflicted
+++ resolved
@@ -2430,7 +2430,6 @@
 }
 
 #[test]
-<<<<<<< HEAD
 fn test_quote_string_generation() {
     let filename = "resources/tests/test_string_repr.clsp";
     let program = do_basic_run(&vec!["run".to_string(), filename.to_string()])
@@ -2445,7 +2444,9 @@
         brun_result,
         "(0x7465737422 \"test'\" \"test hi\" 0x7465737422 \"test'\" \"test_hi\")"
     );
-=======
+}
+
+#[test]
 fn test_classic_modpow() {
     let result = do_basic_brun(&vec![
         "brun".to_string(),
@@ -2487,7 +2488,6 @@
     let result = do_basic_brun(&vec!["brun".to_string(), program, "(137 6)".to_string()]);
     // 137 % 6 == 5
     assert_eq!(result.trim(), "5");
->>>>>>> a2f66ba2
 }
 
 #[test]
