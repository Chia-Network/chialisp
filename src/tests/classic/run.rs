use num_bigint::ToBigInt;

#[cfg(test)]
use rand::distributions::Standard;
#[cfg(test)]
use rand::prelude::*;
#[cfg(test)]
use rand_chacha::ChaChaRng;

use std::borrow::Borrow;
use std::collections::{HashMap, HashSet};
use std::fs;
use std::path::PathBuf;
use std::rc::Rc;

use clvmr::allocator::Allocator;

use crate::classic::clvm::__type_compatibility__::{bi_one, bi_zero, Stream};
use crate::classic::clvm_tools::binutils::disassemble;
use crate::classic::clvm_tools::cmds::launch_tool;
use crate::classic::clvm_tools::node_path::NodePath;

use crate::compiler::clvm::convert_to_clvm_rs;
use crate::compiler::sexp;
use crate::compiler::sexp::decode_string;
use crate::util::{number_from_u8, Number};

const NUM_GEN_ATOMS: usize = 16;

pub fn do_basic_brun(args: &Vec<String>) -> String {
    let mut s = Stream::new(None);
    launch_tool(&mut s, args, &"run".to_string(), 0);
    return s.get_value().decode();
}

pub fn do_basic_run(args: &Vec<String>) -> String {
    let mut s = Stream::new(None);
    launch_tool(&mut s, args, &"run".to_string(), 2);
    return s.get_value().decode();
}

#[test]
fn basic_run_test() {
    assert_eq!(
        do_basic_run(&vec!("run".to_string(), "(mod (A B) (+ A B))".to_string())).trim(),
        "(+ 2 5)".to_string()
    );
}

#[test]
fn add_1_test() {
    assert_eq!(
        do_basic_run(&vec!(
            "run".to_string(),
            "(opt (com (q . (+ 6 55))))".to_string()
        ))
        .trim(),
        "(q . 61)".to_string()
    );
}

#[test]
fn div_test() {
    assert_eq!(
        do_basic_run(&vec!("run".to_string(), "(mod (X) (/ X 10))".to_string())).trim(),
        "(f (divmod 2 (q . 10)))".to_string()
    );
}

#[test]
fn brun_y_1_test() {
    let testpath = PathBuf::from(env!("CARGO_MANIFEST_DIR"));
    let mut sym_path = testpath.clone();
    sym_path.push("resources/tests/stage_2/brun-y-1.sym");
    assert_eq!(
        do_basic_brun(
            &vec!(
                "brun".to_string(),
                "-y".to_string(),
                sym_path.into_os_string().into_string().unwrap(),
                "(a (q . (a 2 (c 2 (c 5 (q . ()))))) (c (q . (a (i (= 5 (q . 1)) (q . (q . 1)) (q . (* 5 (a 2 (c 2 (c (- 5 (q . 1)) (q . ()))))))) 1)) 1))".to_string(),
                "(10)".to_string()
            )
        ).trim(),
        indoc! {"0x375f00
            
            (\"fact\" 10) => 0x375f00
            
            (\"fact\" 9) => 0x058980
            
            (\"fact\" 8) => 0x009d80
            
            (\"fact\" 7) => 5040
            
            (\"fact\" 6) => 720
            
            (\"fact\" 5) => 120
            
            (\"fact\" 4) => 24
            
            (\"fact\" 3) => 6
            
            (\"fact\" 2) => 2
            
            (\"fact\" 1) => 1"}
    );
}

#[test]
fn brun_v_test() {
    assert_eq!(
        do_basic_brun(&vec!(
            "brun".to_string(),
            "-v".to_string(),
            "(a (q + (q . 3) (q . 5)) 1)".to_string()
        ))
        .trim(),
        indoc! {"8
            
            (a 2 3) [((a (q 16 (q . 3) (q . 5)) 1))] => 8
            
            3 [((a (q 16 (q . 3) (q . 5)) 1))] => ()
            
            2 [((a (q 16 (q . 3) (q . 5)) 1))] => (a (q 16 (q . 3) (q . 5)) 1)
            
            (a (q 16 (q . 3) (q . 5)) 1) [()] => 8
            
            1 [()] => ()
            
            (q 16 (q . 3) (q . 5)) [()] => (+ (q . 3) (q . 5))
            
            (+ (q . 3) (q . 5)) [()] => 8
            
            (q . 5) [()] => 5
            
            (q . 3) [()] => 3"}
    );
}

#[test]
fn brun_constant_test() {
    assert_eq!(
        do_basic_run(&vec!(
            "run".to_string(),
            "(mod () (defconstant X 3) X)".to_string()
        ))
        .trim(),
        "(q . 3)".to_string()
    );
}

#[test]
fn at_capture_destructure_1() {
    assert_eq!(
        do_basic_run(&vec!(
            "run".to_string(),
            "(mod (A (@ Z (B C)) D) A)".to_string()
        ))
        .trim(),
        "2"
    );
}

#[test]
fn at_capture_destructure_2() {
    assert_eq!(
        do_basic_run(&vec!(
            "run".to_string(),
            "(mod (A (@ Z (B C)) D) Z)".to_string()
        ))
        .trim(),
        "5"
    );
}

#[test]
fn at_capture_destructure_3() {
    assert_eq!(
        do_basic_run(&vec!(
            "run".to_string(),
            "(mod (A (@ Z (B C)) D) B)".to_string()
        ))
        .trim(),
        "9"
    );
}

#[test]
fn at_capture_destructure_4() {
    assert_eq!(
        do_basic_run(&vec!(
            "run".to_string(),
            "(mod (A (@ Z (B C)) D) C)".to_string()
        ))
        .trim(),
        "21"
    );
}

#[test]
fn at_capture_destructure_5() {
    assert_eq!(
        do_basic_run(&vec!(
            "run".to_string(),
            "(mod (A (@ Z (B C)) D) D)".to_string()
        ))
        .trim(),
        "11"
    );
}

#[test]
fn at_capture_inline_1() {
    assert_eq!(
        do_basic_run(&vec!(
            "run".to_string(),
            "(mod () (defun-inline F (@ pt (X Y)) X) (F 97 98))".to_string()
        ))
        .trim(),
        "(q . 97)"
    );
}

#[test]
fn at_capture_inline_2() {
    assert_eq!(
        do_basic_run(&vec!(
            "run".to_string(),
            "(mod () (defun-inline F (@ pt (X Y)) Y) (F 97 98))".to_string()
        ))
        .trim(),
        "(q . 98)"
    );
}

#[test]
fn at_capture_inline_3() {
    assert_eq!(
        do_basic_run(&vec!(
            "run".to_string(),
            "(mod () (defun-inline F (@ pt (X Y)) pt) (F (+ 117 1) (+ 98 1)))".to_string()
        ))
        .trim(),
        "(q 118 99)"
    );
}

#[test]
fn at_capture_inline_4() {
    assert_eq!(
        do_basic_run(&vec!(
            "run".to_string(),
            "(mod () (defun-inline F (A (@ pt (X Y))) (list (list A X Y) pt)) (F 115 (list 99 77)))".to_string()
        ))
            .trim(),
        "(q (115 99 77) (99 77))"
    );
}

#[test]
fn inline_destructure_1() {
    assert_eq!(
        do_basic_run(&vec!(
            "run".to_string(),
            "(mod () (defun-inline F ((A . B)) (+ A B)) (F (c 3 7)))".to_string()
        ))
        .trim(),
        "(q . 10)"
    );
}

#[test]
fn test_forms_of_destructuring_allowed_by_classic_1() {
    assert_eq!(
        do_basic_run(&vec![
            "run".to_string(),
            "(mod (A) (defun-inline foo (X Y . Z) (i X Y . Z)) (foo A 2 3))".to_string()
        ])
        .trim(),
        "(i 2 (q . 2) (q . 3))"
    );
}

fn run_dependencies(filename: &str) -> HashSet<String> {
    let result_text = do_basic_run(&vec![
        "run".to_string(),
        "-i".to_string(),
        "resources/tests".to_string(),
        "-M".to_string(),
        filename.to_owned(),
    ])
    .trim()
    .to_string();

    eprintln!("run_dependencies:\n{}", result_text);

    let mut dep_set = HashSet::new();
    for l in result_text.lines() {
        if let Some(suffix_start) = l.find("resources/tests") {
            let copied_suffix: Vec<u8> = l.as_bytes().iter().skip(suffix_start).copied().collect();
            dep_set.insert(decode_string(&copied_suffix));
        } else {
            panic!("file {} isn't expected", l);
        }
    }

    dep_set
}

#[test]
fn test_get_dependencies_1() {
    let dep_set = run_dependencies("resources/tests/singleton_top_layer.clvm");

    eprintln!("dep_set {dep_set:?}");

    let mut expect_set = HashSet::new();
    expect_set.insert("resources/tests/condition_codes.clvm".to_owned());
    expect_set.insert("resources/tests/curry-and-treehash.clinc".to_owned());
    expect_set.insert("resources/tests/singleton_truths.clib".to_owned());

    assert_eq!(dep_set, expect_set);
}

#[test]
fn test_treehash_constant_embedded_classic() {
    let result_text = do_basic_run(&vec![
        "run".to_string(),
        "-i".to_string(),
        "resources/tests".to_string(),
        indoc! {"
            (mod ()
              (include sha256tree.clib)
              (defconst H (+ G (sha256tree (q 2 3 4))))
              (defconst G 1)
              H
              )
        "}
        .to_string(),
    ])
    .trim()
    .to_string();
    assert_eq!(
        result_text,
        "(q . 0x6fcb06b1fe29d132bb37f3a21b86d7cf03d636bf6230aa206486bef5e68f9874)"
    );
    let result_hash = do_basic_brun(&vec!["brun".to_string(), result_text, "()".to_string()])
        .trim()
        .to_string();
    assert_eq!(
        result_hash,
        "0x6fcb06b1fe29d132bb37f3a21b86d7cf03d636bf6230aa206486bef5e68f9874"
    );
}

#[test]
fn test_treehash_constant_embedded_fancy_order() {
    let result_text = do_basic_run(&vec![
        "run".to_string(),
        "-i".to_string(),
        "resources/tests".to_string(),
        indoc! {"
            (mod ()
              (include sha256tree.clib)
              (defconst C 18)
              (defconst H (+ C G (sha256tree (q 2 3 4))))
              (defconst G (+ B A))
              (defconst A 9)
              (defconst B (* A A))
              H
              )
        "}
        .to_string(),
    ])
    .trim()
    .to_string();
    assert_eq!(
        result_text,
        "(q . 0x6fcb06b1fe29d132bb37f3a21b86d7cf03d636bf6230aa206486bef5e68f98df)"
    );
    let result_hash = do_basic_brun(&vec!["brun".to_string(), result_text, "()".to_string()])
        .trim()
        .to_string();
    assert_eq!(
        result_hash,
        "0x6fcb06b1fe29d132bb37f3a21b86d7cf03d636bf6230aa206486bef5e68f98df"
    );
}

#[test]
fn test_treehash_constant_embedded_fancy_order_from_fun() {
    let result_text = do_basic_run(&vec![
        "run".to_string(),
        "-i".to_string(),
        "resources/tests".to_string(),
        indoc! {"
            (mod ()
              (include sha256tree.clib)
              (defconst C 18)
              (defconst H (+ C G (sha256tree (q 2 3 4))))
              (defconst G (+ B A))
              (defconst A 9)
              (defconst B (* A A))
              (defun F (X) (+ X H))
              (F 1)
              )
        "}
        .to_string(),
    ])
    .trim()
    .to_string();
    assert_eq!(
        result_text,
        "(q . 0x6fcb06b1fe29d132bb37f3a21b86d7cf03d636bf6230aa206486bef5e68f98e0)"
    );
    let result_hash = do_basic_brun(&vec!["brun".to_string(), result_text, "()".to_string()])
        .trim()
        .to_string();
    assert_eq!(
        result_hash,
        "0x6fcb06b1fe29d132bb37f3a21b86d7cf03d636bf6230aa206486bef5e68f98e0"
    );
}

#[test]
fn test_treehash_constant_embedded_classic_loop() {
    let result_text = do_basic_run(&vec![
        "run".to_string(),
        "-i".to_string(),
        "resources/tests".to_string(),
        indoc! {"
            (mod ()
              (include sha256tree.clib)
              (defconst H (+ G (sha256tree (q 2 3 4))))
              (defconst G (logand H 1))
              H
              )
        "}
        .to_string(),
    ])
    .trim()
    .to_string();
    assert!(result_text.starts_with("FAIL"));
    assert!(result_text.contains("got stuck untangling defconst dependencies"));
}

#[test]
fn test_treehash_constant_embedded_modern() {
    let result_text = do_basic_run(&vec![
        "run".to_string(),
        "-i".to_string(),
        "resources/tests".to_string(),
        indoc! {"
            (mod ()
              (include *standard-cl-21*)
              (include sha256tree.clib)
              (defconst H (+ G (sha256tree (q 2 3 4))))
              (defconst G 1)
              H
              )
        "}
        .to_string(),
    ])
    .trim()
    .to_string();
    assert_eq!(
        result_text,
        "(2 (1 1 . 50565442356047746631413349885570059132562040184787699607120092457326103992436) (4 (1 2 (1 2 (3 (7 5) (1 2 (1 11 (1 . 2) (2 2 (4 2 (4 (5 5) ()))) (2 2 (4 2 (4 (6 5) ())))) 1) (1 2 (1 11 (1 . 1) 5) 1)) 1) 1) 1))"
    );
    let result_hash = do_basic_brun(&vec!["brun".to_string(), result_text, "()".to_string()])
        .trim()
        .to_string();
    assert_eq!(
        result_hash,
        "0x6fcb06b1fe29d132bb37f3a21b86d7cf03d636bf6230aa206486bef5e68f9874"
    );
}

#[test]
fn test_treehash_constant_embedded_modern_fun() {
    let result_text = do_basic_run(&vec![
        "run".to_string(),
        "-i".to_string(),
        "resources/tests".to_string(),
        indoc! {"
            (mod ()
              (include *standard-cl-21*)
              (include sha256tree.clib)
              (defconst H (+ G (sha256tree (q 2 3 4))))
              (defconst G 1)
              (defun F (X) (+ X H))
              (F 1)
              )
        "}
        .to_string(),
    ])
    .trim()
    .to_string();
    assert_eq!(
        result_text,
        "(2 (1 2 6 (4 2 (4 (1 . 1) ()))) (4 (1 (2 (1 2 (3 (7 5) (1 2 (1 11 (1 . 2) (2 4 (4 2 (4 (5 5) ()))) (2 4 (4 2 (4 (6 5) ())))) 1) (1 2 (1 11 (1 . 1) 5) 1)) 1) 1) 2 (1 16 5 (1 . 50565442356047746631413349885570059132562040184787699607120092457326103992436)) 1) 1))".to_string()
    );
    let result_hash = do_basic_brun(&vec!["brun".to_string(), result_text, "()".to_string()])
        .trim()
        .to_string();
    assert_eq!(
        result_hash,
        "0x6fcb06b1fe29d132bb37f3a21b86d7cf03d636bf6230aa206486bef5e68f9875"
    );
}

#[test]
fn test_treehash_constant_embedded_modern_loop() {
    let result_text = do_basic_run(&vec![
        "run".to_string(),
        "-i".to_string(),
        "resources/tests".to_string(),
        indoc! {"
            (mod ()
              (include *standard-cl-21*)
              (include sha256tree.clib)
              (defconst H (+ G (sha256tree (q 2 3 4))))
              (defconst G (logand H 1))
              H
              )
        "}
        .to_string(),
    ])
    .trim()
    .to_string();
    eprintln!("{result_text}");
    // Asserting where the stack overflows isn't necessary.
    assert!(result_text.contains("stack limit exceeded"));
}

#[test]
fn test_embed_file_2() {
    let program = do_basic_run(&vec![
        "run".to_string(),
        "-i".to_string(),
        "resources/tests".to_string(),
        "(mod () (embed-file testhex hex hex-embed-01.hex) testhex)".to_string(),
    ])
    .trim()
    .to_string();
    let run_result = do_basic_brun(&vec!["brun".to_string(), program, "()".to_string()])
        .trim()
        .to_string();
    assert_eq!(run_result, "(65 66 67)");
}

#[test]
fn test_embed_file_4() {
    let program = do_basic_run(&vec![
        "run".to_string(),
        "-i".to_string(),
        "resources/tests".to_string(),
        "(mod () (include *standard-cl-21*) (embed-file testhex hex hex-embed-01.hex) testhex)"
            .to_string(),
    ])
    .trim()
    .to_string();
    let run_result = do_basic_brun(&vec!["brun".to_string(), program, "()".to_string()])
        .trim()
        .to_string();
    assert_eq!(run_result, "(65 66 67)");
}

#[test]
fn test_embed_file_5() {
    let program = do_basic_run(&vec![
        "run".to_string(),
        "-i".to_string(),
        "resources/tests".to_string(),
        "(mod () (embed-file testsexp sexp embed.sexp) testsexp)".to_string(),
    ])
    .trim()
    .to_string();
    let run_result = do_basic_brun(&vec![
        "brun".to_string(),
        "-n".to_string(),
        program,
        "()".to_string(),
    ])
    .trim()
    .to_string();
    assert_eq!(run_result, "(23 24 25)");
}

#[test]
fn test_embed_file_6() {
    let program = do_basic_run(&vec![
        "run".to_string(),
        "-i".to_string(),
        "resources/tests".to_string(),
        "(mod () (include *standard-cl-21*) (embed-file testsexp sexp embed.sexp) testsexp)"
            .to_string(),
    ])
    .trim()
    .to_string();
    let run_result = do_basic_brun(&vec!["brun".to_string(), program, "()".to_string()])
        .trim()
        .to_string();
    assert_eq!(run_result, "(lsh 24 25)");
}

#[test]
fn test_embed_file_7() {
    let program = do_basic_run(&vec![
        "run".to_string(),
        "-i".to_string(),
        "resources/tests".to_string(),
        "(mod () (embed-file hello bin a-binary-file-called-hello.dat) hello)".to_string(),
    ])
    .trim()
    .to_string();
    let run_result = do_basic_brun(&vec!["brun".to_string(), program, "()".to_string()])
        .trim()
        .to_string();
    assert_eq!(run_result, "\"hello\"");
}

#[test]
fn test_embed_file_8() {
    let program = do_basic_run(&vec![
        "run".to_string(),
        "-i".to_string(),
        "resources/tests".to_string(),
        "(mod () (include *standard-cl-21*) (embed-file hello bin a-binary-file-called-hello.dat) hello)".to_string(),
    ])
    .trim()
    .to_string();
    let run_result = do_basic_brun(&vec!["brun".to_string(), program, "()".to_string()])
        .trim()
        .to_string();
    assert_eq!(run_result, "\"hello\"");
}

#[test]
fn test_embed_file_9() {
    let program = do_basic_run(&vec![
        "run".to_string(),
        "-i".to_string(),
        "resources/tests".to_string(),
        "(mod () (include *standard-cl-21*) (embed-file hello bin a-binary-file-called-hello.dat) (sha256 (sha256 hello)))".to_string(),
    ])
        .trim()
        .to_string();
    let run_result = do_basic_brun(&vec!["brun".to_string(), program, "()".to_string()])
        .trim()
        .to_string();
    assert_eq!(
        run_result,
        "0x9595c9df90075148eb06860365df33584b75bff782a510c6cd4883a419833d50"
    );
}

#[test]
fn test_num_encoding_just_less_than_5_bytes() {
    let res = do_basic_run(&vec!["run".to_string(), "4281419728".to_string()])
        .trim()
        .to_string();
    assert_eq!(res, "0x00ff3147d0");
}

#[test]
fn test_divmod() {
    let res = do_basic_run(&vec![
        "run".to_string(),
        "(/ 78962960182680 4281419728)".to_string(),
    ])
    .trim()
    .to_string();
    assert_eq!(res, "18443");
}

#[cfg(test)]
pub struct RandomClvmNumber {
    pub intended_value: Number,
}

#[test]
fn test_classic_mod_form() {
    let res = do_basic_run(&vec![
        "run".to_string(),
        indoc! {"
(mod () (a (mod (X) (+ 1 (* X 2))) (list 3)))
"}
        .to_string(),
        "()".to_string(),
    ])
    .trim()
    .to_string();
    assert_eq!(res, "(q . 7)");
}

#[cfg(test)]
pub fn random_clvm_number<R: Rng + ?Sized>(rng: &mut R) -> RandomClvmNumber {
    // Make a number by creating some random atom bytes.
    // Set high bit randomly.
    let natoms = rng.gen_range(0..=NUM_GEN_ATOMS);
    let mut result_bytes = Vec::new();
    for _ in 0..=natoms {
        let mut new_bytes = sexp::random_atom_name(rng, 3)
            .iter()
            .map(|x| {
                if rng.gen() {
                    // The possibility of negative values.
                    x | 0x80
                } else {
                    *x
                }
            })
            .collect();
        result_bytes.append(&mut new_bytes);
    }
    let num = number_from_u8(&result_bytes);

    RandomClvmNumber {
        intended_value: num,
    }
}

#[cfg(test)]
impl Distribution<RandomClvmNumber> for Standard {
    fn sample<R: Rng + ?Sized>(&self, rng: &mut R) -> RandomClvmNumber {
        random_clvm_number(rng)
    }
}

// Finally add property based testing in here.
#[test]
fn test_encoding_properties() {
    let mut rng = ChaChaRng::from_entropy();
    for _ in 1..=200 {
        let number_spec: RandomClvmNumber = rng.gen();

        // We'll have it compile a constant value.
        // The representation of the number will come out most likely
        // as a hex constant.
        let serialized_through_run = do_basic_run(&vec![
            "run".to_string(),
            format!("(q . {})", number_spec.intended_value),
        ])
        .trim()
        .to_string();

        // If we can subtract the original value from the encoded value and
        // get zero, then we did the right thing.
        let cancelled_through_run = do_basic_run(&vec![
            "run".to_string(),
            format!(
                "(- {} {})",
                serialized_through_run, number_spec.intended_value
            ),
        ])
        .trim()
        .to_string();
        assert_eq!(cancelled_through_run, "()");
    }
}

const SEXP_RNG_HORIZON: usize = 13;
const SEXP_DEPTH: usize = 2;

#[cfg(test)]
fn gather_paths(
    path_map: &mut HashMap<Vec<u8>, Number>,
    p: Number,
    mask: Number,
    sexp: &sexp::SExp,
) {
    let this_path = p.clone() | mask.clone();
    match sexp {
        sexp::SExp::Atom(_, x) => {
            path_map.insert(x.clone(), this_path);
        }
        sexp::SExp::Cons(_, a, b) => {
            let next_mask = mask * 2_u32.to_bigint().unwrap();
            gather_paths(path_map, p.clone(), next_mask.clone(), a.borrow());
            gather_paths(path_map, this_path, next_mask.clone(), b.borrow());
        }
        _ => {}
    }
}

// Ensure our atoms are not taken up as operators during the reading process.
#[cfg(test)]
fn stringize(sexp: &sexp::SExp) -> sexp::SExp {
    match sexp {
        sexp::SExp::Cons(l, a, b) => sexp::SExp::Cons(
            l.clone(),
            Rc::new(stringize(a.borrow())),
            Rc::new(stringize(b.borrow())),
        ),
        sexp::SExp::Atom(l, n) => sexp::SExp::QuotedString(l.clone(), b'"', n.clone()),
        _ => sexp.clone(),
    }
}

#[test]
fn test_check_tricky_arg_path_random() {
    let mut rng = ChaChaRng::from_entropy();
    // Make a very deep random sexp and make a path table in it.
    let random_tree = Rc::new(stringize(&sexp::random_sexp(&mut rng, SEXP_RNG_HORIZON)));
    let mut deep_tree = random_tree.clone();

    let mut path_map = HashMap::new();
    gather_paths(&mut path_map, bi_zero(), bi_one(), &random_tree);
    let mut deep_path = bi_one();
    for _ in 1..=SEXP_DEPTH {
        deep_path *= 2_u32.to_bigint().unwrap();
        if rng.gen() {
            deep_path |= bi_one();
            deep_tree = Rc::new(sexp::SExp::Cons(
                random_tree.loc(),
                Rc::new(sexp::SExp::Nil(random_tree.loc())),
                deep_tree,
            ));
        } else {
            deep_tree = Rc::new(sexp::SExp::Cons(
                random_tree.loc(),
                deep_tree.clone(),
                Rc::new(sexp::SExp::Nil(random_tree.loc())),
            ));
        }
    }
    // Now we have a very deep tree and a path to our sexp.
    // We'll test whether node path serializes to the right thing by
    // checking that we can reach all the atoms in our tree.
    for (k, v) in path_map {
        let np = NodePath::new(Some(deep_path.clone()));
        let up = NodePath::new(Some(v.clone()));
        let path_bytes = np.add(up).as_path();
        let program = sexp::SExp::Cons(
            random_tree.loc(),
            Rc::new(sexp::SExp::Atom(random_tree.loc(), vec![b'a'])),
            Rc::new(sexp::SExp::Cons(
                random_tree.loc(),
                Rc::new(sexp::SExp::QuotedString(
                    random_tree.loc(),
                    b'"',
                    path_bytes.raw().clone(),
                )),
                Rc::new(sexp::SExp::Cons(
                    random_tree.loc(),
                    Rc::new(sexp::SExp::Cons(
                        random_tree.loc(),
                        Rc::new(sexp::SExp::Atom(random_tree.loc(), vec![b'q'])),
                        deep_tree.clone(),
                    )),
                    Rc::new(sexp::SExp::Nil(random_tree.loc())),
                )),
            )),
        );

        let res = do_basic_run(&vec![
            "run".to_string(),
            program.to_string(),
            "()".to_string(),
        ])
        .trim()
        .to_string();
        let mut allocator = Allocator::new();
        let converted = convert_to_clvm_rs(
            &mut allocator,
            Rc::new(sexp::SExp::Atom(random_tree.loc(), k.clone())),
        )
        .unwrap();
        let disassembled = disassemble(&mut allocator, converted, Some(0));
        assert_eq!(disassembled, res);
    }
}

pub fn read_json_from_file(fname: &str) -> HashMap<String, String> {
    let extra_symbols_text = fs::read_to_string(fname).expect("should have dropped main.sym");
    eprintln!("est {extra_symbols_text}");
    serde_json::from_str(&extra_symbols_text).expect("should be real json")
}

#[test]
fn test_generate_extra_symbols() {
    // Verify that extra symbols are generated.
    // These include ..._arguments: "(A B C)" <-- arguments of the function
    //               ..._left_env: "1" <-- specifies whether left env is used
    let _ = do_basic_run(&vec![
        "run".to_string(),
        "-g".to_string(),
        "-i".to_string(),
        "resources/tests".to_string(),
        "-i".to_string(),
        "resources/tests/usecheck-work".to_string(),
        "--symbol-output-file".to_string(),
        "/tmp/pmi_extra_symbols.sym".to_string(),
        "resources/tests/cldb_tree/pool_member_innerpuz.cl".to_string(),
    ])
    .trim()
    .to_string();
    let syms_with_extras = read_json_from_file("/tmp/pmi_extra_symbols.sym");
    let syms_want_extras =
        read_json_from_file("resources/tests/cldb_tree/pool_member_innerpuz_extra.sym");
    assert_eq!(syms_with_extras, syms_want_extras);
    let _ = do_basic_run(&vec![
        "run".to_string(),
        "-i".to_string(),
        "resources/tests".to_string(),
        "-i".to_string(),
        "resources/tests/usecheck-work".to_string(),
        "--symbol-output-file".to_string(),
        "/tmp/pmi_normal_symbols.sym".to_string(),
        "resources/tests/cldb_tree/pool_member_innerpuz.cl".to_string(),
    ])
    .trim()
    .to_string();
    let syms_normal = read_json_from_file("/tmp/pmi_normal_symbols.sym");
    let want_normal = read_json_from_file("resources/tests/cldb_tree/pool_member_innerpuz_ref.sym");
    assert_eq!(syms_normal, want_normal);
}

#[test]
fn test_classic_sets_source_file_in_symbols() {
    let tname = "test_classic_sets_source_file_in_symbols.sym".to_string();
    do_basic_run(&vec![
        "run".to_string(),
        "--extra-syms".to_string(),
        "--symbol-output-file".to_string(),
        tname.clone(),
        "resources/tests/assert.clvm".to_string(),
    ]);
    let read_in_file = fs::read_to_string(&tname).expect("should have dropped symbols");
    let decoded_symbol_file: HashMap<String, String> =
        serde_json::from_str(&read_in_file).expect("should decode");
    assert_eq!(
        decoded_symbol_file.get("source_file").cloned(),
        Some("resources/tests/assert.clvm".to_string())
    );
    fs::remove_file(tname).expect("should have dropped symbols");
}

#[test]
fn test_classic_sets_source_file_in_symbols_only_when_asked() {
    let tname = "test_classic_doesnt_source_file_in_symbols.sym".to_string();
    do_basic_run(&vec![
        "run".to_string(),
        "--symbol-output-file".to_string(),
        tname.clone(),
        "resources/tests/assert.clvm".to_string(),
    ]);
    let read_in_file = fs::read_to_string(&tname).expect("should have dropped symbols");
    fs::remove_file(&tname).expect("should have existed");
    let decoded_symbol_file: HashMap<String, String> =
        serde_json::from_str(&read_in_file).expect("should decode");
    assert_eq!(decoded_symbol_file.get("source_file"), None);
}

#[test]
fn test_modern_sets_source_file_in_symbols() {
    let tname = "test_modern_sets_source_file_in_symbols.sym".to_string();
    do_basic_run(&vec![
        "run".to_string(),
        "--extra-syms".to_string(),
        "--symbol-output-file".to_string(),
        tname.clone(),
        "resources/tests/steprun/fact.cl".to_string(),
    ]);
    let read_in_file = fs::read_to_string(&tname).expect("should have dropped symbols");
    let decoded_symbol_file: HashMap<String, String> =
        serde_json::from_str(&read_in_file).expect("should decode");
    fs::remove_file(&tname).expect("should have existed");
    assert_eq!(
        decoded_symbol_file.get("source_file").cloned(),
        Some("resources/tests/steprun/fact.cl".to_string())
    );
}

// Test that leaving off the lambda captures causes bare words for the
// requested values to find their way into the output and that having
// the capture catches it.  This shows that uses of uncaptured words
// are unencumbered.
#[test]
fn test_lambda_without_capture_reproduces_bare_word_in_output() {
    let compiled = do_basic_run(&vec![
        "run".to_string(),
        "-i".to_string(),
        "resources/tests".to_string(),
        "resources/tests/rps-referee-uncaptured.clsp".to_string(),
    ])
    .trim()
    .to_string();
    assert!(compiled.contains("AMOUNT"));
    assert!(compiled.contains("new_puzzle_hash"));
}

// Test that strict cl21 throws an error rather than compiling the above.
#[test]
fn test_lambda_without_capture_strict() {
    let compiler_result = do_basic_run(&vec![
        "run".to_string(),
        "-i".to_string(),
        "resources/tests".to_string(),
        "resources/tests/strict/rps-referee-uncaptured.clsp".to_string(),
    ])
    .trim()
    .to_string();
    assert!(compiler_result.contains("Unbound"));
    assert!(compiler_result.contains("new_puzzle_hash"));
}

// Test that having a lambda capture captures all the associated words.
#[test]
fn test_lambda_with_capture_defines_word() {
    let compiled = do_basic_run(&vec![
        "run".to_string(),
        "-i".to_string(),
        "resources/tests".to_string(),
        "resources/tests/rps-referee.clsp".to_string(),
    ])
    .trim()
    .to_string();
    assert!(!compiled.contains("AMOUNT"));
    assert!(!compiled.contains("new_puzzle_hash"));
}

#[test]
fn test_cost_reporting_0() {
    let program = "(2 (1 2 6 (4 2 (4 (1 . 1) ()))) (4 (1 (2 (1 2 (3 (7 5) (1 2 (1 11 (1 . 2) (2 4 (4 2 (4 (5 5) ()))) (2 4 (4 2 (4 (6 5) ())))) 1) (1 2 (1 11 (1 . 1) 5) 1)) 1) 1) 2 (1 16 5 (1 . 50565442356047746631413349885570059132562040184787699607120092457326103992436)) 1) 1))";
    let result = do_basic_brun(&vec![
        "brun".to_string(),
        "-c".to_string(),
        program.to_string(),
        "()".to_string(),
    ])
    .trim()
    .to_string();
    assert_eq!(
        result,
        "cost = 1978\n0x6fcb06b1fe29d132bb37f3a21b86d7cf03d636bf6230aa206486bef5e68f9875"
    );
}

#[test]
fn test_assign_lambda_code_generation() {
    let tname = "test_assign_lambda_code_generation.sym".to_string();
    do_basic_run(&vec![
        "run".to_string(),
        "--extra-syms".to_string(),
        "--symbol-output-file".to_string(),
        tname.clone(),
        "(mod (A) (include *standard-cl-21*) (defun F (X) (+ X 1)) (assign-lambda X (F A) X))"
            .to_string(),
    ]);
    let read_in_file = fs::read_to_string(&tname).expect("should have dropped symbols");
    fs::remove_file(&tname).expect("should have existed");
    let decoded_symbol_file: HashMap<String, String> =
        serde_json::from_str(&read_in_file).expect("should decode");
    let found_wanted_symbols: Vec<String> = decoded_symbol_file
        .iter()
        .filter(|(_, v)| *v == "F" || v.starts_with("letbinding"))
        .map(|(k, _)| k.clone())
        .collect();
    assert_eq!(found_wanted_symbols.len(), 2);
    // We should have these two functions.
    assert!(found_wanted_symbols
        .contains(&"ccd5be506752cebf01f9930b4c108fe18058c65e1ab57a72ca0a00d9788c7ca6".to_string()));
    assert!(found_wanted_symbols
        .contains(&"0a5af5ae61fae2e53cb309d4d9c2c64baf0261824823008b9cf2b21b09221e44".to_string()));
}

#[test]
fn test_assign_lambda_code_generation_normally_inlines() {
    let tname = "test_assign_inline_code_generation.sym".to_string();
    do_basic_run(&vec![
        "run".to_string(),
        "--extra-syms".to_string(),
        "--symbol-output-file".to_string(),
        tname.clone(),
        "(mod (A) (include *standard-cl-21*) (defun F (X) (+ X 1)) (assign-inline X (F A) X))"
            .to_string(),
    ]);
    let read_in_file = fs::read_to_string(&tname).expect("should have dropped symbols");
    fs::remove_file(&tname).expect("should have existed");
    let decoded_symbol_file: HashMap<String, String> =
        serde_json::from_str(&read_in_file).expect("should decode");
    let found_wanted_symbols: Vec<String> = decoded_symbol_file
        .iter()
        .filter(|(_, v)| *v == "F" || v.starts_with("letbinding"))
        .map(|(k, _)| k.clone())
        .collect();
    assert_eq!(found_wanted_symbols.len(), 1);
    // We should have these two functions.
    assert!(found_wanted_symbols
        .contains(&"ccd5be506752cebf01f9930b4c108fe18058c65e1ab57a72ca0a00d9788c7ca6".to_string()));
}

#[test]
fn test_assign_fancy_final_dot_rest() {
    let result_prog = do_basic_run(&vec![
        "run".to_string(),
        "-i".to_string(),
        "resources/tests/chia-gaming".to_string(),
        "resources/tests/chia-gaming/test-last.clsp".to_string(),
    ]);
    let result = do_basic_brun(&vec!["brun".to_string(), result_prog, "()".to_string()])
        .trim()
        .to_string();
    assert_eq!(result, "101");
}

#[test]
fn test_strict_smoke_0() {
    let result = do_basic_run(&vec![
        "run".to_string(),
        "-i".to_string(),
        "resources/tests/strict".to_string(),
        "resources/tests/strict/strict-test-fail.clsp".to_string(),
    ]);
    assert!(result.contains("Unbound"));
    assert!(result.contains("X1"));
}

#[test]
fn test_strict_smoke_1() {
    let result_prog = do_basic_run(&vec![
        "run".to_string(),
        "-i".to_string(),
        "resources/tests/strict".to_string(),
        "resources/tests/strict/strict-test-pass.clsp".to_string(),
    ]);
    let result = do_basic_brun(&vec!["brun".to_string(), result_prog, "(13)".to_string()])
        .trim()
        .to_string();
    assert_eq!(result, "15");
}

#[test]
fn test_strict_list_fail() {
    let result = do_basic_run(&vec![
        "run".to_string(),
        "-i".to_string(),
        "resources/tests/strict".to_string(),
        "resources/tests/strict/strict-list-fail.clsp".to_string(),
    ]);
    assert!(result.contains("Unbound"));
    assert!(result.contains("X2"));
}

#[test]
fn test_strict_list_pass() {
    let result_prog = do_basic_run(&vec![
        "run".to_string(),
        "-i".to_string(),
        "resources/tests/strict".to_string(),
        "resources/tests/strict/strict-list-pass.clsp".to_string(),
    ]);
    let result = do_basic_brun(&vec!["brun".to_string(), result_prog, "(13)".to_string()])
        .trim()
        .to_string();
    assert_eq!(result, "(strlen 14 15)");
}

#[test]
fn test_strict_nested_list_pass() {
    let result_prog = do_basic_run(&vec![
        "run".to_string(),
        "-i".to_string(),
        "resources/tests/strict".to_string(),
        "resources/tests/strict/strict-nested-list.clsp".to_string(),
    ]);
    let result = do_basic_brun(&vec!["brun".to_string(), result_prog, "(13)".to_string()])
        .trim()
        .to_string();
    assert_eq!(result, "(strlen (strlen) ((strlen)))");
}

#[test]
fn test_double_constant_pass() {
    let result_prog = do_basic_run(&vec![
        "run".to_string(),
        "-i".to_string(),
        "resources/tests/strict".to_string(),
        "resources/tests/strict/double-constant-pass.clsp".to_string(),
    ]);
    let result = do_basic_brun(&vec!["brun".to_string(), result_prog, "()".to_string()])
        .trim()
        .to_string();
    assert_eq!(result, "198");
}

#[test]
fn test_double_constant_fail() {
    let result = do_basic_run(&vec![
        "run".to_string(),
        "-i".to_string(),
        "resources/tests/strict".to_string(),
        "resources/tests/strict/double-constant-fail.clsp".to_string(),
    ]);
    assert!(result.contains("not a number given to only-integers"));
    assert!(result.contains("\"hithere\""));
}

#[test]
fn test_double_constant_pass_in_function() {
    let result_prog = do_basic_run(&vec![
        "run".to_string(),
        "-i".to_string(),
        "resources/tests/strict".to_string(),
        "resources/tests/strict/double-constant-pass-in-function.clsp".to_string(),
    ]);
    let result = do_basic_brun(&vec!["brun".to_string(), result_prog, "(13)".to_string()])
        .trim()
        .to_string();
    assert_eq!(result, "211");
}

#[test]
fn test_check_symbol_kinds_nested_if() {
    let result_prog = do_basic_run(&vec![
        "run".to_string(),
        "-i".to_string(),
        "resources/tests/strict".to_string(),
        "resources/tests/strict/strict-classify-expr-if.clsp".to_string(),
    ]);
    let result_1 = do_basic_brun(&vec![
        "brun".to_string(),
        result_prog.clone(),
        "(1)".to_string(),
    ])
    .trim()
    .to_string();
    assert_eq!(result_1, "2");
    let result_0 = do_basic_brun(&vec!["brun".to_string(), result_prog, "(0)".to_string()])
        .trim()
        .to_string();
    assert_eq!(result_0, "(q 1 2 3 4 4)");
}

// Check for successful deinlining of a large constant.
// The result program tables the constant.
#[test]
fn test_basic_deinlining_smoke_0() {
    let fname = "resources/tests/simple_deinline_case_23.clsp";
    let file_content = fs::read_to_string(fname).expect("should exist");
    let result_prog = do_basic_run(&vec!["run".to_string(), fname.to_string()]);
    eprintln!("result_prog 23 {result_prog}");
    assert_eq!(result_prog.matches("1000000").count(), 1);
    let old_prog = file_content.to_string().replace("23", "21");
    let result_prog_21 = do_basic_run(&vec!["run".to_string(), old_prog]);
    eprintln!("result_prog 21 {result_prog_21}");
    assert_eq!(result_prog_21.matches("1000000").count(), 6);
    assert!(result_prog.len() < result_prog_21.len());
}

// Check for the optimizer to reduce a fully constant program to a constant.
#[test]
fn test_optimizer_fully_reduces_constant_outcome_0() {
    let res = do_basic_run(&vec![
        "run".to_string(),
        "(mod () (include *standard-cl-23*) (defun F (X) (+ X 1)) (F 3))".to_string(),
    ]);
    assert_eq!(res, "(1 . 4)");
}

// Check for the optimizer to reduce a fully constant program to a constant.
#[test]
fn test_optimizer_fully_reduces_constant_outcome_sha256tree() {
    let res = do_basic_run(&vec![
        "run".to_string(),
        "-i".to_string(),
        "resources/tests".to_string(),
        "(mod () (include *standard-cl-23*) (include sha256tree.clib) (defun F (X) (sha256tree (+ X 1))) (F 3))".to_string(),
    ]);
    assert_eq!(
        res,
        "(1 . -39425664269051251592384450451821132878837081010681666327853404714379049572411)"
    );
}

// Check for the optimizer to reduce a fully constant function call to a constant
// and propogate through another expression.
#[test]
fn test_optimizer_fully_reduces_constant_outcome_sha256tree_1() {
    let res = do_basic_run(&vec![
        "run".to_string(),
        "-i".to_string(),
        "resources/tests".to_string(),
        "(mod () (include *standard-cl-23*) (include sha256tree.clib) (defun F (X) (sha256tree (+ X 1))) (+ (F 3) 1))".to_string(),
    ]);
    assert_eq!(
        res,
        "(1 . -39425664269051251592384450451821132878837081010681666327853404714379049572410)"
    );
}

#[test]
fn test_g1_map_op_modern() {
    let program = "(mod (S) (include *standard-cl-21*) (g1_map S \"BLS_SIG_BLS12381G1_XMD:SHA-256_SSWU_RO_AUG_\"))";
    let compiled = do_basic_run(&vec!["run".to_string(), program.to_string()]);
    let output = do_basic_brun(&vec![
        "brun".to_string(),
        compiled,
        "(abcdef0123456789)".to_string(),
    ])
    .trim()
    .to_string();
    assert_eq!(
        output,
        "0x88e7302bf1fa8fcdecfb96f6b81475c3564d3bcaf552ccb338b1c48b9ba18ab7195c5067fe94fb216478188c0a3bef4a"
    );
}

#[test]
fn test_optimizer_fully_reduces_constant_outcome_let_0() {
    let res = do_basic_run(&vec![
        "run".to_string(),
        "-i".to_string(),
        "resources/tests".to_string(),
        "(mod (A) (include *standard-cl-23*) (include sha256tree.clib) (defun F (X) (sha256tree (+ X 1))) (defun G (Q) (let ((R (F Q))) (+ R 1))) (+ A (G 3)))".to_string(),
    ]);
    // Tree shaking will remove the functions that became unused due to constant
    // reduction.  We now support suppressing the left env in stepping 23 and
    // above.
    assert_eq!(
        res,
        "(16 2 (1 . -39425664269051251592384450451821132878837081010681666327853404714379049572410))"
    );
}

// Test that the optimizer inverts (i (not x) a b) to (i x b a)
#[test]
fn test_not_inversion_body() {
    let res = do_basic_run(&vec![
        "run".to_string(),
        "(mod (X) (include *standard-cl-23*) (if (not X) (+ X 1) (* X 2)))".to_string(),
    ]);
    assert_eq!(res, "(2 (3 2 (1 18 2 (1 . 2)) (1 16 2 (1 . 1))) 1)");
}

// Test that we can test chialisp outcomes in chialisp.
#[test]
fn test_chialisp_in_chialisp_test_pos() {
    let compiled = do_basic_run(&vec![
        "run".to_string(),
        "-i".to_string(),
        "resources/tests".to_string(),
        "(mod (X) (include *standard-cl-23*) (if (= (f (mod () (include *standard-cl-23*) (include sha256tree.clib) (defun F (X) (sha256tree (+ X 1))) (+ (F 3) 1))) 1) \"worked\" \"didnt work\"))".to_string(),
    ]);
    assert_eq!(compiled, "(1 . \"worked\")");
}

// Test that we can test chialisp outcomes in chialisp.
#[test]
fn test_chialisp_in_chialisp_test_neg() {
    let compiled = do_basic_run(&vec![
        "run".to_string(),
        "-i".to_string(),
        "resources/tests".to_string(),
        "(mod (X) (include *standard-cl-23*) (if (= (f (mod () (include *standard-cl-23*) (include sha256tree.clib) (defun F (X) (sha256tree (+ (list X) 1))) (+ (F 3) 1))) 1) \"worked\" \"didnt work\"))".to_string(),
    ]);
    assert_eq!(compiled, "(1 . \"didnt work\")");
}

// Test CSE when detections are inside a lambda.  It's necessary to add a capture for
// the replaced expression.
#[test]
fn test_cse_replacement_inside_lambda_23_0() {
    let program = do_basic_run(&vec![
        "run".to_string(),
        "-i".to_string(),
        "resources/tests".to_string(),
        "resources/tests/more_exhaustive/lambda_cse_1.clsp".to_string(),
    ]);
    let res = do_basic_brun(&vec![
        "brun".to_string(),
        program.clone(),
        "(17 17)".to_string(),
    ])
    .trim()
    .to_string();
    assert_eq!(res, "0x15aa51");
    let res = do_basic_brun(&vec![
        "brun".to_string(),
        program.clone(),
        "(17 19)".to_string(),
    ])
    .trim()
    .to_string();
    assert_eq!(res, "0x1b1019");
    let res = do_basic_brun(&vec!["brun".to_string(), program, "(19 17)".to_string()])
        .trim()
        .to_string();
    assert_eq!(res, "0x1e3f2b");
}

#[test]
fn test_cse_replacement_inside_lambda_test_desugared_form_23() {
    let program = do_basic_run(&vec![
        "run".to_string(),
        "-i".to_string(),
        "resources/tests".to_string(),
        "resources/tests/more_exhaustive/lambda_cse_1_desugared_form.clsp".to_string(),
    ]);
    let res = do_basic_brun(&vec!["brun".to_string(), program, "(17 17)".to_string()])
        .trim()
        .to_string();
    assert_eq!(res, "0x15aa51");
}

// Note: this program is intentionally made to properly preprocess but trigger
// an error in strict compilation as a demonstration and test that the preprocessor
// is a mechanically separate step from compilation.  Separating them like this
// has the advantage that you can emit preprocessed compiler input on its own
// and also that it internally untangles the stages and makes compilation simpler.
#[test]
fn test_defmac_if_smoke_preprocess() {
    let result_prog = do_basic_run(&vec![
        "run".to_string(),
        "-i".to_string(),
        "resources/tests/strict".to_string(),
        "-E".to_string(),
        "resources/tests/strict/defmac_if_smoke.clsp".to_string(),
    ]);
    assert_eq!(
        result_prog,
        "(mod () (include *strict-cl-21*) (a (i t1 (com t2) (com t3)) @))"
    );
    let result2 = do_basic_run(&vec!["run".to_string(), result_prog]);
    assert!(result2.contains("Unbound use"));
    // Ensure that we're identifying one of the actually misused variables, but
    // do not make a claim about which one is identified first.
    assert!(result2.contains("of t1") || result2.contains("of t2") || result2.contains("of t3"));
}

#[test]
fn test_defmac_assert_smoke_preprocess() {
    let result_prog = do_basic_run(&vec![
        "run".to_string(),
        "-i".to_string(),
        "resources/tests/strict".to_string(),
        "-E".to_string(),
        "resources/tests/strict/assert.clsp".to_string(),
    ]);
    assert_eq!(
        result_prog,
        "(mod (A) (include *strict-cl-21*) (a (i 1 (com (a (i A (com 13) (com (x))) @)) (com (x))) @))"
    );
    let result_after_preproc = do_basic_run(&vec!["run".to_string(), result_prog]);
    let result_with_preproc = do_basic_run(&vec![
        "run".to_string(),
        "-i".to_string(),
        "resources/tests/strict".to_string(),
        "resources/tests/strict/assert.clsp".to_string(),
    ]);
    assert_eq!(result_after_preproc, result_with_preproc);
    let run_result_true = do_basic_brun(&vec![
        "brun".to_string(),
        result_with_preproc.clone(),
        "(15)".to_string(),
    ]);
    assert_eq!(run_result_true.trim(), "13");
    let run_result_false = do_basic_brun(&vec![
        "brun".to_string(),
        result_with_preproc.clone(),
        "(0)".to_string(),
    ]);
    assert_eq!(run_result_false.trim(), "FAIL: clvm raise ()");
}

#[test]
fn test_defmac_assert_smoke_preprocess_23() {
    let result_prog = do_basic_run(&vec![
        "run".to_string(),
        "-i".to_string(),
        "resources/tests/strict".to_string(),
        "-E".to_string(),
        "resources/tests/strict/assert23.clsp".to_string(),
    ]);
    assert_eq!(
        result_prog,
        "(mod (A) (include *standard-cl-23*) (a (i 1 (com (a (i A (com 13) (com (x))) @)) (com (x))) @))"
    );
    let result_after_preproc = do_basic_run(&vec!["run".to_string(), result_prog]);
    let result_with_preproc = do_basic_run(&vec![
        "run".to_string(),
        "-i".to_string(),
        "resources/tests/strict".to_string(),
        "resources/tests/strict/assert23.clsp".to_string(),
    ]);
    assert_eq!(result_after_preproc, result_with_preproc);
    let run_result_true = do_basic_brun(&vec![
        "brun".to_string(),
        result_with_preproc.clone(),
        "(15)".to_string(),
    ]);
    assert_eq!(run_result_true.trim(), "13");
    let run_result_false = do_basic_brun(&vec![
        "brun".to_string(),
        result_with_preproc.clone(),
        "(0)".to_string(),
    ]);
    assert_eq!(run_result_false.trim(), "FAIL: clvm raise ()");
}

#[test]
fn test_smoke_inline_at_expansion_23_0() {
    let prog = do_basic_run(&vec![
        "run".to_string(),
        indoc! {"
          (mod (Y)
            (include *standard-cl-23*)
            (defun A (X) (r @*env*)) ;; X = ((3)), returns (((3)))
            (defun B (X) (A (r @*env*))) ;; X = (3)
            (defun C (X) (B (r @*env*))) ;; X = 3
            (C Y) ;; Y = 3
            )
        "}
        .to_string(),
    ]);
    let run_result = do_basic_brun(&vec!["brun".to_string(), prog, "(3)".to_string()]);
    assert_eq!(run_result.trim(), "(((i)))");
}

#[test]
fn test_smoke_inline_at_expansion_23_1() {
    let prog = do_basic_run(&vec![
        "run".to_string(),
        indoc! {"
          (mod (Y)
            (include *standard-cl-23*)
            (defun-inline A (X) (r @*env*))
            (defun B (X) (A (r @*env*)))
            (defun C (X) (B (r @*env*)))
            (C Y)
            )
        "}
        .to_string(),
    ]);
    let run_result = do_basic_brun(&vec!["brun".to_string(), prog, "(3)".to_string()]);
    assert_eq!(run_result.trim(), "(((i)))");
}

#[test]
fn test_smoke_inline_at_expansion_23_2() {
    let prog = do_basic_run(&vec![
        "run".to_string(),
        indoc! {"
          (mod (Y)
            (include *standard-cl-23*)
            (defun A (X) (r @*env*))
            (defun-inline B (X) (A (r @*env*)))
            (defun C (X) (B (r @*env*)))
            (C Y)
            )
        "}
        .to_string(),
    ]);
    let run_result = do_basic_brun(&vec!["brun".to_string(), prog, "(3)".to_string()]);
    assert_eq!(run_result.trim(), "(((i)))");
}

#[test]
fn test_smoke_inline_at_expansion_23_3() {
    let prog = do_basic_run(&vec![
        "run".to_string(),
        indoc! {"
          (mod (Y)
            (include *standard-cl-23*)
            (defun-inline A (X) (r @*env*))
            (defun-inline B (X) (A (r @*env*)))
            (defun C (X) (B (r @*env*)))
            (C Y)
            )
        "}
        .to_string(),
    ]);
    let run_result = do_basic_brun(&vec!["brun".to_string(), prog, "(3)".to_string()]);
    assert_eq!(run_result.trim(), "(((i)))");
}

#[test]
fn test_smoke_inline_at_expansion_23_4() {
    let prog = do_basic_run(&vec![
        "run".to_string(),
        indoc! {"
          (mod (Y)
            (include *standard-cl-23*)
            (defun A (X) (r @*env*))
            (defun B (X) (A (r @*env*)))
            (defun-inline C (X) (B (r @*env*)))
            (C Y)
            )
        "}
        .to_string(),
    ]);
    let run_result = do_basic_brun(&vec!["brun".to_string(), prog, "(3)".to_string()]);
    assert_eq!(run_result.trim(), "(((i)))");
}

#[test]
fn test_smoke_inline_at_expansion_23_5() {
    let prog = do_basic_run(&vec![
        "run".to_string(),
        indoc! {"
          (mod (Y)
            (include *standard-cl-23*)
            (defun-inline A (X) (r @*env*))
            (defun B (X) (A (r @*env*)))
            (defun-inline C (X) (B (r @*env*)))
            (C Y)
            )
        "}
        .to_string(),
    ]);
    let run_result = do_basic_brun(&vec!["brun".to_string(), prog, "(3)".to_string()]);
    assert_eq!(run_result.trim(), "(((i)))");
}

#[test]
fn test_smoke_inline_at_expansion_23_6() {
    let prog = do_basic_run(&vec![
        "run".to_string(),
        indoc! {"
          (mod (Y)
            (include *standard-cl-23*)
            (defun A (X) (r @*env*))
            (defun-inline B (X) (A (r @*env*)))
            (defun-inline C (X) (B (r @*env*)))
            (C Y)
            )
        "}
        .to_string(),
    ]);
    let run_result = do_basic_brun(&vec!["brun".to_string(), prog, "(3)".to_string()]);
    assert_eq!(run_result.trim(), "(((i)))");
}

#[test]
fn test_smoke_inline_at_expansion_23_7() {
    let prog = do_basic_run(&vec![
        "run".to_string(),
        indoc! {"
          (mod (Y)
            (include *standard-cl-23*)
            (defun-inline A (X) (r @*env*))
            (defun-inline B (X) (A (r @*env*)))
            (defun-inline C (X) (B (r @*env*)))
            (C Y)
            )
        "}
        .to_string(),
    ]);
    let run_result = do_basic_brun(&vec!["brun".to_string(), prog, "(3)".to_string()]);
    assert_eq!(run_result.trim(), "(((i)))");
}

#[test]
fn test_smoke_inline_at_expansion_var_23_0() {
    let prog = do_basic_run(&vec![
        "run".to_string(),
        indoc! {"
          (mod (Y)
            (include *standard-cl-23*)
            (defun A (((PPX) PX) X) (list PPX PX X))
            (defun B ((PX) X) (A (r @*env*) (+ X 1)))
            (defun C (X) (B (r @*env*) (+ X 1)))
            (C Y)
            )
        "}
        .to_string(),
    ]);
    let run_result = do_basic_brun(&vec!["brun".to_string(), prog, "(3)".to_string()]);
    assert_eq!(run_result.trim(), "(i 4 5)");
}

#[test]
fn test_smoke_inline_at_expansion_var_23_1() {
    let prog = do_basic_run(&vec![
        "run".to_string(),
        indoc! {"
          (mod (Y)
            (include *standard-cl-23*)
            (defun-inline A (((PPX) PX) X) (list PPX PX X))
            (defun B ((PX) X) (A (r @*env*) (+ X 1)))
            (defun C (X) (B (r @*env*) (+ X 1)))
            (C Y)
            )
        "}
        .to_string(),
    ]);
    let run_result = do_basic_brun(&vec!["brun".to_string(), prog, "(3)".to_string()]);
    assert_eq!(run_result.trim(), "(i 4 5)");
}

#[test]
fn test_smoke_inline_at_expansion_var_23_2() {
    let prog = do_basic_run(&vec![
        "run".to_string(),
        indoc! {"
          (mod (Y)
            (include *standard-cl-23*)
            (defun A (((PPX) PX) X) (list PPX PX X))
            (defun-inline B ((PX) X) (A (r @*env*) (+ X 1)))
            (defun C (X) (B (r @*env*) (+ X 1)))
            (C Y)
            )
        "}
        .to_string(),
    ]);
    let run_result = do_basic_brun(&vec!["brun".to_string(), prog, "(3)".to_string()]);
    assert_eq!(run_result.trim(), "(i 4 5)");
}

#[test]
fn test_smoke_inline_at_expansion_var_23_3() {
    let prog = do_basic_run(&vec![
        "run".to_string(),
        indoc! {"
          (mod (Y)
            (include *standard-cl-23*)
            (defun-inline A (((PPX) PX) X) (list PPX PX X))
            (defun-inline B ((PX) X) (A (r @*env*) (+ X 1)))
            (defun C (X) (B (r @*env*) (+ X 1)))
            (C Y)
            )
        "}
        .to_string(),
    ]);
    let run_result = do_basic_brun(&vec!["brun".to_string(), prog, "(3)".to_string()]);
    assert_eq!(run_result.trim(), "(i 4 5)");
}

#[test]
fn test_smoke_inline_at_expansion_var_23_4() {
    let prog = do_basic_run(&vec![
        "run".to_string(),
        indoc! {"
          (mod (Y)
            (include *standard-cl-23*)
            (defun A (((PPX) PX) X) (list PPX PX X))
            (defun B ((PX) X) (A (r @*env*) (+ X 1)))
            (defun-inline C (X) (B (r @*env*) (+ X 1)))
            (C Y)
            )
        "}
        .to_string(),
    ]);
    let run_result = do_basic_brun(&vec!["brun".to_string(), prog, "(3)".to_string()]);
    assert_eq!(run_result.trim(), "(i 4 5)");
}

#[test]
fn test_smoke_inline_at_expansion_var_23_5() {
    let prog = do_basic_run(&vec![
        "run".to_string(),
        indoc! {"
          (mod (Y)
            (include *standard-cl-23*)
            (defun-inline A (((PPX) PX) X) (list PPX PX X))
            (defun B ((PX) X) (A (r @*env*) (+ X 1)))
            (defun-inline C (X) (B (r @*env*) (+ X 1)))
            (C Y)
            )
        "}
        .to_string(),
    ]);
    let run_result = do_basic_brun(&vec!["brun".to_string(), prog, "(3)".to_string()]);
    assert_eq!(run_result.trim(), "(i 4 5)");
}

#[test]
fn test_smoke_inline_at_expansion_var_23_6() {
    let prog = do_basic_run(&vec![
        "run".to_string(),
        indoc! {"
          (mod (Y)
            (include *standard-cl-23*)
            (defun A (((PPX) PX) X) (list PPX PX X))
            (defun-inline B ((PX) X) (A (r @*env*) (+ X 1)))
            (defun-inline C (X) (B (r @*env*) (+ X 1)))
            (C Y)
            )
        "}
        .to_string(),
    ]);
    let run_result = do_basic_brun(&vec!["brun".to_string(), prog, "(3)".to_string()]);
    assert_eq!(run_result.trim(), "(i 4 5)");
}

#[test]
fn test_smoke_inline_at_expansion_var_23_7() {
    let prog = do_basic_run(&vec![
        "run".to_string(),
        indoc! {"
          (mod (Y)
            (include *standard-cl-23*)
            (defun-inline A (((PPX) PX) X) (list PPX PX X))
            (defun-inline B ((PX) X) (A (r @*env*) (+ X 1)))
            (defun-inline C (X) (B (r @*env*) (+ X 1)))
            (C Y)
            )
        "}
        .to_string(),
    ]);
    let run_result = do_basic_brun(&vec!["brun".to_string(), prog, "(3)".to_string()]);
    assert_eq!(run_result.trim(), "(i 4 5)");
}

//
// Inside assert_ (items):
// items @ 5
//
// Inside letbinding_$_44 ((items) cse_$_43_$_24)
//
// items @ 9
// cse_$_43_$_24 @ 11
//
#[test]
fn test_inline_vs_deinline_23() {
    eprintln!("=== W2 ===");
    let compiled_2 = do_basic_run(&vec![
        "run".to_string(),
        "resources/tests/strict/use-w2.clsp".to_string(),
    ]);
    eprintln!("=== W3 ===");
    let compiled_3 = do_basic_run(&vec![
        "run".to_string(),
        "resources/tests/strict/use-w3.clsp".to_string(),
    ]);
    eprintln!("=== RUN W2 ===");
    let result_2 = do_basic_brun(&vec![
        "brun".to_string(),
        compiled_2,
        "((1 2 3))".to_string(),
    ]);
    eprintln!("=== RUN W3 ===");
    let result_3 = do_basic_brun(&vec![
        "brun".to_string(),
        compiled_3,
        "((1 2 3))".to_string(),
    ]);
    assert_eq!(result_2, result_3);
}

#[test]
fn test_rosetta_code_abc_example() {
    let test_words = &[
        ("A", true),
        ("BARK", true),
        ("TREAT", true),
        ("BOOK", false),
        ("COMMON", false),
        ("SQUAD", true),
        ("CONFUSE", true),
    ];
    let prog_pp = do_basic_run(&vec![
        "run".to_string(),
        "resources/tests/strict/rosetta_code_abc.clsp".to_string(),
    ]);
    let prog_np = do_basic_run(&vec![
        "run".to_string(),
        "resources/tests/strict/rosetta_code_abc_preprocessed.clsp".to_string(),
    ]);
    eprintln!("{prog_pp}");
    assert_eq!(prog_pp, prog_np);
    for (w, success) in test_words.iter() {
        eprintln!("{} {}", w, success);
        let result = do_basic_brun(&vec![
            "brun".to_string(),
            prog_pp.clone(),
            format!("({})", w),
        ])
        .trim()
        .to_string();
        if *success {
            assert_eq!(result, "1");
        } else {
            assert_eq!(result, "()");
        }
    }
}

#[test]
fn test_rosetta_code_babbage_problem() {
    let preprocessed = do_basic_run(&vec![
        "run".to_string(),
        "-E".to_string(),
        "resources/tests/strict/rosetta_code_babbage_problem.clsp".to_string(),
    ]);
    assert!(!preprocessed.contains("*macros*"));
    assert!(!preprocessed.contains("(defmacro list"));
    let compiled = do_basic_run(&vec![
        "run".to_string(),
        "resources/tests/strict/rosetta_code_babbage_problem.clsp".to_string(),
    ]);
    let output = do_basic_brun(&vec!["brun".to_string(), compiled, "(269696)".to_string()])
        .trim()
        .to_string();
    assert_eq!(output, "25264");
}

#[test]
fn test_cse_when_not_dominating_conditions() {
    let program = do_basic_run(&vec![
        "run".to_string(),
        "resources/tests/strict/cse_doesnt_dominate.clsp".to_string(),
    ]);
    let outcome = do_basic_brun(&vec!["brun".to_string(), program, "(33)".to_string()])
        .trim()
        .to_string();
    assert_eq!(outcome, "0x009988"); // 34 * 34 * 34
}

#[test]
fn test_cse_not_dominating_conditions_with_superior_let() {
    let program = do_basic_run(&vec![
        "run".to_string(),
        "resources/tests/strict/cse_doesnt_dominate_superior_let.clsp".to_string(),
    ]);
    let outcome = do_basic_brun(&vec!["brun".to_string(), program, "(33)".to_string()])
        .trim()
        .to_string();
    assert_eq!(outcome, "0x009988"); // 34 * 34 * 34
}

#[test]
fn test_cse_not_dominating_conditions_with_superior_let_outside() {
    let program = do_basic_run(&vec![
        "run".to_string(),
        "resources/tests/strict/cse_doesnt_dominate_superior_let_outside.clsp".to_string(),
    ]);
    let outcome = do_basic_brun(&vec!["brun".to_string(), program, "(33)".to_string()])
        .trim()
        .to_string();
    assert_eq!(outcome, "0x5c13d840"); // 34 * 34 * 34 * 34 * 34 * 34
}

#[test]
fn test_cse_not_dominating_conditions_with_superior_let_outside_in_inline() {
    let program = do_basic_run(&vec![
        "run".to_string(),
        "resources/tests/strict/cse_doesnt_dominate_superior_let_outside_in_inline.clsp"
            .to_string(),
    ]);
    let outcome = do_basic_brun(&vec!["brun".to_string(), program, "(33)".to_string()])
        .trim()
        .to_string();
    assert_eq!(outcome, "0x5c13d840"); // 34 * 34 * 34 * 34 * 34 * 34
}

#[test]
fn test_cse_not_dominating_conditions_with_superior_let_outside_in_defun() {
    let program = do_basic_run(&vec![
        "run".to_string(),
        "resources/tests/strict/cse_doesnt_dominate_superior_let_outside_in_defun.clsp".to_string(),
    ]);
    let outcome = do_basic_brun(&vec!["brun".to_string(), program, "(33)".to_string()])
        .trim()
        .to_string();
    assert_eq!(outcome, "0x5c13d840"); // 34 * 34 * 34 * 34 * 34 * 34
}

#[test]
fn test_cse_not_dominating_conditions_with_superior_let_odi() {
    let program = do_basic_run(&vec![
        "run".to_string(),
        "resources/tests/strict/cse_doesnt_dominate_superior_let_odi.clsp".to_string(),
    ]);
    let outcome = do_basic_brun(&vec!["brun".to_string(), program, "(33)".to_string()])
        .trim()
        .to_string();
    assert_eq!(outcome, "0x5c13d840"); // 34 * 34 * 34 * 34 * 34 * 34
}

#[test]
fn test_cse_not_dominating_conditions_with_superior_let_iodi() {
    let program = do_basic_run(&vec![
        "run".to_string(),
        "resources/tests/strict/cse_doesnt_dominate_superior_let_iodi.clsp".to_string(),
    ]);
    let outcome = do_basic_brun(&vec!["brun".to_string(), program, "(33)".to_string()])
        .trim()
        .to_string();
    assert_eq!(outcome, "0x5c13d840"); // 34 * 34 * 34 * 34 * 34 * 34
}

#[test]
fn test_chialisp_web_example() {
    let program = do_basic_run(&vec![
        "run".to_string(),
        "resources/tests/strict/chialisp-web-example.clsp".to_string(),
    ]);
    let outcome = do_basic_brun(&vec!["brun".to_string(), program, "(100)".to_string()])
        .trim()
        .to_string();
    assert_eq!(outcome, "(306 (101 103))");
}

#[test]
fn test_chialisp_web_example_defconst() {
    let program = do_basic_run(&vec![
        "run".to_string(),
        "resources/tests/strict/defconst.clsp".to_string(),
    ]);
    let outcome = do_basic_brun(&vec!["brun".to_string(), program, "(3)".to_string()])
        .trim()
        .to_string();
    assert_eq!(
        outcome,
        "0xf60efb25b9e6e3587acd9cf01c332707bb771801bdb5e4f50ea957a29c8dde89"
    );
}

#[test]
fn test_chialisp_web_example_big_maybe() {
    let program = do_basic_run(&vec![
        "run".to_string(),
        "resources/tests/strict/big-maybe.clsp".to_string(),
    ]);
    let outcome = do_basic_brun(&vec!["brun".to_string(), program, "(((3 5)))".to_string()])
        .trim()
        .to_string();
    assert_eq!(outcome, "8");
}

#[test]
fn test_chialisp_web_example_map() {
    let program = do_basic_run(&vec![
        "run".to_string(),
        "resources/tests/strict/map-example.clsp".to_string(),
    ]);
    let outcome = do_basic_brun(&vec!["brun".to_string(), program, "((1 2 3))".to_string()])
        .trim()
        .to_string();
    assert_eq!(outcome, "(a 3 4)");
}

#[test]
fn test_chialisp_web_example_map_lambda() {
    let program = do_basic_run(&vec![
        "run".to_string(),
        "resources/tests/strict/map-example.clsp".to_string(),
    ]);
    let outcome = do_basic_brun(&vec![
        "brun".to_string(),
        program,
        "((100 101 102))".to_string(),
    ])
    .trim()
    .to_string();
    assert_eq!(outcome, "(101 102 103)");
}

#[test]
fn test_chialisp_web_example_embed() {
    let program = do_basic_run(&vec![
        "run".to_string(),
        "-i".to_string(),
        "resources/tests/strict".to_string(),
        "resources/tests/strict/embed.clsp".to_string(),
    ]);
    let outcome = do_basic_brun(&vec!["brun".to_string(), program, "(world)".to_string()])
        .trim()
        .to_string();
    assert_eq!(
        outcome,
        "0x26c60a61d01db5836ca70fefd44a6a016620413c8ef5f259a6c5612d4f79d3b8"
    );
}

#[test]
fn test_g1_map_op_classic() {
    let program = "(mod (S) (g1_map S \"BLS_SIG_BLS12381G1_XMD:SHA-256_SSWU_RO_AUG_\"))";
    let compiled = do_basic_run(&vec!["run".to_string(), program.to_string()]);
    let output = do_basic_brun(&vec![
        "brun".to_string(),
        compiled,
        "(abcdef0123456789)".to_string(),
    ])
    .trim()
    .to_string();
    assert_eq!(
        output,
        "0x88e7302bf1fa8fcdecfb96f6b81475c3564d3bcaf552ccb338b1c48b9ba18ab7195c5067fe94fb216478188c0a3bef4a"
    );
}

#[test]
fn test_g2_map_op_modern() {
    let program = "(mod (S) (include *standard-cl-21*) (g2_map S \"BLS_SIG_BLS12381G2_XMD:SHA-256_SSWU_RO_AUG_\"))";
    let compiled = do_basic_run(&vec!["run".to_string(), program.to_string()]);
    let output = do_basic_brun(&vec![
        "brun".to_string(),
        compiled,
        "(0x21473dab7ad0136f7488128d44247b04fa58a9c6b4fab6ef4d)".to_string(),
    ])
    .trim()
    .to_string();
    assert_eq!(
        output,
        "0x879584f6c205b4492abca2be331fc2875596b08c7fbd958fb8d5e725a479d1794b85add1266fb5d410de5c416ce12305166b1c3e2e5d5ae2720a058169b057520d8f2a315f6097c774f659ce5619a070e1cbc8212fb460758e459498d0e598d6"
    );
}

#[test]
fn test_g2_map_op_classic() {
    let program = "(mod (S) (g2_map S \"BLS_SIG_BLS12381G2_XMD:SHA-256_SSWU_RO_AUG_\"))";
    let compiled = do_basic_run(&vec!["run".to_string(), program.to_string()]);
    let output = do_basic_brun(&vec![
        "brun".to_string(),
        compiled,
        "(0x21473dab7ad0136f7488128d44247b04fa58a9c6b4fab6ef4d)".to_string(),
    ])
    .trim()
    .to_string();
    assert_eq!(
        output,
        "0x879584f6c205b4492abca2be331fc2875596b08c7fbd958fb8d5e725a479d1794b85add1266fb5d410de5c416ce12305166b1c3e2e5d5ae2720a058169b057520d8f2a315f6097c774f659ce5619a070e1cbc8212fb460758e459498d0e598d6"
    );
}

#[test]
fn test_secp256k1_verify_modern_succeed() {
    let program = "(mod (S) (include *standard-cl-21*) (secp256k1_verify S 0x85932e4d075615be881398cc765f9f78204033f0ef5f832ac37e732f5f0cbda2 0x481477e62a1d02268127ae89cc58929e09ad5d30229721965ae35965d098a5f630205a7e69f4cb8084f16c7407ed7312994ffbf87ba5eb1aee16682dd324943e))";
    let compiled = do_basic_run(&vec!["run".to_string(), program.to_string()]);
    let output = do_basic_brun(&vec![
        "brun".to_string(),
        compiled,
        "(0x02390b19842e100324163334b16947f66125b76d4fa4a11b9ccdde9b7398e64076)".to_string(),
    ])
    .trim()
    .to_string();
    assert_eq!(output, "()");
}

#[test]
fn test_secp256k1_verify_modern_fail() {
    let program = "(mod (S) (include *standard-cl-21*) (secp256k1_verify S 0x935d863e2d28d8e5d399ea8af7393ef11fdffc7d862dcc6b5217a8ef15fb5442 0xbbf0712cc0a283a842011c19682629a5381c5f7ead576defcf12a9a19378e23b087cd0be730dbe78722dcfc81543fca17a30e41070ca2e5b3ae77ccec2cca935))";
    let compiled = do_basic_run(&vec!["run".to_string(), program.to_string()]);
    let output = do_basic_brun(&vec![
        "brun".to_string(),
        compiled,
        "(0x0215043e969dcf616fabe8e8d6b61ddcf6e274c5b04fce957b086dbeb7e899ac63)".to_string(),
    ])
    .trim()
    .to_string();
    assert!(output.starts_with("FAIL: secp256k1_verify failed"));
}

#[test]
fn test_secp256k1_verify_classic_succeed() {
    let program = "(mod (S) (secp256k1_verify S 0x85932e4d075615be881398cc765f9f78204033f0ef5f832ac37e732f5f0cbda2 0x481477e62a1d02268127ae89cc58929e09ad5d30229721965ae35965d098a5f630205a7e69f4cb8084f16c7407ed7312994ffbf87ba5eb1aee16682dd324943e))";
    let compiled = do_basic_run(&vec!["run".to_string(), program.to_string()]);
    let output = do_basic_brun(&vec![
        "brun".to_string(),
        compiled,
        "(0x02390b19842e100324163334b16947f66125b76d4fa4a11b9ccdde9b7398e64076)".to_string(),
    ])
    .trim()
    .to_string();
    assert_eq!(output, "()");
}

#[test]
fn test_secp256k1_verify_classic_fail() {
    let program = "(mod (S) (secp256k1_verify S 0x935d863e2d28d8e5d399ea8af7393ef11fdffc7d862dcc6b5217a8ef15fb5442 0xbbf0712cc0a283a842011c19682629a5381c5f7ead576defcf12a9a19378e23b087cd0be730dbe78722dcfc81543fca17a30e41070ca2e5b3ae77ccec2cca935))";
    let compiled = do_basic_run(&vec!["run".to_string(), program.to_string()]);
    let output = do_basic_brun(&vec![
        "brun".to_string(),
        compiled,
        "(0x0215043e969dcf616fabe8e8d6b61ddcf6e274c5b04fce957b086dbeb7e899ac63)".to_string(),
    ])
    .trim()
    .to_string();
    assert!(output.starts_with("FAIL: secp256k1_verify failed"));
}

#[test]
fn test_secp256k1_verify_modern_int_succeed() {
    // Ensure that even if translated to integer (for example via classic unhygenic macro invocation), this works.
    let program = "(mod (S) (if S (332799744 S 0x85932e4d075615be881398cc765f9f78204033f0ef5f832ac37e732f5f0cbda2 0x481477e62a1d02268127ae89cc58929e09ad5d30229721965ae35965d098a5f630205a7e69f4cb8084f16c7407ed7312994ffbf87ba5eb1aee16682dd324943e) \"empty-secp\"))";
    let compiled = do_basic_run(&vec!["run".to_string(), program.to_string()]);
    let output = do_basic_brun(&vec![
        "brun".to_string(),
        compiled,
        "(0x02390b19842e100324163334b16947f66125b76d4fa4a11b9ccdde9b7398e64076)".to_string(),
    ])
    .trim()
    .to_string();
    assert_eq!(output, "()");
}

#[test]
fn test_secp256k1_verify_modern_int_fail() {
    let program = "(mod (S) (include *standard-cl-21*) (if S (332799744 S 0x935d863e2d28d8e5d399ea8af7393ef11fdffc7d862dcc6b5217a8ef15fb5442 0xbbf0712cc0a283a842011c19682629a5381c5f7ead576defcf12a9a19378e23b087cd0be730dbe78722dcfc81543fca17a30e41070ca2e5b3ae77ccec2cca935) \"empty-secp\"))";
    let compiled = do_basic_run(&vec!["run".to_string(), program.to_string()]);
    let output = do_basic_brun(&vec![
        "brun".to_string(),
        compiled,
        "(0x0215043e969dcf616fabe8e8d6b61ddcf6e274c5b04fce957b086dbeb7e899ac63)".to_string(),
    ])
    .trim()
    .to_string();
    assert!(output.starts_with("FAIL: secp256k1_verify failed"));
}

#[test]
fn test_secp256r1_verify_modern_succeed() {
    let program = "(mod (S) (include *standard-cl-21*) (secp256r1_verify S 0x85932e4d075615be881398cc765f9f78204033f0ef5f832ac37e732f5f0cbda2 0xeae2f488080919bd0a7069c24cdd9c6ce2db423861b0c9d4236cdadbd0005f6d8f3709e6eb19249fd9c8bea664aba35218e67ea4b0f2239488dc3147f336e1e6))";
    let compiled = do_basic_run(&vec!["run".to_string(), program.to_string()]);
    let output = do_basic_brun(&vec![
        "brun".to_string(),
        compiled,
        "(0x033e1a1b2ccbc35883c60fdfc3f4a02175096ade6271fe85517ca5772594bbd0dc)".to_string(),
    ])
    .trim()
    .to_string();
    assert_eq!(output, "()");
}

#[test]
fn test_secp256r1_verify_modern_fail() {
    let program = "(mod (S) (include *standard-cl-21*) (secp256r1_verify S 0x935d863e2d28d8e5d399ea8af7393ef11fdffc7d862dcc6b5217a8ef15fb5442 0xecef274a7408e6cb0196eac64d2ae32fc54c2537f8a9efd5b75a4e8a53b0b156c64564306f38bade4adceac1073d464e4db3d0332141a7203dfd113ad36e393d))";
    let compiled = do_basic_run(&vec!["run".to_string(), program.to_string()]);
    let output = do_basic_brun(&vec![
        "brun".to_string(),
        compiled,
        "(0x025195db74b1902d53758a62ccd9dd01837aa5ae755e878eb0aeccbe8fe477c543)".to_string(),
    ])
    .trim()
    .to_string();
    assert!(output.starts_with("FAIL: secp256r1_verify failed"));
}

#[test]
fn test_secp256r1_verify_classic_succeed() {
    let program = "(mod (S) (secp256r1_verify S 0x85932e4d075615be881398cc765f9f78204033f0ef5f832ac37e732f5f0cbda2 0xeae2f488080919bd0a7069c24cdd9c6ce2db423861b0c9d4236cdadbd0005f6d8f3709e6eb19249fd9c8bea664aba35218e67ea4b0f2239488dc3147f336e1e6))";
    let compiled = do_basic_run(&vec!["run".to_string(), program.to_string()]);
    let output = do_basic_brun(&vec![
        "brun".to_string(),
        compiled,
        "(0x033e1a1b2ccbc35883c60fdfc3f4a02175096ade6271fe85517ca5772594bbd0dc)".to_string(),
    ])
    .trim()
    .to_string();
    assert_eq!(output, "()");
}

#[test]
fn test_secp256r1_verify_classic_fail() {
    let program = "(mod (S) (secp256r1_verify S 0x935d863e2d28d8e5d399ea8af7393ef11fdffc7d862dcc6b5217a8ef15fb5442 0xecef274a7408e6cb0196eac64d2ae32fc54c2537f8a9efd5b75a4e8a53b0b156c64564306f38bade4adceac1073d464e4db3d0332141a7203dfd113ad36e393d))";
    let compiled = do_basic_run(&vec!["run".to_string(), program.to_string()]);
    let output = do_basic_brun(&vec![
        "brun".to_string(),
        compiled,
        "(0x025195db74b1902d53758a62ccd9dd01837aa5ae755e878eb0aeccbe8fe477c543)".to_string(),
    ])
    .trim()
    .to_string();
    assert!(output.starts_with("FAIL: secp256r1_verify failed"));
}

#[test]
fn test_classic_obeys_operator_choice_at_compile_time_no_version() {
    let compiled = do_basic_run(&vec![
        "run".to_string(),
        "(mod () (coinid (sha256 99) (sha256 99) 1))".to_string(),
    ])
    .trim()
    .to_string();
    assert_eq!(
        compiled,
        "(q . 0x97c3f14ced4dfc280611fd8d9b158163e8981b3bce4d1bb6dd0bcc679a2e2455)"
    );
}

#[test]
fn test_classic_obeys_operator_choice_at_compile_time_version_1() {
    let compiled = do_basic_run(&vec![
        "run".to_string(),
        "--operators-version".to_string(),
        "1".to_string(),
        "(mod () (coinid (sha256 99) (sha256 99) 1))".to_string(),
    ])
    .trim()
    .to_string();
    assert_eq!(
        compiled,
        "(q . 0x97c3f14ced4dfc280611fd8d9b158163e8981b3bce4d1bb6dd0bcc679a2e2455)"
    );
}

#[test]
fn test_classic_obeys_operator_choice_at_compile_time_version_0() {
    let compiled = do_basic_run(&vec![
        "run".to_string(),
        "--operators-version".to_string(),
        "0".to_string(),
        "(mod () (coinid (sha256 99) (sha256 99) 1))".to_string(),
    ])
    .trim()
    .to_string();
    assert_eq!(compiled, "FAIL: unimplemented operator 48");
}

#[test]
fn test_continued_if() {
    let prog = indoc! {"
(mod X
  (include *strict-cl-21*)

  (defun bigatom (Xs Ys)
    (if
      Xs (concat (f Xs) (bigatom (r Xs) Ys))
      Ys (concat (f Ys) (bigatom (r Ys) ()))
      ()
      )
    )

  (bigatom (q . (3 4 5)) X)
  )"}
    .to_string();
    let compiled = do_basic_run(&vec!["run".to_string(), prog])
        .trim()
        .to_string();
    let res = do_basic_brun(&vec![
        "brun".to_string(),
        compiled,
        "(13 99 144)".to_string(),
    ])
    .trim()
    .to_string();
    assert_eq!(res.to_string(), "0x0304050d630090");
}

#[test]
fn test_preprocess_can_recurse() {
    let prog = "resources/tests/strict/test-inner-include.clsp".to_string();
    let res = do_basic_run(&vec![
        "run".to_string(),
        "-i".to_string(),
        "resources/tests/strict".to_string(),
        prog.clone(),
    ])
    .trim()
    .to_string();
    assert_eq!(
        res,
        "(2 (1 2 (3 5 (1 2 (1 18 5 (1 . 2)) 1) (1 2 (1 16 5 (1 . 1)) 1)) 1) (4 (1) 1))"
    );
}

#[test]
fn test_assign_rename_tricky() {
    let filename = "resources/tests/cse-complex-21.clsp";
    let program = do_basic_run(&vec!["run".to_string(), filename.to_string()])
        .trim()
        .to_string();

    let run_result_11 = do_basic_brun(&vec![
        "brun".to_string(),
        program.clone(),
        "(11)".to_string(),
    ])
    .trim()
    .to_string();
    assert_eq!(run_result_11, "506");

    let run_result_41 = do_basic_brun(&vec!["brun".to_string(), program, "(41)".to_string()])
        .trim()
        .to_string();
    assert_eq!(run_result_41, "15375");
}

#[test]
fn test_cse_breakage_example() {
    let filename = "resources/tests/cse-bad.clsp";
    let program = do_basic_run(&vec!["run".to_string(), filename.to_string()])
        .trim()
        .to_string();

    eprintln!(">> {program}");
    assert!(program.starts_with("("));

    let run_result_11 = do_basic_brun(&vec![
        "brun".to_string(),
        program.clone(),
        "(())".to_string(),
    ])
    .trim()
    .to_string();
    assert_eq!(run_result_11, "((a 3) (a 3) (a 3))");
}

#[test]
fn test_cse_breakage_example_letstar() {
    let filename = "resources/tests/cse-bad-letstar.clsp";
    let program = do_basic_run(&vec!["run".to_string(), filename.to_string()])
        .trim()
        .to_string();

    eprintln!(">> {program}");
    assert!(program.starts_with("("));

    let run_result_11 = do_basic_brun(&vec![
        "brun".to_string(),
        program.clone(),
        "(())".to_string(),
    ])
    .trim()
    .to_string();
    assert_eq!(run_result_11, "((a 3) (a 3) (a 3))");
}

#[test]
fn test_representation_of_tricky_nested_assigns() {
    let filename = "resources/tests/cse-overlap.clsp";
    let program = do_basic_run(&vec!["run".to_string(), filename.to_string()])
        .trim()
        .to_string();
    let wanted_repr = "(2 (1 2 4 (4 2 (4 (4 5 (4 (1 . 99) (4 (1 . 100) (4 (1 . 101) (4 (1 . 102) ()))))) ()))) (4 (1 (2 10 (4 2 (4 (6 (4 2 (4 3 (4 29 ())))) (4 29 ())))) (2 14 (4 2 (4 3 (4 (4 (4 11 21) (4 21 ())) (4 (4 11 49) ()))))) 4 21 (4 23 (4 (4 23 41) (4 11 ())))) 1))";
    assert_eq!(program, wanted_repr);
}

#[test]
fn test_assign_cse_tricky_2() {
    let filename = "resources/tests/cse-tricky-basic.clsp";
    let program = do_basic_run(&vec!["run".to_string(), filename.to_string()])
        .trim()
        .to_string();
    let wanted_repr = "(2 (1 2 10 (4 2 (4 5 ()))) (4 (1 ((11 5 11) 2 8 (4 2 (4 5 (4 11 ())))) (2 22 (4 2 (4 3 (4 (18 5 (1 . 11)) (4 (16 5 (1 . 1)) ()))))) (2 30 (4 2 (4 3 (4 (1 . 121) ())))) 2 (3 (9 17 (1 . 13)) (1 2 12 (4 2 (4 45 (4 21 ())))) (1 2 (3 (9 17 (1 . 15)) (1 2 8 (4 2 (4 45 (4 21 ())))) (1 . 11)) 1)) 1) 1))";
    assert_eq!(program, wanted_repr);
}

#[test]
<<<<<<< HEAD
fn test_quote_string_generation() {
    let filename = "resources/tests/test_string_repr.clsp";
    let program = do_basic_run(&vec!["run".to_string(), filename.to_string()])
        .trim()
        .to_string();
    let wanted_repr = "(4 (1 . 0x7465737422) (4 (1 . \"test'\") (4 (1 . \"test hi\") (4 (1 . 499918271522) (4 (1 . 499918271527) (4 (1 . test_hi) ()))))))";
    assert_eq!(program, wanted_repr);
    let brun_result = do_basic_brun(&vec!["brun".to_string(), program])
        .trim()
        .to_string();
    assert_eq!(
        brun_result,
        "(0x7465737422 \"test'\" \"test hi\" 0x7465737422 \"test'\" \"test_hi\")"
    );
=======
fn test_include_zero_bin() {
    let program = do_basic_run(&vec![
        "run".to_string(),
        "-i".to_string(),
        "resources/tests".to_string(),
        "(mod (X) (include *standard-cl-23.1*) (embed-file lz bin lz.bin) (concat 1 lz))"
            .to_string(),
    ]);
    assert_eq!(program, "(2 (1 14 (1 . 1) 2) (4 (1 . 0x0001) 1))");
}

#[test]
fn test_include_zero_bin_pre_fix() {
    let program = do_basic_run(&vec![
        "run".to_string(),
        "-i".to_string(),
        "resources/tests".to_string(),
        "(mod (X) (include *standard-cl-23*) (embed-file lz bin lz.bin) (concat 1 lz))".to_string(),
    ]);
    assert_eq!(program, "(2 (1 14 (1 . 1) 2) (4 (1 . 1) 1))");
>>>>>>> 17618c8f
}<|MERGE_RESOLUTION|>--- conflicted
+++ resolved
@@ -2430,7 +2430,6 @@
 }
 
 #[test]
-<<<<<<< HEAD
 fn test_quote_string_generation() {
     let filename = "resources/tests/test_string_repr.clsp";
     let program = do_basic_run(&vec!["run".to_string(), filename.to_string()])
@@ -2445,7 +2444,9 @@
         brun_result,
         "(0x7465737422 \"test'\" \"test hi\" 0x7465737422 \"test'\" \"test_hi\")"
     );
-=======
+}
+
+#[test]
 fn test_include_zero_bin() {
     let program = do_basic_run(&vec![
         "run".to_string(),
@@ -2466,5 +2467,4 @@
         "(mod (X) (include *standard-cl-23*) (embed-file lz bin lz.bin) (concat 1 lz))".to_string(),
     ]);
     assert_eq!(program, "(2 (1 14 (1 . 1) 2) (4 (1 . 1) 1))");
->>>>>>> 17618c8f
 }