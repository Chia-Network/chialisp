--- conflicted
+++ resolved
@@ -2430,7 +2430,6 @@
 }
 
 #[test]
-<<<<<<< HEAD
 fn test_include_zero_bin() {
     let program = do_basic_run(&vec![
         "run".to_string(),
@@ -2451,7 +2450,9 @@
         "(mod (X) (include *standard-cl-23*) (embed-file lz bin lz.bin) (concat 1 lz))".to_string(),
     ]);
     assert_eq!(program, "(2 (1 14 (1 . 1) 2) (4 (1 . 1) 1))");
-=======
+}
+
+#[test]
 fn test_classic_modpow() {
     let result = do_basic_brun(&vec![
         "brun".to_string(),
@@ -2487,5 +2488,4 @@
         "(mod (X Y) (include *standard-cl-23*) (% X Y))".to_string(),
     ]);
     assert_eq!(result.trim(), "(61 2 5)");
->>>>>>> 58c521c5
 }