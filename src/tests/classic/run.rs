use num_bigint::ToBigInt;

#[cfg(test)]
use rand::distributions::Standard;
#[cfg(test)]
use rand::prelude::*;
#[cfg(test)]
use rand::Rng;
#[cfg(test)]
use rand_chacha::ChaChaRng;

use std::borrow::Borrow;
use std::collections::{HashMap, HashSet};
use std::fs;
use std::path::PathBuf;
use std::rc::Rc;

use clvmr::allocator::Allocator;

use crate::classic::clvm::__type_compatibility__::{bi_one, bi_zero, Stream};
use crate::classic::clvm_tools::binutils::disassemble;
use crate::classic::clvm_tools::cmds::launch_tool;
use crate::classic::clvm_tools::node_path::NodePath;

use crate::compiler::clvm::convert_to_clvm_rs;
use crate::compiler::sexp;
use crate::compiler::sexp::decode_string;
use crate::util::{number_from_u8, Number};

const NUM_GEN_ATOMS: usize = 16;

pub fn do_basic_brun(args: &Vec<String>) -> String {
    let mut s = Stream::new(None);
    launch_tool(&mut s, args, &"run".to_string(), 0);
    return s.get_value().decode();
}

pub fn do_basic_run(args: &Vec<String>) -> String {
    let mut s = Stream::new(None);
    launch_tool(&mut s, args, &"run".to_string(), 2);
    return s.get_value().decode();
}

#[test]
fn basic_run_test() {
    assert_eq!(
        do_basic_run(&vec!("run".to_string(), "(mod (A B) (+ A B))".to_string())).trim(),
        "(+ 2 5)".to_string()
    );
}

#[test]
fn add_1_test() {
    assert_eq!(
        do_basic_run(&vec!(
            "run".to_string(),
            "(opt (com (q . (+ 6 55))))".to_string()
        ))
        .trim(),
        "(q . 61)".to_string()
    );
}

#[test]
fn div_test() {
    assert_eq!(
        do_basic_run(&vec!("run".to_string(), "(mod (X) (/ X 10))".to_string())).trim(),
        "(f (divmod 2 (q . 10)))".to_string()
    );
}

#[test]
fn brun_y_1_test() {
    let testpath = PathBuf::from(env!("CARGO_MANIFEST_DIR"));
    let mut sym_path = testpath.clone();
    sym_path.push("resources/tests/stage_2/brun-y-1.sym");
    assert_eq!(
        do_basic_brun(
            &vec!(
                "brun".to_string(),
                "-y".to_string(),
                sym_path.into_os_string().into_string().unwrap(),
                "(a (q . (a 2 (c 2 (c 5 (q . ()))))) (c (q . (a (i (= 5 (q . 1)) (q . (q . 1)) (q . (* 5 (a 2 (c 2 (c (- 5 (q . 1)) (q . ()))))))) 1)) 1))".to_string(),
                "(10)".to_string()
            )
        ).trim(),
        indoc! {"0x375f00
            
            (\"fact\" 10) => 0x375f00
            
            (\"fact\" 9) => 0x058980
            
            (\"fact\" 8) => 0x009d80
            
            (\"fact\" 7) => 5040
            
            (\"fact\" 6) => 720
            
            (\"fact\" 5) => 120
            
            (\"fact\" 4) => 24
            
            (\"fact\" 3) => 6
            
            (\"fact\" 2) => 2
            
            (\"fact\" 1) => 1"}
    );
}

#[test]
fn brun_v_test() {
    assert_eq!(
        do_basic_brun(&vec!(
            "brun".to_string(),
            "-v".to_string(),
            "(a (q + (q . 3) (q . 5)) 1)".to_string()
        ))
        .trim(),
        indoc! {"8
            
            (a 2 3) [((a (q 16 (q . 3) (q . 5)) 1))] => 8
            
            3 [((a (q 16 (q . 3) (q . 5)) 1))] => ()
            
            2 [((a (q 16 (q . 3) (q . 5)) 1))] => (a (q 16 (q . 3) (q . 5)) 1)
            
            (a (q 16 (q . 3) (q . 5)) 1) [()] => 8
            
            1 [()] => ()
            
            (q 16 (q . 3) (q . 5)) [()] => (+ (q . 3) (q . 5))
            
            (+ (q . 3) (q . 5)) [()] => 8
            
            (q . 5) [()] => 5
            
            (q . 3) [()] => 3"}
    );
}

#[test]
fn brun_constant_test() {
    assert_eq!(
        do_basic_run(&vec!(
            "run".to_string(),
            "(mod () (defconstant X 3) X)".to_string()
        ))
        .trim(),
        "(q . 3)".to_string()
    );
}

#[test]
fn at_capture_destructure_1() {
    assert_eq!(
        do_basic_run(&vec!(
            "run".to_string(),
            "(mod (A (@ Z (B C)) D) A)".to_string()
        ))
        .trim(),
        "2"
    );
}

#[test]
fn at_capture_destructure_2() {
    assert_eq!(
        do_basic_run(&vec!(
            "run".to_string(),
            "(mod (A (@ Z (B C)) D) Z)".to_string()
        ))
        .trim(),
        "5"
    );
}

#[test]
fn at_capture_destructure_3() {
    assert_eq!(
        do_basic_run(&vec!(
            "run".to_string(),
            "(mod (A (@ Z (B C)) D) B)".to_string()
        ))
        .trim(),
        "9"
    );
}

#[test]
fn at_capture_destructure_4() {
    assert_eq!(
        do_basic_run(&vec!(
            "run".to_string(),
            "(mod (A (@ Z (B C)) D) C)".to_string()
        ))
        .trim(),
        "21"
    );
}

#[test]
fn at_capture_destructure_5() {
    assert_eq!(
        do_basic_run(&vec!(
            "run".to_string(),
            "(mod (A (@ Z (B C)) D) D)".to_string()
        ))
        .trim(),
        "11"
    );
}

#[test]
fn at_capture_inline_1() {
    assert_eq!(
        do_basic_run(&vec!(
            "run".to_string(),
            "(mod () (defun-inline F (@ pt (X Y)) X) (F 97 98))".to_string()
        ))
        .trim(),
        "(q . 97)"
    );
}

#[test]
fn at_capture_inline_2() {
    assert_eq!(
        do_basic_run(&vec!(
            "run".to_string(),
            "(mod () (defun-inline F (@ pt (X Y)) Y) (F 97 98))".to_string()
        ))
        .trim(),
        "(q . 98)"
    );
}

#[test]
fn at_capture_inline_3() {
    assert_eq!(
        do_basic_run(&vec!(
            "run".to_string(),
            "(mod () (defun-inline F (@ pt (X Y)) pt) (F (+ 117 1) (+ 98 1)))".to_string()
        ))
        .trim(),
        "(q 118 99)"
    );
}

#[test]
fn at_capture_inline_4() {
    assert_eq!(
        do_basic_run(&vec!(
            "run".to_string(),
            "(mod () (defun-inline F (A (@ pt (X Y))) (list (list A X Y) pt)) (F 115 (list 99 77)))".to_string()
        ))
            .trim(),
        "(q (115 99 77) (99 77))"
    );
}

#[test]
fn inline_destructure_1() {
    assert_eq!(
        do_basic_run(&vec!(
            "run".to_string(),
            "(mod () (defun-inline F ((A . B)) (+ A B)) (F (c 3 7)))".to_string()
        ))
        .trim(),
        "(q . 10)"
    );
}

#[test]
fn test_forms_of_destructuring_allowed_by_classic_1() {
    assert_eq!(
        do_basic_run(&vec![
            "run".to_string(),
            "(mod (A) (defun-inline foo (X Y . Z) (i X Y . Z)) (foo A 2 3))".to_string()
        ])
        .trim(),
        "(i 2 (q . 2) (q . 3))"
    );
}

fn run_dependencies(filename: &str) -> HashSet<String> {
    let result_text = do_basic_run(&vec![
        "run".to_string(),
        "-i".to_string(),
        "resources/tests".to_string(),
        "-M".to_string(),
        filename.to_owned(),
    ])
    .trim()
    .to_string();

    eprintln!("run_dependencies:\n{}", result_text);

    let mut dep_set = HashSet::new();
    for l in result_text.lines() {
        if let Some(suffix_start) = l.find("resources/tests") {
            let copied_suffix: Vec<u8> = l.as_bytes().iter().skip(suffix_start).copied().collect();
            dep_set.insert(decode_string(&copied_suffix));
        } else {
            panic!("file {} isn't expected", l);
        }
    }

    dep_set
}

#[test]
fn test_get_dependencies_1() {
    let dep_set = run_dependencies("resources/tests/singleton_top_layer.clvm");

    eprintln!("dep_set {dep_set:?}");

    let mut expect_set = HashSet::new();
    expect_set.insert("resources/tests/condition_codes.clvm".to_owned());
    expect_set.insert("resources/tests/curry-and-treehash.clinc".to_owned());
    expect_set.insert("resources/tests/singleton_truths.clib".to_owned());

    assert_eq!(dep_set, expect_set);
}

#[test]
fn test_treehash_constant_embedded_classic() {
    let result_text = do_basic_run(&vec![
        "run".to_string(),
        "-i".to_string(),
        "resources/tests".to_string(),
        indoc! {"
            (mod ()
              (include sha256tree.clib)
              (defconst H (+ G (sha256tree (q 2 3 4))))
              (defconst G 1)
              H
              )
        "}
        .to_string(),
    ])
    .trim()
    .to_string();
    assert_eq!(
        result_text,
        "(q . 0x6fcb06b1fe29d132bb37f3a21b86d7cf03d636bf6230aa206486bef5e68f9874)"
    );
    let result_hash = do_basic_brun(&vec!["brun".to_string(), result_text, "()".to_string()])
        .trim()
        .to_string();
    assert_eq!(
        result_hash,
        "0x6fcb06b1fe29d132bb37f3a21b86d7cf03d636bf6230aa206486bef5e68f9874"
    );
}

#[test]
fn test_treehash_constant_embedded_fancy_order() {
    let result_text = do_basic_run(&vec![
        "run".to_string(),
        "-i".to_string(),
        "resources/tests".to_string(),
        indoc! {"
            (mod ()
              (include sha256tree.clib)
              (defconst C 18)
              (defconst H (+ C G (sha256tree (q 2 3 4))))
              (defconst G (+ B A))
              (defconst A 9)
              (defconst B (* A A))
              H
              )
        "}
        .to_string(),
    ])
    .trim()
    .to_string();
    assert_eq!(
        result_text,
        "(q . 0x6fcb06b1fe29d132bb37f3a21b86d7cf03d636bf6230aa206486bef5e68f98df)"
    );
    let result_hash = do_basic_brun(&vec!["brun".to_string(), result_text, "()".to_string()])
        .trim()
        .to_string();
    assert_eq!(
        result_hash,
        "0x6fcb06b1fe29d132bb37f3a21b86d7cf03d636bf6230aa206486bef5e68f98df"
    );
}

#[test]
fn test_treehash_constant_embedded_fancy_order_from_fun() {
    let result_text = do_basic_run(&vec![
        "run".to_string(),
        "-i".to_string(),
        "resources/tests".to_string(),
        indoc! {"
            (mod ()
              (include sha256tree.clib)
              (defconst C 18)
              (defconst H (+ C G (sha256tree (q 2 3 4))))
              (defconst G (+ B A))
              (defconst A 9)
              (defconst B (* A A))
              (defun F (X) (+ X H))
              (F 1)
              )
        "}
        .to_string(),
    ])
    .trim()
    .to_string();
    assert_eq!(
        result_text,
        "(q . 0x6fcb06b1fe29d132bb37f3a21b86d7cf03d636bf6230aa206486bef5e68f98e0)"
    );
    let result_hash = do_basic_brun(&vec!["brun".to_string(), result_text, "()".to_string()])
        .trim()
        .to_string();
    assert_eq!(
        result_hash,
        "0x6fcb06b1fe29d132bb37f3a21b86d7cf03d636bf6230aa206486bef5e68f98e0"
    );
}

#[test]
fn test_treehash_constant_embedded_classic_loop() {
    let result_text = do_basic_run(&vec![
        "run".to_string(),
        "-i".to_string(),
        "resources/tests".to_string(),
        indoc! {"
            (mod ()
              (include sha256tree.clib)
              (defconst H (+ G (sha256tree (q 2 3 4))))
              (defconst G (logand H 1))
              H
              )
        "}
        .to_string(),
    ])
    .trim()
    .to_string();
    assert!(result_text.starts_with("FAIL"));
    assert!(result_text.contains("got stuck untangling defconst dependencies"));
}

#[test]
fn test_treehash_constant_embedded_modern() {
    let result_text = do_basic_run(&vec![
        "run".to_string(),
        "-i".to_string(),
        "resources/tests".to_string(),
        indoc! {"
            (mod ()
              (include *standard-cl-21*)
              (include sha256tree.clib)
              (defconst H (+ G (sha256tree (q 2 3 4))))
              (defconst G 1)
              H
              )
        "}
        .to_string(),
    ])
    .trim()
    .to_string();
    assert_eq!(
        result_text,
        "(2 (1 1 . 50565442356047746631413349885570059132562040184787699607120092457326103992436) (4 (1 2 (1 2 (3 (7 5) (1 2 (1 11 (1 . 2) (2 2 (4 2 (4 (5 5) ()))) (2 2 (4 2 (4 (6 5) ())))) 1) (1 2 (1 11 (1 . 1) 5) 1)) 1) 1) 1))"
    );
    let result_hash = do_basic_brun(&vec!["brun".to_string(), result_text, "()".to_string()])
        .trim()
        .to_string();
    assert_eq!(
        result_hash,
        "0x6fcb06b1fe29d132bb37f3a21b86d7cf03d636bf6230aa206486bef5e68f9874"
    );
}

#[test]
fn test_treehash_constant_embedded_modern_fun() {
    let result_text = do_basic_run(&vec![
        "run".to_string(),
        "-i".to_string(),
        "resources/tests".to_string(),
        indoc! {"
            (mod ()
              (include *standard-cl-21*)
              (include sha256tree.clib)
              (defconst H (+ G (sha256tree (q 2 3 4))))
              (defconst G 1)
              (defun F (X) (+ X H))
              (F 1)
              )
        "}
        .to_string(),
    ])
    .trim()
    .to_string();
    assert_eq!(
        result_text,
        "(2 (1 2 6 (4 2 (4 (1 . 1) ()))) (4 (1 (2 (1 2 (3 (7 5) (1 2 (1 11 (1 . 2) (2 4 (4 2 (4 (5 5) ()))) (2 4 (4 2 (4 (6 5) ())))) 1) (1 2 (1 11 (1 . 1) 5) 1)) 1) 1) 2 (1 16 5 (1 . 50565442356047746631413349885570059132562040184787699607120092457326103992436)) 1) 1))".to_string()
    );
    let result_hash = do_basic_brun(&vec!["brun".to_string(), result_text, "()".to_string()])
        .trim()
        .to_string();
    assert_eq!(
        result_hash,
        "0x6fcb06b1fe29d132bb37f3a21b86d7cf03d636bf6230aa206486bef5e68f9875"
    );
}

#[test]
fn test_treehash_constant_embedded_modern_loop() {
    let result_text = do_basic_run(&vec![
        "run".to_string(),
        "-i".to_string(),
        "resources/tests".to_string(),
        indoc! {"
            (mod ()
              (include *standard-cl-21*)
              (include sha256tree.clib)
              (defconst H (+ G (sha256tree (q 2 3 4))))
              (defconst G (logand H 1))
              H
              )
        "}
        .to_string(),
    ])
    .trim()
    .to_string();
    eprintln!("{result_text}");
    assert!(result_text.starts_with("*command*"));
    assert!(result_text.contains("stack limit exceeded"));
}

#[test]
fn test_embed_file_2() {
    let program = do_basic_run(&vec![
        "run".to_string(),
        "-i".to_string(),
        "resources/tests".to_string(),
        "(mod () (embed-file testhex hex hex-embed-01.hex) testhex)".to_string(),
    ])
    .trim()
    .to_string();
    let run_result = do_basic_brun(&vec!["brun".to_string(), program, "()".to_string()])
        .trim()
        .to_string();
    assert_eq!(run_result, "(65 66 67)");
}

#[test]
fn test_embed_file_4() {
    let program = do_basic_run(&vec![
        "run".to_string(),
        "-i".to_string(),
        "resources/tests".to_string(),
        "(mod () (include *standard-cl-21*) (embed-file testhex hex hex-embed-01.hex) testhex)"
            .to_string(),
    ])
    .trim()
    .to_string();
    let run_result = do_basic_brun(&vec!["brun".to_string(), program, "()".to_string()])
        .trim()
        .to_string();
    assert_eq!(run_result, "(65 66 67)");
}

#[test]
fn test_embed_file_5() {
    let program = do_basic_run(&vec![
        "run".to_string(),
        "-i".to_string(),
        "resources/tests".to_string(),
        "(mod () (embed-file testsexp sexp embed.sexp) testsexp)".to_string(),
    ])
    .trim()
    .to_string();
    let run_result = do_basic_brun(&vec![
        "brun".to_string(),
        "-n".to_string(),
        program,
        "()".to_string(),
    ])
    .trim()
    .to_string();
    assert_eq!(run_result, "(23 24 25)");
}

#[test]
fn test_embed_file_6() {
    let program = do_basic_run(&vec![
        "run".to_string(),
        "-i".to_string(),
        "resources/tests".to_string(),
        "(mod () (include *standard-cl-21*) (embed-file testsexp sexp embed.sexp) testsexp)"
            .to_string(),
    ])
    .trim()
    .to_string();
    let run_result = do_basic_brun(&vec!["brun".to_string(), program, "()".to_string()])
        .trim()
        .to_string();
    assert_eq!(run_result, "(lsh 24 25)");
}

#[test]
fn test_embed_file_7() {
    let program = do_basic_run(&vec![
        "run".to_string(),
        "-i".to_string(),
        "resources/tests".to_string(),
        "(mod () (embed-file hello bin a-binary-file-called-hello.dat) hello)".to_string(),
    ])
    .trim()
    .to_string();
    let run_result = do_basic_brun(&vec!["brun".to_string(), program, "()".to_string()])
        .trim()
        .to_string();
    assert_eq!(run_result, "\"hello\"");
}

#[test]
fn test_embed_file_8() {
    let program = do_basic_run(&vec![
        "run".to_string(),
        "-i".to_string(),
        "resources/tests".to_string(),
        "(mod () (include *standard-cl-21*) (embed-file hello bin a-binary-file-called-hello.dat) hello)".to_string(),
    ])
    .trim()
    .to_string();
    let run_result = do_basic_brun(&vec!["brun".to_string(), program, "()".to_string()])
        .trim()
        .to_string();
    assert_eq!(run_result, "\"hello\"");
}

#[test]
fn test_embed_file_9() {
    let program = do_basic_run(&vec![
        "run".to_string(),
        "-i".to_string(),
        "resources/tests".to_string(),
        "(mod () (include *standard-cl-21*) (embed-file hello bin a-binary-file-called-hello.dat) (sha256 (sha256 hello)))".to_string(),
    ])
        .trim()
        .to_string();
    let run_result = do_basic_brun(&vec!["brun".to_string(), program, "()".to_string()])
        .trim()
        .to_string();
    assert_eq!(
        run_result,
        "0x9595c9df90075148eb06860365df33584b75bff782a510c6cd4883a419833d50"
    );
}

#[test]
fn test_num_encoding_just_less_than_5_bytes() {
    let res = do_basic_run(&vec!["run".to_string(), "4281419728".to_string()])
        .trim()
        .to_string();
    assert_eq!(res, "0x00ff3147d0");
}

#[test]
fn test_divmod() {
    let res = do_basic_run(&vec![
        "run".to_string(),
        "(/ 78962960182680 4281419728)".to_string(),
    ])
    .trim()
    .to_string();
    assert_eq!(res, "18443");
}

#[cfg(test)]
pub struct RandomClvmNumber {
    pub intended_value: Number,
}

#[test]
fn test_classic_mod_form() {
    let res = do_basic_run(&vec![
        "run".to_string(),
        indoc! {"
(mod () (a (mod (X) (+ 1 (* X 2))) (list 3)))
"}
        .to_string(),
        "()".to_string(),
    ])
    .trim()
    .to_string();
    assert_eq!(res, "(q . 7)");
}

#[cfg(test)]
pub fn random_clvm_number<R: Rng + ?Sized>(rng: &mut R) -> RandomClvmNumber {
    // Make a number by creating some random atom bytes.
    // Set high bit randomly.
    let natoms = rng.gen_range(0..=NUM_GEN_ATOMS);
    let mut result_bytes = Vec::new();
    for _ in 0..=natoms {
        let mut new_bytes = sexp::random_atom_name(rng, 3)
            .iter()
            .map(|x| {
                if rng.gen() {
                    // The possibility of negative values.
                    x | 0x80
                } else {
                    *x
                }
            })
            .collect();
        result_bytes.append(&mut new_bytes);
    }
    let num = number_from_u8(&result_bytes);

    RandomClvmNumber {
        intended_value: num,
    }
}

#[cfg(test)]
impl Distribution<RandomClvmNumber> for Standard {
    fn sample<R: Rng + ?Sized>(&self, rng: &mut R) -> RandomClvmNumber {
        random_clvm_number(rng)
    }
}

// Finally add property based testing in here.
#[test]
fn test_encoding_properties() {
    let mut rng = ChaChaRng::from_entropy();
    for _ in 1..=200 {
        let number_spec: RandomClvmNumber = rng.gen();

        // We'll have it compile a constant value.
        // The representation of the number will come out most likely
        // as a hex constant.
        let serialized_through_run = do_basic_run(&vec![
            "run".to_string(),
            format!("(q . {})", number_spec.intended_value),
        ])
        .trim()
        .to_string();

        // If we can subtract the original value from the encoded value and
        // get zero, then we did the right thing.
        let cancelled_through_run = do_basic_run(&vec![
            "run".to_string(),
            format!(
                "(- {} {})",
                serialized_through_run, number_spec.intended_value
            ),
        ])
        .trim()
        .to_string();
        assert_eq!(cancelled_through_run, "()");
    }
}

const SEXP_RNG_HORIZON: usize = 13;
const SEXP_DEPTH: usize = 2;

#[cfg(test)]
fn gather_paths(
    path_map: &mut HashMap<Vec<u8>, Number>,
    p: Number,
    mask: Number,
    sexp: &sexp::SExp,
) {
    let this_path = p.clone() | mask.clone();
    match sexp {
        sexp::SExp::Atom(_, x) => {
            path_map.insert(x.clone(), this_path);
        }
        sexp::SExp::Cons(_, a, b) => {
            let next_mask = mask * 2_u32.to_bigint().unwrap();
            gather_paths(path_map, p.clone(), next_mask.clone(), a.borrow());
            gather_paths(path_map, this_path, next_mask.clone(), b.borrow());
        }
        _ => {}
    }
}

// Ensure our atoms are not taken up as operators during the reading process.
#[cfg(test)]
fn stringize(sexp: &sexp::SExp) -> sexp::SExp {
    match sexp {
        sexp::SExp::Cons(l, a, b) => sexp::SExp::Cons(
            l.clone(),
            Rc::new(stringize(a.borrow())),
            Rc::new(stringize(b.borrow())),
        ),
        sexp::SExp::Atom(l, n) => sexp::SExp::QuotedString(l.clone(), b'"', n.clone()),
        _ => sexp.clone(),
    }
}

#[test]
fn test_check_tricky_arg_path_random() {
    let mut rng = ChaChaRng::from_entropy();
    // Make a very deep random sexp and make a path table in it.
    let random_tree = Rc::new(stringize(&sexp::random_sexp(&mut rng, SEXP_RNG_HORIZON)));
    let mut deep_tree = random_tree.clone();

    let mut path_map = HashMap::new();
    gather_paths(&mut path_map, bi_zero(), bi_one(), &random_tree);
    let mut deep_path = bi_one();
    for _ in 1..=SEXP_DEPTH {
        deep_path *= 2_u32.to_bigint().unwrap();
        if rng.gen() {
            deep_path |= bi_one();
            deep_tree = Rc::new(sexp::SExp::Cons(
                random_tree.loc(),
                Rc::new(sexp::SExp::Nil(random_tree.loc())),
                deep_tree,
            ));
        } else {
            deep_tree = Rc::new(sexp::SExp::Cons(
                random_tree.loc(),
                deep_tree.clone(),
                Rc::new(sexp::SExp::Nil(random_tree.loc())),
            ));
        }
    }
    // Now we have a very deep tree and a path to our sexp.
    // We'll test whether node path serializes to the right thing by
    // checking that we can reach all the atoms in our tree.
    for (k, v) in path_map {
        let np = NodePath::new(Some(deep_path.clone()));
        let up = NodePath::new(Some(v.clone()));
        let path_bytes = np.add(up).as_path();
        let program = sexp::SExp::Cons(
            random_tree.loc(),
            Rc::new(sexp::SExp::Atom(random_tree.loc(), vec![b'a'])),
            Rc::new(sexp::SExp::Cons(
                random_tree.loc(),
                Rc::new(sexp::SExp::QuotedString(
                    random_tree.loc(),
                    b'"',
                    path_bytes.raw().clone(),
                )),
                Rc::new(sexp::SExp::Cons(
                    random_tree.loc(),
                    Rc::new(sexp::SExp::Cons(
                        random_tree.loc(),
                        Rc::new(sexp::SExp::Atom(random_tree.loc(), vec![b'q'])),
                        deep_tree.clone(),
                    )),
                    Rc::new(sexp::SExp::Nil(random_tree.loc())),
                )),
            )),
        );

        let res = do_basic_run(&vec![
            "run".to_string(),
            program.to_string(),
            "()".to_string(),
        ])
        .trim()
        .to_string();
        let mut allocator = Allocator::new();
        let converted = convert_to_clvm_rs(
            &mut allocator,
            Rc::new(sexp::SExp::Atom(random_tree.loc(), k.clone())),
        )
        .unwrap();
        let disassembled = disassemble(&mut allocator, converted, Some(0));
        assert_eq!(disassembled, res);
    }
}

pub fn read_json_from_file(fname: &str) -> HashMap<String, String> {
    let extra_symbols_text = fs::read_to_string(fname).expect("should have dropped main.sym");
    eprintln!("est {extra_symbols_text}");
    serde_json::from_str(&extra_symbols_text).expect("should be real json")
}

#[test]
fn test_generate_extra_symbols() {
    // Verify that extra symbols are generated.
    // These include ..._arguments: "(A B C)" <-- arguments of the function
    //               ..._left_env: "1" <-- specifies whether left env is used
    let _ = do_basic_run(&vec![
        "run".to_string(),
        "-g".to_string(),
        "-i".to_string(),
        "resources/tests".to_string(),
        "-i".to_string(),
        "resources/tests/usecheck-work".to_string(),
        "--symbol-output-file".to_string(),
        "/tmp/pmi_extra_symbols.sym".to_string(),
        "resources/tests/cldb_tree/pool_member_innerpuz.cl".to_string(),
    ])
    .trim()
    .to_string();
    let syms_with_extras = read_json_from_file("/tmp/pmi_extra_symbols.sym");
    let syms_want_extras =
        read_json_from_file("resources/tests/cldb_tree/pool_member_innerpuz_extra.sym");
    assert_eq!(syms_with_extras, syms_want_extras);
    let _ = do_basic_run(&vec![
        "run".to_string(),
        "-i".to_string(),
        "resources/tests".to_string(),
        "-i".to_string(),
        "resources/tests/usecheck-work".to_string(),
        "--symbol-output-file".to_string(),
        "/tmp/pmi_normal_symbols.sym".to_string(),
        "resources/tests/cldb_tree/pool_member_innerpuz.cl".to_string(),
    ])
    .trim()
    .to_string();
    let syms_normal = read_json_from_file("/tmp/pmi_normal_symbols.sym");
    let want_normal = read_json_from_file("resources/tests/cldb_tree/pool_member_innerpuz_ref.sym");
    assert_eq!(syms_normal, want_normal);
}

#[test]
fn test_classic_sets_source_file_in_symbols() {
    let tname = "test_classic_sets_source_file_in_symbols.sym".to_string();
    do_basic_run(&vec![
        "run".to_string(),
        "--extra-syms".to_string(),
        "--symbol-output-file".to_string(),
        tname.clone(),
        "resources/tests/assert.clvm".to_string(),
    ]);
    let read_in_file = fs::read_to_string(&tname).expect("should have dropped symbols");
    let decoded_symbol_file: HashMap<String, String> =
        serde_json::from_str(&read_in_file).expect("should decode");
    assert_eq!(
        decoded_symbol_file.get("source_file").cloned(),
        Some("resources/tests/assert.clvm".to_string())
    );
    fs::remove_file(tname).expect("should have dropped symbols");
}

#[test]
fn test_classic_sets_source_file_in_symbols_only_when_asked() {
    let tname = "test_classic_doesnt_source_file_in_symbols.sym".to_string();
    do_basic_run(&vec![
        "run".to_string(),
        "--symbol-output-file".to_string(),
        tname.clone(),
        "resources/tests/assert.clvm".to_string(),
    ]);
    let read_in_file = fs::read_to_string(&tname).expect("should have dropped symbols");
    fs::remove_file(&tname).expect("should have existed");
    let decoded_symbol_file: HashMap<String, String> =
        serde_json::from_str(&read_in_file).expect("should decode");
    assert_eq!(decoded_symbol_file.get("source_file"), None);
}

#[test]
fn test_modern_sets_source_file_in_symbols() {
    let tname = "test_modern_sets_source_file_in_symbols.sym".to_string();
    do_basic_run(&vec![
        "run".to_string(),
        "--extra-syms".to_string(),
        "--symbol-output-file".to_string(),
        tname.clone(),
        "resources/tests/steprun/fact.cl".to_string(),
    ]);
    let read_in_file = fs::read_to_string(&tname).expect("should have dropped symbols");
    let decoded_symbol_file: HashMap<String, String> =
        serde_json::from_str(&read_in_file).expect("should decode");
    fs::remove_file(&tname).expect("should have existed");
    assert_eq!(
        decoded_symbol_file.get("source_file").cloned(),
        Some("resources/tests/steprun/fact.cl".to_string())
    );
}

#[test]
fn test_assign_lambda_code_generation() {
    let tname = "test_assign_lambda_code_generation.sym".to_string();
    do_basic_run(&vec![
        "run".to_string(),
        "--extra-syms".to_string(),
        "--symbol-output-file".to_string(),
        tname.clone(),
        "(mod (A) (include *standard-cl-21*) (defun F (X) (+ X 1)) (assign-lambda X (F A) X))"
            .to_string(),
    ]);
    let read_in_file = fs::read_to_string(&tname).expect("should have dropped symbols");
    fs::remove_file(&tname).expect("should have existed");
    let decoded_symbol_file: HashMap<String, String> =
        serde_json::from_str(&read_in_file).expect("should decode");
    let found_wanted_symbols: Vec<String> = decoded_symbol_file
        .iter()
        .filter(|(_, v)| *v == "F" || v.starts_with("letbinding"))
        .map(|(k, _)| k.clone())
        .collect();
    assert_eq!(found_wanted_symbols.len(), 2);
    // We should have these two functions.
    assert!(found_wanted_symbols
        .contains(&"ccd5be506752cebf01f9930b4c108fe18058c65e1ab57a72ca0a00d9788c7ca6".to_string()));
    assert!(found_wanted_symbols
        .contains(&"0a5af5ae61fae2e53cb309d4d9c2c64baf0261824823008b9cf2b21b09221e44".to_string()));
}

#[test]
fn test_assign_lambda_code_generation_normally_inlines() {
    let tname = "test_assign_inline_code_generation.sym".to_string();
    do_basic_run(&vec![
        "run".to_string(),
        "--extra-syms".to_string(),
        "--symbol-output-file".to_string(),
        tname.clone(),
        "(mod (A) (include *standard-cl-21*) (defun F (X) (+ X 1)) (assign-inline X (F A) X))"
            .to_string(),
    ]);
    let read_in_file = fs::read_to_string(&tname).expect("should have dropped symbols");
    fs::remove_file(&tname).expect("should have existed");
    let decoded_symbol_file: HashMap<String, String> =
        serde_json::from_str(&read_in_file).expect("should decode");
    let found_wanted_symbols: Vec<String> = decoded_symbol_file
        .iter()
        .filter(|(_, v)| *v == "F" || v.starts_with("letbinding"))
        .map(|(k, _)| k.clone())
        .collect();
    assert_eq!(found_wanted_symbols.len(), 1);
    // We should have these two functions.
    assert!(found_wanted_symbols
        .contains(&"ccd5be506752cebf01f9930b4c108fe18058c65e1ab57a72ca0a00d9788c7ca6".to_string()));
}

#[test]
fn test_cost_reporting_0() {
    let program = "(2 (1 2 6 (4 2 (4 (1 . 1) ()))) (4 (1 (2 (1 2 (3 (7 5) (1 2 (1 11 (1 . 2) (2 4 (4 2 (4 (5 5) ()))) (2 4 (4 2 (4 (6 5) ())))) 1) (1 2 (1 11 (1 . 1) 5) 1)) 1) 1) 2 (1 16 5 (1 . 50565442356047746631413349885570059132562040184787699607120092457326103992436)) 1) 1))";
    let result = do_basic_brun(&vec![
        "brun".to_string(),
        "-c".to_string(),
        program.to_string(),
        "()".to_string(),
    ])
    .trim()
    .to_string();
    assert_eq!(
        result,
        "cost = 1978\n0x6fcb06b1fe29d132bb37f3a21b86d7cf03d636bf6230aa206486bef5e68f9875"
    );
}

#[test]
<<<<<<< HEAD
fn test_assign_fancy_final_dot_rest() {
    let result_prog = do_basic_run(&vec![
        "run".to_string(),
        "-i".to_string(),
        "resources/tests/chia-gaming".to_string(),
        "resources/tests/chia-gaming/test-last.clsp".to_string(),
    ]);
    let result = do_basic_brun(&vec!["brun".to_string(), result_prog, "()".to_string()])
        .trim()
        .to_string();
    assert_eq!(result, "101");
=======
fn test_g1_map_op_modern() {
    let program = "(mod (S) (include *standard-cl-21*) (g1_map S \"BLS_SIG_BLS12381G1_XMD:SHA-256_SSWU_RO_AUG_\"))";
    let compiled = do_basic_run(&vec!["run".to_string(), program.to_string()]);
    let output = do_basic_brun(&vec![
        "brun".to_string(),
        compiled,
        "(abcdef0123456789)".to_string(),
    ])
    .trim()
    .to_string();
    assert_eq!(
        output,
        "0x88e7302bf1fa8fcdecfb96f6b81475c3564d3bcaf552ccb338b1c48b9ba18ab7195c5067fe94fb216478188c0a3bef4a"
    );
}

#[test]
fn test_g1_map_op_classic() {
    let program = "(mod (S) (g1_map S \"BLS_SIG_BLS12381G1_XMD:SHA-256_SSWU_RO_AUG_\"))";
    let compiled = do_basic_run(&vec!["run".to_string(), program.to_string()]);
    let output = do_basic_brun(&vec![
        "brun".to_string(),
        compiled,
        "(abcdef0123456789)".to_string(),
    ])
    .trim()
    .to_string();
    assert_eq!(
        output,
        "0x88e7302bf1fa8fcdecfb96f6b81475c3564d3bcaf552ccb338b1c48b9ba18ab7195c5067fe94fb216478188c0a3bef4a"
    );
}

#[test]
fn test_g2_map_op_modern() {
    let program = "(mod (S) (include *standard-cl-21*) (g2_map S \"BLS_SIG_BLS12381G2_XMD:SHA-256_SSWU_RO_AUG_\"))";
    let compiled = do_basic_run(&vec!["run".to_string(), program.to_string()]);
    let output = do_basic_brun(&vec![
        "brun".to_string(),
        compiled,
        "(0x21473dab7ad0136f7488128d44247b04fa58a9c6b4fab6ef4d)".to_string(),
    ])
    .trim()
    .to_string();
    assert_eq!(
        output,
        "0x879584f6c205b4492abca2be331fc2875596b08c7fbd958fb8d5e725a479d1794b85add1266fb5d410de5c416ce12305166b1c3e2e5d5ae2720a058169b057520d8f2a315f6097c774f659ce5619a070e1cbc8212fb460758e459498d0e598d6"
    );
}

#[test]
fn test_g2_map_op_classic() {
    let program = "(mod (S) (g2_map S \"BLS_SIG_BLS12381G2_XMD:SHA-256_SSWU_RO_AUG_\"))";
    let compiled = do_basic_run(&vec!["run".to_string(), program.to_string()]);
    let output = do_basic_brun(&vec![
        "brun".to_string(),
        compiled,
        "(0x21473dab7ad0136f7488128d44247b04fa58a9c6b4fab6ef4d)".to_string(),
    ])
    .trim()
    .to_string();
    assert_eq!(
        output,
        "0x879584f6c205b4492abca2be331fc2875596b08c7fbd958fb8d5e725a479d1794b85add1266fb5d410de5c416ce12305166b1c3e2e5d5ae2720a058169b057520d8f2a315f6097c774f659ce5619a070e1cbc8212fb460758e459498d0e598d6"
    );
}

#[test]
fn test_secp256k1_verify_modern_succeed() {
    let program = "(mod (S) (include *standard-cl-21*) (secp256k1_verify S 0x85932e4d075615be881398cc765f9f78204033f0ef5f832ac37e732f5f0cbda2 0x481477e62a1d02268127ae89cc58929e09ad5d30229721965ae35965d098a5f630205a7e69f4cb8084f16c7407ed7312994ffbf87ba5eb1aee16682dd324943e))";
    let compiled = do_basic_run(&vec!["run".to_string(), program.to_string()]);
    let output = do_basic_brun(&vec![
        "brun".to_string(),
        compiled,
        "(0x02390b19842e100324163334b16947f66125b76d4fa4a11b9ccdde9b7398e64076)".to_string(),
    ])
    .trim()
    .to_string();
    assert_eq!(output, "()");
}

#[test]
fn test_secp256k1_verify_modern_fail() {
    let program = "(mod (S) (include *standard-cl-21*) (secp256k1_verify S 0x935d863e2d28d8e5d399ea8af7393ef11fdffc7d862dcc6b5217a8ef15fb5442 0xbbf0712cc0a283a842011c19682629a5381c5f7ead576defcf12a9a19378e23b087cd0be730dbe78722dcfc81543fca17a30e41070ca2e5b3ae77ccec2cca935))";
    let compiled = do_basic_run(&vec!["run".to_string(), program.to_string()]);
    let output = do_basic_brun(&vec![
        "brun".to_string(),
        compiled,
        "(0x0215043e969dcf616fabe8e8d6b61ddcf6e274c5b04fce957b086dbeb7e899ac63)".to_string(),
    ])
    .trim()
    .to_string();
    assert!(output.starts_with("FAIL: secp256k1_verify failed"));
}

#[test]
fn test_secp256k1_verify_classic_succeed() {
    let program = "(mod (S) (secp256k1_verify S 0x85932e4d075615be881398cc765f9f78204033f0ef5f832ac37e732f5f0cbda2 0x481477e62a1d02268127ae89cc58929e09ad5d30229721965ae35965d098a5f630205a7e69f4cb8084f16c7407ed7312994ffbf87ba5eb1aee16682dd324943e))";
    let compiled = do_basic_run(&vec!["run".to_string(), program.to_string()]);
    let output = do_basic_brun(&vec![
        "brun".to_string(),
        compiled,
        "(0x02390b19842e100324163334b16947f66125b76d4fa4a11b9ccdde9b7398e64076)".to_string(),
    ])
    .trim()
    .to_string();
    assert_eq!(output, "()");
}

#[test]
fn test_secp256k1_verify_classic_fail() {
    let program = "(mod (S) (secp256k1_verify S 0x935d863e2d28d8e5d399ea8af7393ef11fdffc7d862dcc6b5217a8ef15fb5442 0xbbf0712cc0a283a842011c19682629a5381c5f7ead576defcf12a9a19378e23b087cd0be730dbe78722dcfc81543fca17a30e41070ca2e5b3ae77ccec2cca935))";
    let compiled = do_basic_run(&vec!["run".to_string(), program.to_string()]);
    let output = do_basic_brun(&vec![
        "brun".to_string(),
        compiled,
        "(0x0215043e969dcf616fabe8e8d6b61ddcf6e274c5b04fce957b086dbeb7e899ac63)".to_string(),
    ])
    .trim()
    .to_string();
    assert!(output.starts_with("FAIL: secp256k1_verify failed"));
}

#[test]
fn test_secp256k1_verify_modern_int_succeed() {
    // Ensure that even if translated to integer (for example via classic unhygenic macro invocation), this works.
    let program = "(mod (S) (if S (332799744 S 0x85932e4d075615be881398cc765f9f78204033f0ef5f832ac37e732f5f0cbda2 0x481477e62a1d02268127ae89cc58929e09ad5d30229721965ae35965d098a5f630205a7e69f4cb8084f16c7407ed7312994ffbf87ba5eb1aee16682dd324943e) \"empty-secp\"))";
    let compiled = do_basic_run(&vec!["run".to_string(), program.to_string()]);
    let output = do_basic_brun(&vec![
        "brun".to_string(),
        compiled,
        "(0x02390b19842e100324163334b16947f66125b76d4fa4a11b9ccdde9b7398e64076)".to_string(),
    ])
    .trim()
    .to_string();
    assert_eq!(output, "()");
}

#[test]
fn test_secp256k1_verify_modern_int_fail() {
    let program = "(mod (S) (include *standard-cl-21*) (if S (332799744 S 0x935d863e2d28d8e5d399ea8af7393ef11fdffc7d862dcc6b5217a8ef15fb5442 0xbbf0712cc0a283a842011c19682629a5381c5f7ead576defcf12a9a19378e23b087cd0be730dbe78722dcfc81543fca17a30e41070ca2e5b3ae77ccec2cca935) \"empty-secp\"))";
    let compiled = do_basic_run(&vec!["run".to_string(), program.to_string()]);
    let output = do_basic_brun(&vec![
        "brun".to_string(),
        compiled,
        "(0x0215043e969dcf616fabe8e8d6b61ddcf6e274c5b04fce957b086dbeb7e899ac63)".to_string(),
    ])
    .trim()
    .to_string();
    assert!(output.starts_with("FAIL: secp256k1_verify failed"));
}

#[test]
fn test_secp256r1_verify_modern_succeed() {
    let program = "(mod (S) (include *standard-cl-21*) (secp256r1_verify S 0x85932e4d075615be881398cc765f9f78204033f0ef5f832ac37e732f5f0cbda2 0xeae2f488080919bd0a7069c24cdd9c6ce2db423861b0c9d4236cdadbd0005f6d8f3709e6eb19249fd9c8bea664aba35218e67ea4b0f2239488dc3147f336e1e6))";
    let compiled = do_basic_run(&vec!["run".to_string(), program.to_string()]);
    let output = do_basic_brun(&vec![
        "brun".to_string(),
        compiled,
        "(0x033e1a1b2ccbc35883c60fdfc3f4a02175096ade6271fe85517ca5772594bbd0dc)".to_string(),
    ])
    .trim()
    .to_string();
    assert_eq!(output, "()");
}

#[test]
fn test_secp256r1_verify_modern_fail() {
    let program = "(mod (S) (include *standard-cl-21*) (secp256r1_verify S 0x935d863e2d28d8e5d399ea8af7393ef11fdffc7d862dcc6b5217a8ef15fb5442 0xecef274a7408e6cb0196eac64d2ae32fc54c2537f8a9efd5b75a4e8a53b0b156c64564306f38bade4adceac1073d464e4db3d0332141a7203dfd113ad36e393d))";
    let compiled = do_basic_run(&vec!["run".to_string(), program.to_string()]);
    let output = do_basic_brun(&vec![
        "brun".to_string(),
        compiled,
        "(0x025195db74b1902d53758a62ccd9dd01837aa5ae755e878eb0aeccbe8fe477c543)".to_string(),
    ])
    .trim()
    .to_string();
    assert!(output.starts_with("FAIL: secp256r1_verify failed"));
}

#[test]
fn test_secp256r1_verify_classic_succeed() {
    let program = "(mod (S) (secp256r1_verify S 0x85932e4d075615be881398cc765f9f78204033f0ef5f832ac37e732f5f0cbda2 0xeae2f488080919bd0a7069c24cdd9c6ce2db423861b0c9d4236cdadbd0005f6d8f3709e6eb19249fd9c8bea664aba35218e67ea4b0f2239488dc3147f336e1e6))";
    let compiled = do_basic_run(&vec!["run".to_string(), program.to_string()]);
    let output = do_basic_brun(&vec![
        "brun".to_string(),
        compiled,
        "(0x033e1a1b2ccbc35883c60fdfc3f4a02175096ade6271fe85517ca5772594bbd0dc)".to_string(),
    ])
    .trim()
    .to_string();
    assert_eq!(output, "()");
}

#[test]
fn test_secp256r1_verify_classic_fail() {
    let program = "(mod (S) (secp256r1_verify S 0x935d863e2d28d8e5d399ea8af7393ef11fdffc7d862dcc6b5217a8ef15fb5442 0xecef274a7408e6cb0196eac64d2ae32fc54c2537f8a9efd5b75a4e8a53b0b156c64564306f38bade4adceac1073d464e4db3d0332141a7203dfd113ad36e393d))";
    let compiled = do_basic_run(&vec!["run".to_string(), program.to_string()]);
    let output = do_basic_brun(&vec![
        "brun".to_string(),
        compiled,
        "(0x025195db74b1902d53758a62ccd9dd01837aa5ae755e878eb0aeccbe8fe477c543)".to_string(),
    ])
    .trim()
    .to_string();
    assert!(output.starts_with("FAIL: secp256r1_verify failed"));
}

#[test]
fn test_classic_obeys_operator_choice_at_compile_time_no_version() {
    let compiled = do_basic_run(&vec![
        "run".to_string(),
        "(mod () (coinid (sha256 99) (sha256 99) 1))".to_string(),
    ])
    .trim()
    .to_string();
    assert_eq!(
        compiled,
        "(q . 0x97c3f14ced4dfc280611fd8d9b158163e8981b3bce4d1bb6dd0bcc679a2e2455)"
    );
}

#[test]
fn test_classic_obeys_operator_choice_at_compile_time_version_1() {
    let compiled = do_basic_run(&vec![
        "run".to_string(),
        "--operators-version".to_string(),
        "1".to_string(),
        "(mod () (coinid (sha256 99) (sha256 99) 1))".to_string(),
    ])
    .trim()
    .to_string();
    assert_eq!(
        compiled,
        "(q . 0x97c3f14ced4dfc280611fd8d9b158163e8981b3bce4d1bb6dd0bcc679a2e2455)"
    );
}

#[test]
fn test_classic_obeys_operator_choice_at_compile_time_version_0() {
    let compiled = do_basic_run(&vec![
        "run".to_string(),
        "--operators-version".to_string(),
        "0".to_string(),
        "(mod () (coinid (sha256 99) (sha256 99) 1))".to_string(),
    ])
    .trim()
    .to_string();
    assert_eq!(compiled, "FAIL: unimplemented operator 48");
>>>>>>> dd19af39
}<|MERGE_RESOLUTION|>--- conflicted
+++ resolved
@@ -1046,7 +1046,6 @@
 }
 
 #[test]
-<<<<<<< HEAD
 fn test_assign_fancy_final_dot_rest() {
     let result_prog = do_basic_run(&vec![
         "run".to_string(),
@@ -1058,7 +1057,9 @@
         .trim()
         .to_string();
     assert_eq!(result, "101");
-=======
+}
+
+#[test]
 fn test_g1_map_op_modern() {
     let program = "(mod (S) (include *standard-cl-21*) (g1_map S \"BLS_SIG_BLS12381G1_XMD:SHA-256_SSWU_RO_AUG_\"))";
     let compiled = do_basic_run(&vec!["run".to_string(), program.to_string()]);
@@ -1308,5 +1309,4 @@
     .trim()
     .to_string();
     assert_eq!(compiled, "FAIL: unimplemented operator 48");
->>>>>>> dd19af39
 }