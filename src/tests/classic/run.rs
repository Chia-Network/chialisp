--- conflicted
+++ resolved
@@ -853,7 +853,6 @@
     );
 }
 
-<<<<<<< HEAD
 // Test that leaving off the lambda captures causes bare words for the
 // requested values to find their way into the output and that having
 // the capture catches it.  This shows that uses of uncaptured words
@@ -885,7 +884,8 @@
     .to_string();
     assert!(!compiled.contains("AMOUNT"));
     assert!(!compiled.contains("new_puzzle_hash"));
-=======
+}
+
 #[test]
 fn test_cost_reporting_0() {
     let program = "(2 (1 2 6 (4 2 (4 (1 . 1) ()))) (4 (1 (2 (1 2 (3 (7 5) (1 2 (1 11 (1 . 2) (2 4 (4 2 (4 (5 5) ()))) (2 4 (4 2 (4 (6 5) ())))) 1) (1 2 (1 11 (1 . 1) 5) 1)) 1) 1) 2 (1 16 5 (1 . 50565442356047746631413349885570059132562040184787699607120092457326103992436)) 1) 1))";
@@ -901,5 +901,4 @@
         result,
         "cost = 1978\n0x6fcb06b1fe29d132bb37f3a21b86d7cf03d636bf6230aa206486bef5e68f9875"
     );
->>>>>>> a7303739
 }