use num_bigint::ToBigInt;

#[cfg(test)]
use rand::distributions::Standard;
#[cfg(test)]
use rand::prelude::*;
#[cfg(test)]
use rand::Rng;
#[cfg(test)]
use rand_chacha::ChaChaRng;

use std::borrow::Borrow;
use std::collections::{HashMap, HashSet};
use std::fs;
use std::path::PathBuf;
use std::rc::Rc;

use clvmr::allocator::Allocator;

use crate::classic::clvm::__type_compatibility__::{bi_one, bi_zero, Stream};
use crate::classic::clvm_tools::binutils::disassemble;
use crate::classic::clvm_tools::cmds::launch_tool;
use crate::classic::clvm_tools::node_path::NodePath;

use crate::compiler::clvm::convert_to_clvm_rs;
use crate::compiler::sexp;
use crate::compiler::sexp::decode_string;
use crate::util::{number_from_u8, Number};

const NUM_GEN_ATOMS: usize = 16;

pub fn do_basic_brun(args: &Vec<String>) -> String {
    let mut s = Stream::new(None);
    launch_tool(&mut s, args, &"run".to_string(), 0);
    return s.get_value().decode();
}

pub fn do_basic_run(args: &Vec<String>) -> String {
    let mut s = Stream::new(None);
    launch_tool(&mut s, args, &"run".to_string(), 2);
    return s.get_value().decode();
}

#[test]
fn basic_run_test() {
    assert_eq!(
        do_basic_run(&vec!("run".to_string(), "(mod (A B) (+ A B))".to_string())).trim(),
        "(+ 2 5)".to_string()
    );
}

#[test]
fn add_1_test() {
    assert_eq!(
        do_basic_run(&vec!(
            "run".to_string(),
            "(opt (com (q . (+ 6 55))))".to_string()
        ))
        .trim(),
        "(q . 61)".to_string()
    );
}

#[test]
fn div_test() {
    assert_eq!(
        do_basic_run(&vec!("run".to_string(), "(mod (X) (/ X 10))".to_string())).trim(),
        "(f (divmod 2 (q . 10)))".to_string()
    );
}

#[test]
fn brun_y_1_test() {
    let testpath = PathBuf::from(env!("CARGO_MANIFEST_DIR"));
    let mut sym_path = testpath.clone();
    sym_path.push("resources/tests/stage_2/brun-y-1.sym");
    assert_eq!(
        do_basic_brun(
            &vec!(
                "brun".to_string(),
                "-y".to_string(),
                sym_path.into_os_string().into_string().unwrap(),
                "(a (q . (a 2 (c 2 (c 5 (q . ()))))) (c (q . (a (i (= 5 (q . 1)) (q . (q . 1)) (q . (* 5 (a 2 (c 2 (c (- 5 (q . 1)) (q . ()))))))) 1)) 1))".to_string(),
                "(10)".to_string()
            )
        ).trim(),
        indoc! {"0x375f00
            
            (\"fact\" 10) => 0x375f00
            
            (\"fact\" 9) => 0x058980
            
            (\"fact\" 8) => 0x009d80
            
            (\"fact\" 7) => 5040
            
            (\"fact\" 6) => 720
            
            (\"fact\" 5) => 120
            
            (\"fact\" 4) => 24
            
            (\"fact\" 3) => 6
            
            (\"fact\" 2) => 2
            
            (\"fact\" 1) => 1"}
    );
}

#[test]
fn brun_v_test() {
    assert_eq!(
        do_basic_brun(&vec!(
            "brun".to_string(),
            "-v".to_string(),
            "(a (q + (q . 3) (q . 5)) 1)".to_string()
        ))
        .trim(),
        indoc! {"8
            
            (a 2 3) [((a (q 16 (q . 3) (q . 5)) 1))] => 8
            
            3 [((a (q 16 (q . 3) (q . 5)) 1))] => ()
            
            2 [((a (q 16 (q . 3) (q . 5)) 1))] => (a (q 16 (q . 3) (q . 5)) 1)
            
            (a (q 16 (q . 3) (q . 5)) 1) [()] => 8
            
            1 [()] => ()
            
            (q 16 (q . 3) (q . 5)) [()] => (+ (q . 3) (q . 5))
            
            (+ (q . 3) (q . 5)) [()] => 8
            
            (q . 5) [()] => 5
            
            (q . 3) [()] => 3"}
    );
}

#[test]
fn brun_constant_test() {
    assert_eq!(
        do_basic_run(&vec!(
            "run".to_string(),
            "(mod () (defconstant X 3) X)".to_string()
        ))
        .trim(),
        "(q . 3)".to_string()
    );
}

#[test]
fn at_capture_destructure_1() {
    assert_eq!(
        do_basic_run(&vec!(
            "run".to_string(),
            "(mod (A (@ Z (B C)) D) A)".to_string()
        ))
        .trim(),
        "2"
    );
}

#[test]
fn at_capture_destructure_2() {
    assert_eq!(
        do_basic_run(&vec!(
            "run".to_string(),
            "(mod (A (@ Z (B C)) D) Z)".to_string()
        ))
        .trim(),
        "5"
    );
}

#[test]
fn at_capture_destructure_3() {
    assert_eq!(
        do_basic_run(&vec!(
            "run".to_string(),
            "(mod (A (@ Z (B C)) D) B)".to_string()
        ))
        .trim(),
        "9"
    );
}

#[test]
fn at_capture_destructure_4() {
    assert_eq!(
        do_basic_run(&vec!(
            "run".to_string(),
            "(mod (A (@ Z (B C)) D) C)".to_string()
        ))
        .trim(),
        "21"
    );
}

#[test]
fn at_capture_destructure_5() {
    assert_eq!(
        do_basic_run(&vec!(
            "run".to_string(),
            "(mod (A (@ Z (B C)) D) D)".to_string()
        ))
        .trim(),
        "11"
    );
}

#[test]
fn at_capture_inline_1() {
    assert_eq!(
        do_basic_run(&vec!(
            "run".to_string(),
            "(mod () (defun-inline F (@ pt (X Y)) X) (F 97 98))".to_string()
        ))
        .trim(),
        "(q . 97)"
    );
}

#[test]
fn at_capture_inline_2() {
    assert_eq!(
        do_basic_run(&vec!(
            "run".to_string(),
            "(mod () (defun-inline F (@ pt (X Y)) Y) (F 97 98))".to_string()
        ))
        .trim(),
        "(q . 98)"
    );
}

#[test]
fn at_capture_inline_3() {
    assert_eq!(
        do_basic_run(&vec!(
            "run".to_string(),
            "(mod () (defun-inline F (@ pt (X Y)) pt) (F (+ 117 1) (+ 98 1)))".to_string()
        ))
        .trim(),
        "(q 118 99)"
    );
}

#[test]
fn at_capture_inline_4() {
    assert_eq!(
        do_basic_run(&vec!(
            "run".to_string(),
            "(mod () (defun-inline F (A (@ pt (X Y))) (list (list A X Y) pt)) (F 115 (list 99 77)))".to_string()
        ))
            .trim(),
        "(q (115 99 77) (99 77))"
    );
}

#[test]
fn inline_destructure_1() {
    assert_eq!(
        do_basic_run(&vec!(
            "run".to_string(),
            "(mod () (defun-inline F ((A . B)) (+ A B)) (F (c 3 7)))".to_string()
        ))
        .trim(),
        "(q . 10)"
    );
}

#[test]
fn test_forms_of_destructuring_allowed_by_classic_1() {
    assert_eq!(
        do_basic_run(&vec![
            "run".to_string(),
            "(mod (A) (defun-inline foo (X Y . Z) (i X Y . Z)) (foo A 2 3))".to_string()
        ])
        .trim(),
        "(i 2 (q . 2) (q . 3))"
    );
}

fn run_dependencies(filename: &str) -> HashSet<String> {
    let result_text = do_basic_run(&vec![
        "run".to_string(),
        "-i".to_string(),
        "resources/tests".to_string(),
        "-M".to_string(),
        filename.to_owned(),
    ])
    .trim()
    .to_string();

    eprintln!("run_dependencies:\n{}", result_text);

    let mut dep_set = HashSet::new();
    for l in result_text.lines() {
        if let Some(suffix_start) = l.find("resources/tests") {
            let copied_suffix: Vec<u8> = l.as_bytes().iter().skip(suffix_start).copied().collect();
            dep_set.insert(decode_string(&copied_suffix));
        } else {
            panic!("file {} isn't expected", l);
        }
    }

    dep_set
}

#[test]
fn test_get_dependencies_1() {
    let dep_set = run_dependencies("resources/tests/singleton_top_layer.clvm");

    eprintln!("dep_set {dep_set:?}");

    let mut expect_set = HashSet::new();
    expect_set.insert("resources/tests/condition_codes.clvm".to_owned());
    expect_set.insert("resources/tests/curry-and-treehash.clinc".to_owned());
    expect_set.insert("resources/tests/singleton_truths.clib".to_owned());

    assert_eq!(dep_set, expect_set);
}

#[test]
fn test_treehash_constant_embedded_classic() {
    let result_text = do_basic_run(&vec![
        "run".to_string(),
        "-i".to_string(),
        "resources/tests".to_string(),
        indoc! {"
            (mod ()
              (include sha256tree.clib)
              (defconst H (+ G (sha256tree (q 2 3 4))))
              (defconst G 1)
              H
              )
        "}
        .to_string(),
    ])
    .trim()
    .to_string();
    assert_eq!(
        result_text,
        "(q . 0x6fcb06b1fe29d132bb37f3a21b86d7cf03d636bf6230aa206486bef5e68f9874)"
    );
    let result_hash = do_basic_brun(&vec!["brun".to_string(), result_text, "()".to_string()])
        .trim()
        .to_string();
    assert_eq!(
        result_hash,
        "0x6fcb06b1fe29d132bb37f3a21b86d7cf03d636bf6230aa206486bef5e68f9874"
    );
}

#[test]
fn test_treehash_constant_embedded_fancy_order() {
    let result_text = do_basic_run(&vec![
        "run".to_string(),
        "-i".to_string(),
        "resources/tests".to_string(),
        indoc! {"
            (mod ()
              (include sha256tree.clib)
              (defconst C 18)
              (defconst H (+ C G (sha256tree (q 2 3 4))))
              (defconst G (+ B A))
              (defconst A 9)
              (defconst B (* A A))
              H
              )
        "}
        .to_string(),
    ])
    .trim()
    .to_string();
    assert_eq!(
        result_text,
        "(q . 0x6fcb06b1fe29d132bb37f3a21b86d7cf03d636bf6230aa206486bef5e68f98df)"
    );
    let result_hash = do_basic_brun(&vec!["brun".to_string(), result_text, "()".to_string()])
        .trim()
        .to_string();
    assert_eq!(
        result_hash,
        "0x6fcb06b1fe29d132bb37f3a21b86d7cf03d636bf6230aa206486bef5e68f98df"
    );
}

#[test]
fn test_treehash_constant_embedded_fancy_order_from_fun() {
    let result_text = do_basic_run(&vec![
        "run".to_string(),
        "-i".to_string(),
        "resources/tests".to_string(),
        indoc! {"
            (mod ()
              (include sha256tree.clib)
              (defconst C 18)
              (defconst H (+ C G (sha256tree (q 2 3 4))))
              (defconst G (+ B A))
              (defconst A 9)
              (defconst B (* A A))
              (defun F (X) (+ X H))
              (F 1)
              )
        "}
        .to_string(),
    ])
    .trim()
    .to_string();
    assert_eq!(
        result_text,
        "(q . 0x6fcb06b1fe29d132bb37f3a21b86d7cf03d636bf6230aa206486bef5e68f98e0)"
    );
    let result_hash = do_basic_brun(&vec!["brun".to_string(), result_text, "()".to_string()])
        .trim()
        .to_string();
    assert_eq!(
        result_hash,
        "0x6fcb06b1fe29d132bb37f3a21b86d7cf03d636bf6230aa206486bef5e68f98e0"
    );
}

#[test]
fn test_treehash_constant_embedded_classic_loop() {
    let result_text = do_basic_run(&vec![
        "run".to_string(),
        "-i".to_string(),
        "resources/tests".to_string(),
        indoc! {"
            (mod ()
              (include sha256tree.clib)
              (defconst H (+ G (sha256tree (q 2 3 4))))
              (defconst G (logand H 1))
              H
              )
        "}
        .to_string(),
    ])
    .trim()
    .to_string();
    assert!(result_text.starts_with("FAIL"));
    assert!(result_text.contains("got stuck untangling defconst dependencies"));
}

#[test]
fn test_treehash_constant_embedded_modern() {
    let result_text = do_basic_run(&vec![
        "run".to_string(),
        "-i".to_string(),
        "resources/tests".to_string(),
        indoc! {"
            (mod ()
              (include *standard-cl-21*)
              (include sha256tree.clib)
              (defconst H (+ G (sha256tree (q 2 3 4))))
              (defconst G 1)
              H
              )
        "}
        .to_string(),
    ])
    .trim()
    .to_string();
    assert_eq!(
        result_text,
        "(2 (1 1 . 50565442356047746631413349885570059132562040184787699607120092457326103992436) (4 (1 2 (1 2 (3 (7 5) (1 2 (1 11 (1 . 2) (2 2 (4 2 (4 (5 5) ()))) (2 2 (4 2 (4 (6 5) ())))) 1) (1 2 (1 11 (1 . 1) 5) 1)) 1) 1) 1))"
    );
    let result_hash = do_basic_brun(&vec!["brun".to_string(), result_text, "()".to_string()])
        .trim()
        .to_string();
    assert_eq!(
        result_hash,
        "0x6fcb06b1fe29d132bb37f3a21b86d7cf03d636bf6230aa206486bef5e68f9874"
    );
}

#[test]
fn test_treehash_constant_embedded_modern_fun() {
    let result_text = do_basic_run(&vec![
        "run".to_string(),
        "-i".to_string(),
        "resources/tests".to_string(),
        indoc! {"
            (mod ()
              (include *standard-cl-21*)
              (include sha256tree.clib)
              (defconst H (+ G (sha256tree (q 2 3 4))))
              (defconst G 1)
              (defun F (X) (+ X H))
              (F 1)
              )
        "}
        .to_string(),
    ])
    .trim()
    .to_string();
    assert_eq!(
        result_text,
        "(2 (1 2 6 (4 2 (4 (1 . 1) ()))) (4 (1 (2 (1 2 (3 (7 5) (1 2 (1 11 (1 . 2) (2 4 (4 2 (4 (5 5) ()))) (2 4 (4 2 (4 (6 5) ())))) 1) (1 2 (1 11 (1 . 1) 5) 1)) 1) 1) 2 (1 16 5 (1 . 50565442356047746631413349885570059132562040184787699607120092457326103992436)) 1) 1))".to_string()
    );
    let result_hash = do_basic_brun(&vec!["brun".to_string(), result_text, "()".to_string()])
        .trim()
        .to_string();
    assert_eq!(
        result_hash,
        "0x6fcb06b1fe29d132bb37f3a21b86d7cf03d636bf6230aa206486bef5e68f9875"
    );
}

#[test]
fn test_treehash_constant_embedded_modern_loop() {
    let result_text = do_basic_run(&vec![
        "run".to_string(),
        "-i".to_string(),
        "resources/tests".to_string(),
        indoc! {"
            (mod ()
              (include *standard-cl-21*)
              (include sha256tree.clib)
              (defconst H (+ G (sha256tree (q 2 3 4))))
              (defconst G (logand H 1))
              H
              )
        "}
        .to_string(),
    ])
    .trim()
    .to_string();
    eprintln!("{result_text}");
    // Asserting where the stack overflows isn't necessary.
    assert!(result_text.contains("stack limit exceeded"));
}

#[test]
fn test_embed_file_2() {
    let program = do_basic_run(&vec![
        "run".to_string(),
        "-i".to_string(),
        "resources/tests".to_string(),
        "(mod () (embed-file testhex hex hex-embed-01.hex) testhex)".to_string(),
    ])
    .trim()
    .to_string();
    let run_result = do_basic_brun(&vec!["brun".to_string(), program, "()".to_string()])
        .trim()
        .to_string();
    assert_eq!(run_result, "(65 66 67)");
}

#[test]
fn test_embed_file_4() {
    let program = do_basic_run(&vec![
        "run".to_string(),
        "-i".to_string(),
        "resources/tests".to_string(),
        "(mod () (include *standard-cl-21*) (embed-file testhex hex hex-embed-01.hex) testhex)"
            .to_string(),
    ])
    .trim()
    .to_string();
    let run_result = do_basic_brun(&vec!["brun".to_string(), program, "()".to_string()])
        .trim()
        .to_string();
    assert_eq!(run_result, "(65 66 67)");
}

#[test]
fn test_embed_file_5() {
    let program = do_basic_run(&vec![
        "run".to_string(),
        "-i".to_string(),
        "resources/tests".to_string(),
        "(mod () (embed-file testsexp sexp embed.sexp) testsexp)".to_string(),
    ])
    .trim()
    .to_string();
    let run_result = do_basic_brun(&vec![
        "brun".to_string(),
        "-n".to_string(),
        program,
        "()".to_string(),
    ])
    .trim()
    .to_string();
    assert_eq!(run_result, "(23 24 25)");
}

#[test]
fn test_embed_file_6() {
    let program = do_basic_run(&vec![
        "run".to_string(),
        "-i".to_string(),
        "resources/tests".to_string(),
        "(mod () (include *standard-cl-21*) (embed-file testsexp sexp embed.sexp) testsexp)"
            .to_string(),
    ])
    .trim()
    .to_string();
    let run_result = do_basic_brun(&vec!["brun".to_string(), program, "()".to_string()])
        .trim()
        .to_string();
    assert_eq!(run_result, "(lsh 24 25)");
}

#[test]
fn test_embed_file_7() {
    let program = do_basic_run(&vec![
        "run".to_string(),
        "-i".to_string(),
        "resources/tests".to_string(),
        "(mod () (embed-file hello bin a-binary-file-called-hello.dat) hello)".to_string(),
    ])
    .trim()
    .to_string();
    let run_result = do_basic_brun(&vec!["brun".to_string(), program, "()".to_string()])
        .trim()
        .to_string();
    assert_eq!(run_result, "\"hello\"");
}

#[test]
fn test_embed_file_8() {
    let program = do_basic_run(&vec![
        "run".to_string(),
        "-i".to_string(),
        "resources/tests".to_string(),
        "(mod () (include *standard-cl-21*) (embed-file hello bin a-binary-file-called-hello.dat) hello)".to_string(),
    ])
    .trim()
    .to_string();
    let run_result = do_basic_brun(&vec!["brun".to_string(), program, "()".to_string()])
        .trim()
        .to_string();
    assert_eq!(run_result, "\"hello\"");
}

#[test]
fn test_embed_file_9() {
    let program = do_basic_run(&vec![
        "run".to_string(),
        "-i".to_string(),
        "resources/tests".to_string(),
        "(mod () (include *standard-cl-21*) (embed-file hello bin a-binary-file-called-hello.dat) (sha256 (sha256 hello)))".to_string(),
    ])
        .trim()
        .to_string();
    let run_result = do_basic_brun(&vec!["brun".to_string(), program, "()".to_string()])
        .trim()
        .to_string();
    assert_eq!(
        run_result,
        "0x9595c9df90075148eb06860365df33584b75bff782a510c6cd4883a419833d50"
    );
}

#[test]
fn test_num_encoding_just_less_than_5_bytes() {
    let res = do_basic_run(&vec!["run".to_string(), "4281419728".to_string()])
        .trim()
        .to_string();
    assert_eq!(res, "0x00ff3147d0");
}

#[test]
fn test_divmod() {
    let res = do_basic_run(&vec![
        "run".to_string(),
        "(/ 78962960182680 4281419728)".to_string(),
    ])
    .trim()
    .to_string();
    assert_eq!(res, "18443");
}

#[cfg(test)]
pub struct RandomClvmNumber {
    pub intended_value: Number,
}

#[test]
fn test_classic_mod_form() {
    let res = do_basic_run(&vec![
        "run".to_string(),
        indoc! {"
(mod () (a (mod (X) (+ 1 (* X 2))) (list 3)))
"}
        .to_string(),
        "()".to_string(),
    ])
    .trim()
    .to_string();
    assert_eq!(res, "(q . 7)");
}

#[cfg(test)]
pub fn random_clvm_number<R: Rng + ?Sized>(rng: &mut R) -> RandomClvmNumber {
    // Make a number by creating some random atom bytes.
    // Set high bit randomly.
    let natoms = rng.gen_range(0..=NUM_GEN_ATOMS);
    let mut result_bytes = Vec::new();
    for _ in 0..=natoms {
        let mut new_bytes = sexp::random_atom_name(rng, 3)
            .iter()
            .map(|x| {
                if rng.gen() {
                    // The possibility of negative values.
                    x | 0x80
                } else {
                    *x
                }
            })
            .collect();
        result_bytes.append(&mut new_bytes);
    }
    let num = number_from_u8(&result_bytes);

    RandomClvmNumber {
        intended_value: num,
    }
}

#[cfg(test)]
impl Distribution<RandomClvmNumber> for Standard {
    fn sample<R: Rng + ?Sized>(&self, rng: &mut R) -> RandomClvmNumber {
        random_clvm_number(rng)
    }
}

// Finally add property based testing in here.
#[test]
fn test_encoding_properties() {
    let mut rng = ChaChaRng::from_entropy();
    for _ in 1..=200 {
        let number_spec: RandomClvmNumber = rng.gen();

        // We'll have it compile a constant value.
        // The representation of the number will come out most likely
        // as a hex constant.
        let serialized_through_run = do_basic_run(&vec![
            "run".to_string(),
            format!("(q . {})", number_spec.intended_value),
        ])
        .trim()
        .to_string();

        // If we can subtract the original value from the encoded value and
        // get zero, then we did the right thing.
        let cancelled_through_run = do_basic_run(&vec![
            "run".to_string(),
            format!(
                "(- {} {})",
                serialized_through_run, number_spec.intended_value
            ),
        ])
        .trim()
        .to_string();
        assert_eq!(cancelled_through_run, "()");
    }
}

const SEXP_RNG_HORIZON: usize = 13;
const SEXP_DEPTH: usize = 2;

#[cfg(test)]
fn gather_paths(
    path_map: &mut HashMap<Vec<u8>, Number>,
    p: Number,
    mask: Number,
    sexp: &sexp::SExp,
) {
    let this_path = p.clone() | mask.clone();
    match sexp {
        sexp::SExp::Atom(_, x) => {
            path_map.insert(x.clone(), this_path);
        }
        sexp::SExp::Cons(_, a, b) => {
            let next_mask = mask * 2_u32.to_bigint().unwrap();
            gather_paths(path_map, p.clone(), next_mask.clone(), a.borrow());
            gather_paths(path_map, this_path, next_mask.clone(), b.borrow());
        }
        _ => {}
    }
}

// Ensure our atoms are not taken up as operators during the reading process.
#[cfg(test)]
fn stringize(sexp: &sexp::SExp) -> sexp::SExp {
    match sexp {
        sexp::SExp::Cons(l, a, b) => sexp::SExp::Cons(
            l.clone(),
            Rc::new(stringize(a.borrow())),
            Rc::new(stringize(b.borrow())),
        ),
        sexp::SExp::Atom(l, n) => sexp::SExp::QuotedString(l.clone(), b'"', n.clone()),
        _ => sexp.clone(),
    }
}

#[test]
fn test_check_tricky_arg_path_random() {
    let mut rng = ChaChaRng::from_entropy();
    // Make a very deep random sexp and make a path table in it.
    let random_tree = Rc::new(stringize(&sexp::random_sexp(&mut rng, SEXP_RNG_HORIZON)));
    let mut deep_tree = random_tree.clone();

    let mut path_map = HashMap::new();
    gather_paths(&mut path_map, bi_zero(), bi_one(), &random_tree);
    let mut deep_path = bi_one();
    for _ in 1..=SEXP_DEPTH {
        deep_path *= 2_u32.to_bigint().unwrap();
        if rng.gen() {
            deep_path |= bi_one();
            deep_tree = Rc::new(sexp::SExp::Cons(
                random_tree.loc(),
                Rc::new(sexp::SExp::Nil(random_tree.loc())),
                deep_tree,
            ));
        } else {
            deep_tree = Rc::new(sexp::SExp::Cons(
                random_tree.loc(),
                deep_tree.clone(),
                Rc::new(sexp::SExp::Nil(random_tree.loc())),
            ));
        }
    }
    // Now we have a very deep tree and a path to our sexp.
    // We'll test whether node path serializes to the right thing by
    // checking that we can reach all the atoms in our tree.
    for (k, v) in path_map {
        let np = NodePath::new(Some(deep_path.clone()));
        let up = NodePath::new(Some(v.clone()));
        let path_bytes = np.add(up).as_path();
        let program = sexp::SExp::Cons(
            random_tree.loc(),
            Rc::new(sexp::SExp::Atom(random_tree.loc(), vec![b'a'])),
            Rc::new(sexp::SExp::Cons(
                random_tree.loc(),
                Rc::new(sexp::SExp::QuotedString(
                    random_tree.loc(),
                    b'"',
                    path_bytes.raw().clone(),
                )),
                Rc::new(sexp::SExp::Cons(
                    random_tree.loc(),
                    Rc::new(sexp::SExp::Cons(
                        random_tree.loc(),
                        Rc::new(sexp::SExp::Atom(random_tree.loc(), vec![b'q'])),
                        deep_tree.clone(),
                    )),
                    Rc::new(sexp::SExp::Nil(random_tree.loc())),
                )),
            )),
        );

        let res = do_basic_run(&vec![
            "run".to_string(),
            program.to_string(),
            "()".to_string(),
        ])
        .trim()
        .to_string();
        let mut allocator = Allocator::new();
        let converted = convert_to_clvm_rs(
            &mut allocator,
            Rc::new(sexp::SExp::Atom(random_tree.loc(), k.clone())),
        )
        .unwrap();
        let disassembled = disassemble(&mut allocator, converted, Some(0));
        assert_eq!(disassembled, res);
    }
}

pub fn read_json_from_file(fname: &str) -> HashMap<String, String> {
    let extra_symbols_text = fs::read_to_string(fname).expect("should have dropped main.sym");
    eprintln!("est {extra_symbols_text}");
    serde_json::from_str(&extra_symbols_text).expect("should be real json")
}

#[test]
fn test_generate_extra_symbols() {
    // Verify that extra symbols are generated.
    // These include ..._arguments: "(A B C)" <-- arguments of the function
    //               ..._left_env: "1" <-- specifies whether left env is used
    let _ = do_basic_run(&vec![
        "run".to_string(),
        "-g".to_string(),
        "-i".to_string(),
        "resources/tests".to_string(),
        "-i".to_string(),
        "resources/tests/usecheck-work".to_string(),
        "--symbol-output-file".to_string(),
        "/tmp/pmi_extra_symbols.sym".to_string(),
        "resources/tests/cldb_tree/pool_member_innerpuz.cl".to_string(),
    ])
    .trim()
    .to_string();
    let syms_with_extras = read_json_from_file("/tmp/pmi_extra_symbols.sym");
    let syms_want_extras =
        read_json_from_file("resources/tests/cldb_tree/pool_member_innerpuz_extra.sym");
    assert_eq!(syms_with_extras, syms_want_extras);
    let _ = do_basic_run(&vec![
        "run".to_string(),
        "-i".to_string(),
        "resources/tests".to_string(),
        "-i".to_string(),
        "resources/tests/usecheck-work".to_string(),
        "--symbol-output-file".to_string(),
        "/tmp/pmi_normal_symbols.sym".to_string(),
        "resources/tests/cldb_tree/pool_member_innerpuz.cl".to_string(),
    ])
    .trim()
    .to_string();
    let syms_normal = read_json_from_file("/tmp/pmi_normal_symbols.sym");
    let want_normal = read_json_from_file("resources/tests/cldb_tree/pool_member_innerpuz_ref.sym");
    assert_eq!(syms_normal, want_normal);
}

#[test]
fn test_classic_sets_source_file_in_symbols() {
    let tname = "test_classic_sets_source_file_in_symbols.sym".to_string();
    do_basic_run(&vec![
        "run".to_string(),
        "--extra-syms".to_string(),
        "--symbol-output-file".to_string(),
        tname.clone(),
        "resources/tests/assert.clvm".to_string(),
    ]);
    let read_in_file = fs::read_to_string(&tname).expect("should have dropped symbols");
    let decoded_symbol_file: HashMap<String, String> =
        serde_json::from_str(&read_in_file).expect("should decode");
    assert_eq!(
        decoded_symbol_file.get("source_file").cloned(),
        Some("resources/tests/assert.clvm".to_string())
    );
    fs::remove_file(tname).expect("should have dropped symbols");
}

#[test]
fn test_classic_sets_source_file_in_symbols_only_when_asked() {
    let tname = "test_classic_doesnt_source_file_in_symbols.sym".to_string();
    do_basic_run(&vec![
        "run".to_string(),
        "--symbol-output-file".to_string(),
        tname.clone(),
        "resources/tests/assert.clvm".to_string(),
    ]);
    let read_in_file = fs::read_to_string(&tname).expect("should have dropped symbols");
    fs::remove_file(&tname).expect("should have existed");
    let decoded_symbol_file: HashMap<String, String> =
        serde_json::from_str(&read_in_file).expect("should decode");
    assert_eq!(decoded_symbol_file.get("source_file"), None);
}

#[test]
fn test_modern_sets_source_file_in_symbols() {
    let tname = "test_modern_sets_source_file_in_symbols.sym".to_string();
    do_basic_run(&vec![
        "run".to_string(),
        "--extra-syms".to_string(),
        "--symbol-output-file".to_string(),
        tname.clone(),
        "resources/tests/steprun/fact.cl".to_string(),
    ]);
    let read_in_file = fs::read_to_string(&tname).expect("should have dropped symbols");
    let decoded_symbol_file: HashMap<String, String> =
        serde_json::from_str(&read_in_file).expect("should decode");
    fs::remove_file(&tname).expect("should have existed");
    assert_eq!(
        decoded_symbol_file.get("source_file").cloned(),
        Some("resources/tests/steprun/fact.cl".to_string())
    );
}

// Test that leaving off the lambda captures causes bare words for the
// requested values to find their way into the output and that having
// the capture catches it.  This shows that uses of uncaptured words
// are unencumbered.
#[test]
fn test_lambda_without_capture_reproduces_bare_word_in_output() {
    let compiled = do_basic_run(&vec![
        "run".to_string(),
        "-i".to_string(),
        "resources/tests".to_string(),
        "resources/tests/rps-referee-uncaptured.clsp".to_string(),
    ])
    .trim()
    .to_string();
    assert!(compiled.contains("AMOUNT"));
    assert!(compiled.contains("new_puzzle_hash"));
}

// Test that having a lambda capture captures all the associated words.
#[test]
fn test_lambda_with_capture_defines_word() {
    let compiled = do_basic_run(&vec![
        "run".to_string(),
        "-i".to_string(),
        "resources/tests".to_string(),
        "resources/tests/rps-referee.clsp".to_string(),
    ])
    .trim()
    .to_string();
    assert!(!compiled.contains("AMOUNT"));
    assert!(!compiled.contains("new_puzzle_hash"));
}

#[test]
fn test_assign_lambda_code_generation() {
    let tname = "test_assign_lambda_code_generation.sym".to_string();
    do_basic_run(&vec![
        "run".to_string(),
        "--extra-syms".to_string(),
        "--symbol-output-file".to_string(),
        tname.clone(),
        "(mod (A) (include *standard-cl-21*) (defun F (X) (+ X 1)) (assign-lambda X (F A) X))"
            .to_string(),
    ]);
    let read_in_file = fs::read_to_string(&tname).expect("should have dropped symbols");
    fs::remove_file(&tname).expect("should have existed");
    let decoded_symbol_file: HashMap<String, String> =
        serde_json::from_str(&read_in_file).expect("should decode");
    let found_wanted_symbols: Vec<String> = decoded_symbol_file
        .iter()
        .filter(|(_, v)| *v == "F" || v.starts_with("letbinding"))
        .map(|(k, _)| k.clone())
        .collect();
    assert_eq!(found_wanted_symbols.len(), 2);
    // We should have these two functions.
    assert!(found_wanted_symbols
        .contains(&"ccd5be506752cebf01f9930b4c108fe18058c65e1ab57a72ca0a00d9788c7ca6".to_string()));
    assert!(found_wanted_symbols
        .contains(&"0a5af5ae61fae2e53cb309d4d9c2c64baf0261824823008b9cf2b21b09221e44".to_string()));
}

#[test]
fn test_assign_lambda_code_generation_normally_inlines() {
    let tname = "test_assign_inline_code_generation.sym".to_string();
    do_basic_run(&vec![
        "run".to_string(),
        "--extra-syms".to_string(),
        "--symbol-output-file".to_string(),
        tname.clone(),
        "(mod (A) (include *standard-cl-21*) (defun F (X) (+ X 1)) (assign-inline X (F A) X))"
            .to_string(),
    ]);
    let read_in_file = fs::read_to_string(&tname).expect("should have dropped symbols");
    fs::remove_file(&tname).expect("should have existed");
    let decoded_symbol_file: HashMap<String, String> =
        serde_json::from_str(&read_in_file).expect("should decode");
    let found_wanted_symbols: Vec<String> = decoded_symbol_file
        .iter()
        .filter(|(_, v)| *v == "F" || v.starts_with("letbinding"))
        .map(|(k, _)| k.clone())
        .collect();
    assert_eq!(found_wanted_symbols.len(), 1);
    // We should have these two functions.
    assert!(found_wanted_symbols
        .contains(&"ccd5be506752cebf01f9930b4c108fe18058c65e1ab57a72ca0a00d9788c7ca6".to_string()));
}

#[test]
fn test_cost_reporting_0() {
    let program = "(2 (1 2 6 (4 2 (4 (1 . 1) ()))) (4 (1 (2 (1 2 (3 (7 5) (1 2 (1 11 (1 . 2) (2 4 (4 2 (4 (5 5) ()))) (2 4 (4 2 (4 (6 5) ())))) 1) (1 2 (1 11 (1 . 1) 5) 1)) 1) 1) 2 (1 16 5 (1 . 50565442356047746631413349885570059132562040184787699607120092457326103992436)) 1) 1))";
    let result = do_basic_brun(&vec![
        "brun".to_string(),
        "-c".to_string(),
        program.to_string(),
        "()".to_string(),
    ])
    .trim()
    .to_string();
    assert_eq!(
        result,
        "cost = 1978\n0x6fcb06b1fe29d132bb37f3a21b86d7cf03d636bf6230aa206486bef5e68f9875"
    );
}

#[test]
fn test_strict_smoke_0() {
    let result = do_basic_run(&vec![
        "run".to_string(),
        "-i".to_string(),
        "resources/tests/strict".to_string(),
        "resources/tests/strict/strict-test-fail.clsp".to_string(),
    ]);
    assert!(result.contains("Unbound"));
    assert!(result.contains("X1"));
}

#[test]
fn test_strict_smoke_1() {
    let result_prog = do_basic_run(&vec![
        "run".to_string(),
        "-i".to_string(),
        "resources/tests/strict".to_string(),
        "resources/tests/strict/strict-test-pass.clsp".to_string(),
    ]);
    let result = do_basic_brun(&vec!["brun".to_string(), result_prog, "(13)".to_string()])
        .trim()
        .to_string();
    assert_eq!(result, "15");
}

#[test]
fn test_strict_list_fail() {
    let result = do_basic_run(&vec![
        "run".to_string(),
        "-i".to_string(),
        "resources/tests/strict".to_string(),
        "resources/tests/strict/strict-list-fail.clsp".to_string(),
    ]);
    assert!(result.contains("Unbound"));
    assert!(result.contains("X2"));
}

#[test]
fn test_strict_list_pass() {
    let result_prog = do_basic_run(&vec![
        "run".to_string(),
        "-i".to_string(),
        "resources/tests/strict".to_string(),
        "resources/tests/strict/strict-list-pass.clsp".to_string(),
    ]);
    let result = do_basic_brun(&vec!["brun".to_string(), result_prog, "(13)".to_string()])
        .trim()
        .to_string();
    assert_eq!(result, "(strlen 14 15)");
}

#[test]
fn test_strict_nested_list_pass() {
    let result_prog = do_basic_run(&vec![
        "run".to_string(),
        "-i".to_string(),
        "resources/tests/strict".to_string(),
        "resources/tests/strict/strict-nested-list.clsp".to_string(),
    ]);
    let result = do_basic_brun(&vec!["brun".to_string(), result_prog, "(13)".to_string()])
        .trim()
        .to_string();
    assert_eq!(result, "(strlen (strlen) ((strlen)))");
}

#[test]
fn test_double_constant_pass() {
    let result_prog = do_basic_run(&vec![
        "run".to_string(),
        "-i".to_string(),
        "resources/tests/strict".to_string(),
        "resources/tests/strict/double-constant-pass.clsp".to_string(),
    ]);
    let result = do_basic_brun(&vec!["brun".to_string(), result_prog, "()".to_string()])
        .trim()
        .to_string();
    assert_eq!(result, "198");
}

#[test]
fn test_double_constant_fail() {
    let result = do_basic_run(&vec![
        "run".to_string(),
        "-i".to_string(),
        "resources/tests/strict".to_string(),
        "resources/tests/strict/double-constant-fail.clsp".to_string(),
    ]);
    assert!(result.contains("not a number given to only-integers"));
    assert!(result.contains("\"hithere\""));
}

#[test]
fn test_double_constant_pass_in_function() {
    let result_prog = do_basic_run(&vec![
        "run".to_string(),
        "-i".to_string(),
        "resources/tests/strict".to_string(),
        "resources/tests/strict/double-constant-pass-in-function.clsp".to_string(),
    ]);
    let result = do_basic_brun(&vec!["brun".to_string(), result_prog, "(13)".to_string()])
        .trim()
        .to_string();
    assert_eq!(result, "211");
}

#[test]
fn test_check_symbol_kinds_nested_if() {
    let result_prog = do_basic_run(&vec![
        "run".to_string(),
        "-i".to_string(),
        "resources/tests/strict".to_string(),
        "resources/tests/strict/strict-classify-expr-if.clsp".to_string(),
    ]);
    let result_1 = do_basic_brun(&vec![
        "brun".to_string(),
        result_prog.clone(),
        "(1)".to_string(),
    ])
    .trim()
    .to_string();
    assert_eq!(result_1, "2");
    let result_0 = do_basic_brun(&vec!["brun".to_string(), result_prog, "(0)".to_string()])
        .trim()
        .to_string();
    assert_eq!(result_0, "(q 1 2 3 4 4)");
}

// Note: this program is intentionally made to properly preprocess but trigger
// an error in strict compilation as a demonstration and test that the preprocessor
// is a mechanically separate step from compilation.  Separating them like this
// has the advantage that you can emit preprocessed compiler input on its own
// and also that it internally untangles the stages and makes compilation simpler.
#[test]
fn test_defmac_if_smoke_preprocess() {
    let result_prog = do_basic_run(&vec![
        "run".to_string(),
        "-i".to_string(),
        "resources/tests/strict".to_string(),
        "-E".to_string(),
        "resources/tests/strict/defmac_if_smoke.clsp".to_string(),
    ]);
    assert_eq!(
        result_prog,
        "(mod () (include *strict-cl-21*) (a (i t1 (com t2) (com t3)) @))"
    );
    let result2 = do_basic_run(&vec!["run".to_string(), result_prog]);
    assert!(result2.contains("Unbound use"));
    // Ensure that we're identifying one of the actually misused variables, but
    // do not make a claim about which one is identified first.
    assert!(result2.contains("of t1") || result2.contains("of t2") || result2.contains("of t3"));
}

#[test]
fn test_defmac_assert_smoke_preprocess() {
    let result_prog = do_basic_run(&vec![
        "run".to_string(),
        "-i".to_string(),
        "resources/tests/strict".to_string(),
        "-E".to_string(),
        "resources/tests/strict/assert.clsp".to_string(),
    ]);
    assert_eq!(
        result_prog,
        "(mod (A) (include *strict-cl-21*) (a (i 1 (com (a (i A (com 13) (com (x))) @)) (com (x))) @))"
    );
    let result_after_preproc = do_basic_run(&vec!["run".to_string(), result_prog]);
    let result_with_preproc = do_basic_run(&vec![
        "run".to_string(),
        "-i".to_string(),
        "resources/tests/strict".to_string(),
        "resources/tests/strict/assert.clsp".to_string(),
    ]);
    assert_eq!(result_after_preproc, result_with_preproc);
    let run_result_true = do_basic_brun(&vec![
        "brun".to_string(),
        result_with_preproc.clone(),
        "(15)".to_string(),
    ]);
    assert_eq!(run_result_true.trim(), "13");
    let run_result_false = do_basic_brun(&vec![
        "brun".to_string(),
        result_with_preproc.clone(),
        "(0)".to_string(),
    ]);
    assert_eq!(run_result_false.trim(), "FAIL: clvm raise ()");
}

#[test]
fn test_assign_fancy_final_dot_rest() {
    let result_prog = do_basic_run(&vec![
        "run".to_string(),
        "-i".to_string(),
        "resources/tests/chia-gaming".to_string(),
        "resources/tests/chia-gaming/test-last.clsp".to_string(),
    ]);
    let result = do_basic_brun(&vec!["brun".to_string(), result_prog, "()".to_string()])
        .trim()
        .to_string();
    assert_eq!(result, "101");
}

#[test]
fn test_g1_map_op_modern() {
    let program = "(mod (S) (include *standard-cl-21*) (g1_map S \"BLS_SIG_BLS12381G1_XMD:SHA-256_SSWU_RO_AUG_\"))";
    let compiled = do_basic_run(&vec!["run".to_string(), program.to_string()]);
    let output = do_basic_brun(&vec![
        "brun".to_string(),
        compiled,
        "(abcdef0123456789)".to_string(),
    ])
    .trim()
    .to_string();
    assert_eq!(
        output,
        "0x88e7302bf1fa8fcdecfb96f6b81475c3564d3bcaf552ccb338b1c48b9ba18ab7195c5067fe94fb216478188c0a3bef4a"
    );
}

#[test]
fn test_g1_map_op_classic() {
    let program = "(mod (S) (g1_map S \"BLS_SIG_BLS12381G1_XMD:SHA-256_SSWU_RO_AUG_\"))";
    let compiled = do_basic_run(&vec!["run".to_string(), program.to_string()]);
    let output = do_basic_brun(&vec![
        "brun".to_string(),
        compiled,
        "(abcdef0123456789)".to_string(),
    ])
    .trim()
    .to_string();
    assert_eq!(
        output,
        "0x88e7302bf1fa8fcdecfb96f6b81475c3564d3bcaf552ccb338b1c48b9ba18ab7195c5067fe94fb216478188c0a3bef4a"
    );
}

#[test]
fn test_g2_map_op_modern() {
    let program = "(mod (S) (include *standard-cl-21*) (g2_map S \"BLS_SIG_BLS12381G2_XMD:SHA-256_SSWU_RO_AUG_\"))";
    let compiled = do_basic_run(&vec!["run".to_string(), program.to_string()]);
    let output = do_basic_brun(&vec![
        "brun".to_string(),
        compiled,
        "(0x21473dab7ad0136f7488128d44247b04fa58a9c6b4fab6ef4d)".to_string(),
    ])
    .trim()
    .to_string();
    assert_eq!(
        output,
        "0x879584f6c205b4492abca2be331fc2875596b08c7fbd958fb8d5e725a479d1794b85add1266fb5d410de5c416ce12305166b1c3e2e5d5ae2720a058169b057520d8f2a315f6097c774f659ce5619a070e1cbc8212fb460758e459498d0e598d6"
    );
}

#[test]
fn test_g2_map_op_classic() {
    let program = "(mod (S) (g2_map S \"BLS_SIG_BLS12381G2_XMD:SHA-256_SSWU_RO_AUG_\"))";
    let compiled = do_basic_run(&vec!["run".to_string(), program.to_string()]);
    let output = do_basic_brun(&vec![
        "brun".to_string(),
        compiled,
        "(0x21473dab7ad0136f7488128d44247b04fa58a9c6b4fab6ef4d)".to_string(),
    ])
    .trim()
    .to_string();
    assert_eq!(
        output,
        "0x879584f6c205b4492abca2be331fc2875596b08c7fbd958fb8d5e725a479d1794b85add1266fb5d410de5c416ce12305166b1c3e2e5d5ae2720a058169b057520d8f2a315f6097c774f659ce5619a070e1cbc8212fb460758e459498d0e598d6"
    );
}

#[test]
fn test_secp256k1_verify_modern_succeed() {
    let program = "(mod (S) (include *standard-cl-21*) (secp256k1_verify S 0x85932e4d075615be881398cc765f9f78204033f0ef5f832ac37e732f5f0cbda2 0x481477e62a1d02268127ae89cc58929e09ad5d30229721965ae35965d098a5f630205a7e69f4cb8084f16c7407ed7312994ffbf87ba5eb1aee16682dd324943e))";
    let compiled = do_basic_run(&vec!["run".to_string(), program.to_string()]);
    let output = do_basic_brun(&vec![
        "brun".to_string(),
        compiled,
        "(0x02390b19842e100324163334b16947f66125b76d4fa4a11b9ccdde9b7398e64076)".to_string(),
    ])
    .trim()
    .to_string();
    assert_eq!(output, "()");
}

#[test]
fn test_secp256k1_verify_modern_fail() {
    let program = "(mod (S) (include *standard-cl-21*) (secp256k1_verify S 0x935d863e2d28d8e5d399ea8af7393ef11fdffc7d862dcc6b5217a8ef15fb5442 0xbbf0712cc0a283a842011c19682629a5381c5f7ead576defcf12a9a19378e23b087cd0be730dbe78722dcfc81543fca17a30e41070ca2e5b3ae77ccec2cca935))";
    let compiled = do_basic_run(&vec!["run".to_string(), program.to_string()]);
    let output = do_basic_brun(&vec![
        "brun".to_string(),
        compiled,
        "(0x0215043e969dcf616fabe8e8d6b61ddcf6e274c5b04fce957b086dbeb7e899ac63)".to_string(),
    ])
    .trim()
    .to_string();
    assert!(output.starts_with("FAIL: secp256k1_verify failed"));
}

#[test]
fn test_secp256k1_verify_classic_succeed() {
    let program = "(mod (S) (secp256k1_verify S 0x85932e4d075615be881398cc765f9f78204033f0ef5f832ac37e732f5f0cbda2 0x481477e62a1d02268127ae89cc58929e09ad5d30229721965ae35965d098a5f630205a7e69f4cb8084f16c7407ed7312994ffbf87ba5eb1aee16682dd324943e))";
    let compiled = do_basic_run(&vec!["run".to_string(), program.to_string()]);
    let output = do_basic_brun(&vec![
        "brun".to_string(),
        compiled,
        "(0x02390b19842e100324163334b16947f66125b76d4fa4a11b9ccdde9b7398e64076)".to_string(),
    ])
    .trim()
    .to_string();
    assert_eq!(output, "()");
}

#[test]
fn test_secp256k1_verify_classic_fail() {
    let program = "(mod (S) (secp256k1_verify S 0x935d863e2d28d8e5d399ea8af7393ef11fdffc7d862dcc6b5217a8ef15fb5442 0xbbf0712cc0a283a842011c19682629a5381c5f7ead576defcf12a9a19378e23b087cd0be730dbe78722dcfc81543fca17a30e41070ca2e5b3ae77ccec2cca935))";
    let compiled = do_basic_run(&vec!["run".to_string(), program.to_string()]);
    let output = do_basic_brun(&vec![
        "brun".to_string(),
        compiled,
        "(0x0215043e969dcf616fabe8e8d6b61ddcf6e274c5b04fce957b086dbeb7e899ac63)".to_string(),
    ])
    .trim()
    .to_string();
    assert!(output.starts_with("FAIL: secp256k1_verify failed"));
}

#[test]
fn test_secp256k1_verify_modern_int_succeed() {
    // Ensure that even if translated to integer (for example via classic unhygenic macro invocation), this works.
    let program = "(mod (S) (if S (332799744 S 0x85932e4d075615be881398cc765f9f78204033f0ef5f832ac37e732f5f0cbda2 0x481477e62a1d02268127ae89cc58929e09ad5d30229721965ae35965d098a5f630205a7e69f4cb8084f16c7407ed7312994ffbf87ba5eb1aee16682dd324943e) \"empty-secp\"))";
    let compiled = do_basic_run(&vec!["run".to_string(), program.to_string()]);
    let output = do_basic_brun(&vec![
        "brun".to_string(),
        compiled,
        "(0x02390b19842e100324163334b16947f66125b76d4fa4a11b9ccdde9b7398e64076)".to_string(),
    ])
    .trim()
    .to_string();
    assert_eq!(output, "()");
}

#[test]
fn test_secp256k1_verify_modern_int_fail() {
    let program = "(mod (S) (include *standard-cl-21*) (if S (332799744 S 0x935d863e2d28d8e5d399ea8af7393ef11fdffc7d862dcc6b5217a8ef15fb5442 0xbbf0712cc0a283a842011c19682629a5381c5f7ead576defcf12a9a19378e23b087cd0be730dbe78722dcfc81543fca17a30e41070ca2e5b3ae77ccec2cca935) \"empty-secp\"))";
    let compiled = do_basic_run(&vec!["run".to_string(), program.to_string()]);
    let output = do_basic_brun(&vec![
        "brun".to_string(),
        compiled,
        "(0x0215043e969dcf616fabe8e8d6b61ddcf6e274c5b04fce957b086dbeb7e899ac63)".to_string(),
    ])
    .trim()
    .to_string();
    assert!(output.starts_with("FAIL: secp256k1_verify failed"));
}

#[test]
fn test_secp256r1_verify_modern_succeed() {
    let program = "(mod (S) (include *standard-cl-21*) (secp256r1_verify S 0x85932e4d075615be881398cc765f9f78204033f0ef5f832ac37e732f5f0cbda2 0xeae2f488080919bd0a7069c24cdd9c6ce2db423861b0c9d4236cdadbd0005f6d8f3709e6eb19249fd9c8bea664aba35218e67ea4b0f2239488dc3147f336e1e6))";
    let compiled = do_basic_run(&vec!["run".to_string(), program.to_string()]);
    let output = do_basic_brun(&vec![
        "brun".to_string(),
        compiled,
        "(0x033e1a1b2ccbc35883c60fdfc3f4a02175096ade6271fe85517ca5772594bbd0dc)".to_string(),
    ])
    .trim()
    .to_string();
    assert_eq!(output, "()");
}

#[test]
fn test_secp256r1_verify_modern_fail() {
    let program = "(mod (S) (include *standard-cl-21*) (secp256r1_verify S 0x935d863e2d28d8e5d399ea8af7393ef11fdffc7d862dcc6b5217a8ef15fb5442 0xecef274a7408e6cb0196eac64d2ae32fc54c2537f8a9efd5b75a4e8a53b0b156c64564306f38bade4adceac1073d464e4db3d0332141a7203dfd113ad36e393d))";
    let compiled = do_basic_run(&vec!["run".to_string(), program.to_string()]);
    let output = do_basic_brun(&vec![
        "brun".to_string(),
        compiled,
        "(0x025195db74b1902d53758a62ccd9dd01837aa5ae755e878eb0aeccbe8fe477c543)".to_string(),
    ])
    .trim()
    .to_string();
    assert!(output.starts_with("FAIL: secp256r1_verify failed"));
}

#[test]
fn test_secp256r1_verify_classic_succeed() {
    let program = "(mod (S) (secp256r1_verify S 0x85932e4d075615be881398cc765f9f78204033f0ef5f832ac37e732f5f0cbda2 0xeae2f488080919bd0a7069c24cdd9c6ce2db423861b0c9d4236cdadbd0005f6d8f3709e6eb19249fd9c8bea664aba35218e67ea4b0f2239488dc3147f336e1e6))";
    let compiled = do_basic_run(&vec!["run".to_string(), program.to_string()]);
    let output = do_basic_brun(&vec![
        "brun".to_string(),
        compiled,
        "(0x033e1a1b2ccbc35883c60fdfc3f4a02175096ade6271fe85517ca5772594bbd0dc)".to_string(),
    ])
    .trim()
    .to_string();
    assert_eq!(output, "()");
}

#[test]
fn test_secp256r1_verify_classic_fail() {
    let program = "(mod (S) (secp256r1_verify S 0x935d863e2d28d8e5d399ea8af7393ef11fdffc7d862dcc6b5217a8ef15fb5442 0xecef274a7408e6cb0196eac64d2ae32fc54c2537f8a9efd5b75a4e8a53b0b156c64564306f38bade4adceac1073d464e4db3d0332141a7203dfd113ad36e393d))";
    let compiled = do_basic_run(&vec!["run".to_string(), program.to_string()]);
    let output = do_basic_brun(&vec![
        "brun".to_string(),
        compiled,
        "(0x025195db74b1902d53758a62ccd9dd01837aa5ae755e878eb0aeccbe8fe477c543)".to_string(),
    ])
    .trim()
    .to_string();
    assert!(output.starts_with("FAIL: secp256r1_verify failed"));
}

#[test]
fn test_classic_obeys_operator_choice_at_compile_time_no_version() {
    let compiled = do_basic_run(&vec![
        "run".to_string(),
        "(mod () (coinid (sha256 99) (sha256 99) 1))".to_string(),
    ])
    .trim()
    .to_string();
    assert_eq!(
        compiled,
        "(q . 0x97c3f14ced4dfc280611fd8d9b158163e8981b3bce4d1bb6dd0bcc679a2e2455)"
    );
}

#[test]
fn test_classic_obeys_operator_choice_at_compile_time_version_1() {
    let compiled = do_basic_run(&vec![
        "run".to_string(),
        "--operators-version".to_string(),
        "1".to_string(),
        "(mod () (coinid (sha256 99) (sha256 99) 1))".to_string(),
    ])
    .trim()
    .to_string();
    assert_eq!(
        compiled,
        "(q . 0x97c3f14ced4dfc280611fd8d9b158163e8981b3bce4d1bb6dd0bcc679a2e2455)"
    );
}

#[test]
fn test_classic_obeys_operator_choice_at_compile_time_version_0() {
    let compiled = do_basic_run(&vec![
        "run".to_string(),
        "--operators-version".to_string(),
        "0".to_string(),
        "(mod () (coinid (sha256 99) (sha256 99) 1))".to_string(),
    ])
    .trim()
    .to_string();
    assert_eq!(compiled, "FAIL: unimplemented operator 48");
}

#[test]
<<<<<<< HEAD
fn test_continued_if() {
    let prog = indoc! {"
(mod X
  (include *strict-cl-21*)

  (defun bigatom (Xs Ys)
    (if
      Xs (concat (f Xs) (bigatom (r Xs) Ys))
      Ys (concat (f Ys) (bigatom (r Ys) ()))
      ()
      )
    )

  (bigatom (q . (3 4 5)) X)
  )"}
    .to_string();
    let compiled = do_basic_run(&vec!["run".to_string(), prog])
        .trim()
        .to_string();
    let res = do_basic_brun(&vec![
        "brun".to_string(),
        compiled,
        "(13 99 144)".to_string(),
    ])
    .trim()
    .to_string();
    assert_eq!(res.to_string(), "0x0304050d630090");
}

#[test]
fn test_preprocess_can_recurse() {
    let prog = "resources/tests/strict/test-inner-include.clsp".to_string();
    let res = do_basic_run(&vec![
        "run".to_string(),
        "-i".to_string(),
        "resources/tests/strict".to_string(),
        prog.clone(),
    ])
    .trim()
    .to_string();
    assert_eq!(
        res,
        "(2 (1 2 (3 5 (1 2 (1 18 5 (1 . 2)) 1) (1 2 (1 16 5 (1 . 1)) 1)) 1) (4 (1) 1))"
    );
=======
fn test_assign_rename_tricky() {
    let filename = "resources/tests/cse-complex-21.clsp";
    let program = do_basic_run(&vec!["run".to_string(), filename.to_string()])
        .trim()
        .to_string();

    let run_result_11 = do_basic_brun(&vec![
        "brun".to_string(),
        program.clone(),
        "(11)".to_string(),
    ])
    .trim()
    .to_string();
    assert_eq!(run_result_11, "506");

    let run_result_41 = do_basic_brun(&vec!["brun".to_string(), program, "(41)".to_string()])
        .trim()
        .to_string();
    assert_eq!(run_result_41, "15375");
>>>>>>> 0436dbf0
}<|MERGE_RESOLUTION|>--- conflicted
+++ resolved
@@ -1533,7 +1533,6 @@
 }
 
 #[test]
-<<<<<<< HEAD
 fn test_continued_if() {
     let prog = indoc! {"
 (mod X
@@ -1578,7 +1577,9 @@
         res,
         "(2 (1 2 (3 5 (1 2 (1 18 5 (1 . 2)) 1) (1 2 (1 16 5 (1 . 1)) 1)) 1) (4 (1) 1))"
     );
-=======
+}
+
+#[test]
 fn test_assign_rename_tricky() {
     let filename = "resources/tests/cse-complex-21.clsp";
     let program = do_basic_run(&vec!["run".to_string(), filename.to_string()])
@@ -1598,5 +1599,4 @@
         .trim()
         .to_string();
     assert_eq!(run_result_41, "15375");
->>>>>>> 0436dbf0
 }