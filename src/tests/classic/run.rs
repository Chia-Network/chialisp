use num_bigint::ToBigInt;

#[cfg(test)]
use rand::distributions::Standard;
#[cfg(test)]
use rand::prelude::*;
#[cfg(test)]
use rand_chacha::ChaChaRng;

use std::borrow::Borrow;
use std::collections::{HashMap, HashSet};
use std::fs;
use std::path::PathBuf;
use std::rc::Rc;

use clvmr::allocator::Allocator;

use crate::classic::clvm::__type_compatibility__::{bi_one, bi_zero, Stream};
use crate::classic::clvm_tools::binutils::disassemble;
use crate::classic::clvm_tools::cmds::launch_tool;
use crate::classic::clvm_tools::node_path::NodePath;

use crate::compiler::clvm::convert_to_clvm_rs;
use crate::compiler::sexp;
use crate::compiler::sexp::decode_string;
use crate::util::{number_from_u8, Number};

const NUM_GEN_ATOMS: usize = 16;

pub fn do_basic_brun(args: &Vec<String>) -> String {
    let mut s = Stream::new(None);
    launch_tool(&mut s, args, &"run".to_string(), 0);
    return s.get_value().decode();
}

pub fn do_basic_run(args: &Vec<String>) -> String {
    let mut s = Stream::new(None);
    launch_tool(&mut s, args, &"run".to_string(), 2);
    return s.get_value().decode();
}

#[test]
fn basic_run_test() {
    assert_eq!(
        do_basic_run(&vec!("run".to_string(), "(mod (A B) (+ A B))".to_string())).trim(),
        "(+ 2 5)".to_string()
    );
}

#[test]
fn add_1_test() {
    assert_eq!(
        do_basic_run(&vec!(
            "run".to_string(),
            "(opt (com (q . (+ 6 55))))".to_string()
        ))
        .trim(),
        "(q . 61)".to_string()
    );
}

#[test]
fn div_test() {
    assert_eq!(
        do_basic_run(&vec!("run".to_string(), "(mod (X) (/ X 10))".to_string())).trim(),
        "(f (divmod 2 (q . 10)))".to_string()
    );
}

#[test]
fn brun_y_1_test() {
    let testpath = PathBuf::from(env!("CARGO_MANIFEST_DIR"));
    let mut sym_path = testpath.clone();
    sym_path.push("resources/tests/stage_2/brun-y-1.sym");
    assert_eq!(
        do_basic_brun(
            &vec!(
                "brun".to_string(),
                "-y".to_string(),
                sym_path.into_os_string().into_string().unwrap(),
                "(a (q . (a 2 (c 2 (c 5 (q . ()))))) (c (q . (a (i (= 5 (q . 1)) (q . (q . 1)) (q . (* 5 (a 2 (c 2 (c (- 5 (q . 1)) (q . ()))))))) 1)) 1))".to_string(),
                "(10)".to_string()
            )
        ).trim(),
        indoc! {"0x375f00
            
            (\"fact\" 10) => 0x375f00
            
            (\"fact\" 9) => 0x058980
            
            (\"fact\" 8) => 0x009d80
            
            (\"fact\" 7) => 5040
            
            (\"fact\" 6) => 720
            
            (\"fact\" 5) => 120
            
            (\"fact\" 4) => 24
            
            (\"fact\" 3) => 6
            
            (\"fact\" 2) => 2
            
            (\"fact\" 1) => 1"}
    );
}

#[test]
fn brun_v_test() {
    assert_eq!(
        do_basic_brun(&vec!(
            "brun".to_string(),
            "-v".to_string(),
            "(a (q + (q . 3) (q . 5)) 1)".to_string()
        ))
        .trim(),
        indoc! {"8
            
            (a 2 3) [((a (q 16 (q . 3) (q . 5)) 1))] => 8
            
            3 [((a (q 16 (q . 3) (q . 5)) 1))] => ()
            
            2 [((a (q 16 (q . 3) (q . 5)) 1))] => (a (q 16 (q . 3) (q . 5)) 1)
            
            (a (q 16 (q . 3) (q . 5)) 1) [()] => 8
            
            1 [()] => ()
            
            (q 16 (q . 3) (q . 5)) [()] => (+ (q . 3) (q . 5))
            
            (+ (q . 3) (q . 5)) [()] => 8
            
            (q . 5) [()] => 5
            
            (q . 3) [()] => 3"}
    );
}

#[test]
fn brun_constant_test() {
    assert_eq!(
        do_basic_run(&vec!(
            "run".to_string(),
            "(mod () (defconstant X 3) X)".to_string()
        ))
        .trim(),
        "(q . 3)".to_string()
    );
}

#[test]
fn at_capture_destructure_1() {
    assert_eq!(
        do_basic_run(&vec!(
            "run".to_string(),
            "(mod (A (@ Z (B C)) D) A)".to_string()
        ))
        .trim(),
        "2"
    );
}

#[test]
fn at_capture_destructure_2() {
    assert_eq!(
        do_basic_run(&vec!(
            "run".to_string(),
            "(mod (A (@ Z (B C)) D) Z)".to_string()
        ))
        .trim(),
        "5"
    );
}

#[test]
fn at_capture_destructure_3() {
    assert_eq!(
        do_basic_run(&vec!(
            "run".to_string(),
            "(mod (A (@ Z (B C)) D) B)".to_string()
        ))
        .trim(),
        "9"
    );
}

#[test]
fn at_capture_destructure_4() {
    assert_eq!(
        do_basic_run(&vec!(
            "run".to_string(),
            "(mod (A (@ Z (B C)) D) C)".to_string()
        ))
        .trim(),
        "21"
    );
}

#[test]
fn at_capture_destructure_5() {
    assert_eq!(
        do_basic_run(&vec!(
            "run".to_string(),
            "(mod (A (@ Z (B C)) D) D)".to_string()
        ))
        .trim(),
        "11"
    );
}

#[test]
fn at_capture_inline_1() {
    assert_eq!(
        do_basic_run(&vec!(
            "run".to_string(),
            "(mod () (defun-inline F (@ pt (X Y)) X) (F 97 98))".to_string()
        ))
        .trim(),
        "(q . 97)"
    );
}

#[test]
fn at_capture_inline_2() {
    assert_eq!(
        do_basic_run(&vec!(
            "run".to_string(),
            "(mod () (defun-inline F (@ pt (X Y)) Y) (F 97 98))".to_string()
        ))
        .trim(),
        "(q . 98)"
    );
}

#[test]
fn at_capture_inline_3() {
    assert_eq!(
        do_basic_run(&vec!(
            "run".to_string(),
            "(mod () (defun-inline F (@ pt (X Y)) pt) (F (+ 117 1) (+ 98 1)))".to_string()
        ))
        .trim(),
        "(q 118 99)"
    );
}

#[test]
fn at_capture_inline_4() {
    assert_eq!(
        do_basic_run(&vec!(
            "run".to_string(),
            "(mod () (defun-inline F (A (@ pt (X Y))) (list (list A X Y) pt)) (F 115 (list 99 77)))".to_string()
        ))
            .trim(),
        "(q (115 99 77) (99 77))"
    );
}

#[test]
fn inline_destructure_1() {
    assert_eq!(
        do_basic_run(&vec!(
            "run".to_string(),
            "(mod () (defun-inline F ((A . B)) (+ A B)) (F (c 3 7)))".to_string()
        ))
        .trim(),
        "(q . 10)"
    );
}

#[test]
fn test_forms_of_destructuring_allowed_by_classic_1() {
    assert_eq!(
        do_basic_run(&vec![
            "run".to_string(),
            "(mod (A) (defun-inline foo (X Y . Z) (i X Y . Z)) (foo A 2 3))".to_string()
        ])
        .trim(),
        "(i 2 (q . 2) (q . 3))"
    );
}

fn run_dependencies(filename: &str) -> HashSet<String> {
    let result_text = do_basic_run(&vec![
        "run".to_string(),
        "-i".to_string(),
        "resources/tests".to_string(),
        "-M".to_string(),
        filename.to_owned(),
    ])
    .trim()
    .to_string();

    eprintln!("run_dependencies:\n{}", result_text);

    let mut dep_set = HashSet::new();
    for l in result_text.lines() {
        if let Some(suffix_start) = l.find("resources/tests") {
            let copied_suffix: Vec<u8> = l.as_bytes().iter().skip(suffix_start).copied().collect();
            dep_set.insert(decode_string(&copied_suffix));
        } else {
            panic!("file {} isn't expected", l);
        }
    }

    dep_set
}

#[test]
fn test_get_dependencies_1() {
    let dep_set = run_dependencies("resources/tests/singleton_top_layer.clvm");

    eprintln!("dep_set {dep_set:?}");

    let mut expect_set = HashSet::new();
    expect_set.insert("resources/tests/condition_codes.clvm".to_owned());
    expect_set.insert("resources/tests/curry-and-treehash.clinc".to_owned());
    expect_set.insert("resources/tests/singleton_truths.clib".to_owned());

    assert_eq!(dep_set, expect_set);
}

#[test]
fn test_treehash_constant_embedded_classic() {
    let result_text = do_basic_run(&vec![
        "run".to_string(),
        "-i".to_string(),
        "resources/tests".to_string(),
        indoc! {"
            (mod ()
              (include sha256tree.clib)
              (defconst H (+ G (sha256tree (q 2 3 4))))
              (defconst G 1)
              H
              )
        "}
        .to_string(),
    ])
    .trim()
    .to_string();
    assert_eq!(
        result_text,
        "(q . 0x6fcb06b1fe29d132bb37f3a21b86d7cf03d636bf6230aa206486bef5e68f9874)"
    );
    let result_hash = do_basic_brun(&vec!["brun".to_string(), result_text, "()".to_string()])
        .trim()
        .to_string();
    assert_eq!(
        result_hash,
        "0x6fcb06b1fe29d132bb37f3a21b86d7cf03d636bf6230aa206486bef5e68f9874"
    );
}

#[test]
fn test_treehash_constant_embedded_fancy_order() {
    let result_text = do_basic_run(&vec![
        "run".to_string(),
        "-i".to_string(),
        "resources/tests".to_string(),
        indoc! {"
            (mod ()
              (include sha256tree.clib)
              (defconst C 18)
              (defconst H (+ C G (sha256tree (q 2 3 4))))
              (defconst G (+ B A))
              (defconst A 9)
              (defconst B (* A A))
              H
              )
        "}
        .to_string(),
    ])
    .trim()
    .to_string();
    assert_eq!(
        result_text,
        "(q . 0x6fcb06b1fe29d132bb37f3a21b86d7cf03d636bf6230aa206486bef5e68f98df)"
    );
    let result_hash = do_basic_brun(&vec!["brun".to_string(), result_text, "()".to_string()])
        .trim()
        .to_string();
    assert_eq!(
        result_hash,
        "0x6fcb06b1fe29d132bb37f3a21b86d7cf03d636bf6230aa206486bef5e68f98df"
    );
}

#[test]
fn test_treehash_constant_embedded_fancy_order_from_fun() {
    let result_text = do_basic_run(&vec![
        "run".to_string(),
        "-i".to_string(),
        "resources/tests".to_string(),
        indoc! {"
            (mod ()
              (include sha256tree.clib)
              (defconst C 18)
              (defconst H (+ C G (sha256tree (q 2 3 4))))
              (defconst G (+ B A))
              (defconst A 9)
              (defconst B (* A A))
              (defun F (X) (+ X H))
              (F 1)
              )
        "}
        .to_string(),
    ])
    .trim()
    .to_string();
    assert_eq!(
        result_text,
        "(q . 0x6fcb06b1fe29d132bb37f3a21b86d7cf03d636bf6230aa206486bef5e68f98e0)"
    );
    let result_hash = do_basic_brun(&vec!["brun".to_string(), result_text, "()".to_string()])
        .trim()
        .to_string();
    assert_eq!(
        result_hash,
        "0x6fcb06b1fe29d132bb37f3a21b86d7cf03d636bf6230aa206486bef5e68f98e0"
    );
}

#[test]
fn test_treehash_constant_embedded_classic_loop() {
    let result_text = do_basic_run(&vec![
        "run".to_string(),
        "-i".to_string(),
        "resources/tests".to_string(),
        indoc! {"
            (mod ()
              (include sha256tree.clib)
              (defconst H (+ G (sha256tree (q 2 3 4))))
              (defconst G (logand H 1))
              H
              )
        "}
        .to_string(),
    ])
    .trim()
    .to_string();
    assert!(result_text.starts_with("FAIL"));
    assert!(result_text.contains("got stuck untangling defconst dependencies"));
}

#[test]
fn test_treehash_constant_embedded_modern() {
    let result_text = do_basic_run(&vec![
        "run".to_string(),
        "-i".to_string(),
        "resources/tests".to_string(),
        indoc! {"
            (mod ()
              (include *standard-cl-21*)
              (include sha256tree.clib)
              (defconst H (+ G (sha256tree (q 2 3 4))))
              (defconst G 1)
              H
              )
        "}
        .to_string(),
    ])
    .trim()
    .to_string();
    assert_eq!(
        result_text,
        "(2 (1 1 . 50565442356047746631413349885570059132562040184787699607120092457326103992436) (4 (1 2 (1 2 (3 (7 5) (1 2 (1 11 (1 . 2) (2 2 (4 2 (4 (5 5) ()))) (2 2 (4 2 (4 (6 5) ())))) 1) (1 2 (1 11 (1 . 1) 5) 1)) 1) 1) 1))"
    );
    let result_hash = do_basic_brun(&vec!["brun".to_string(), result_text, "()".to_string()])
        .trim()
        .to_string();
    assert_eq!(
        result_hash,
        "0x6fcb06b1fe29d132bb37f3a21b86d7cf03d636bf6230aa206486bef5e68f9874"
    );
}

#[test]
fn test_treehash_constant_embedded_modern_fun() {
    let result_text = do_basic_run(&vec![
        "run".to_string(),
        "-i".to_string(),
        "resources/tests".to_string(),
        indoc! {"
            (mod ()
              (include *standard-cl-21*)
              (include sha256tree.clib)
              (defconst H (+ G (sha256tree (q 2 3 4))))
              (defconst G 1)
              (defun F (X) (+ X H))
              (F 1)
              )
        "}
        .to_string(),
    ])
    .trim()
    .to_string();
    assert_eq!(
        result_text,
        "(2 (1 2 6 (4 2 (4 (1 . 1) ()))) (4 (1 (2 (1 2 (3 (7 5) (1 2 (1 11 (1 . 2) (2 4 (4 2 (4 (5 5) ()))) (2 4 (4 2 (4 (6 5) ())))) 1) (1 2 (1 11 (1 . 1) 5) 1)) 1) 1) 2 (1 16 5 (1 . 50565442356047746631413349885570059132562040184787699607120092457326103992436)) 1) 1))".to_string()
    );
    let result_hash = do_basic_brun(&vec!["brun".to_string(), result_text, "()".to_string()])
        .trim()
        .to_string();
    assert_eq!(
        result_hash,
        "0x6fcb06b1fe29d132bb37f3a21b86d7cf03d636bf6230aa206486bef5e68f9875"
    );
}

#[test]
fn test_treehash_constant_embedded_modern_loop() {
    let result_text = do_basic_run(&vec![
        "run".to_string(),
        "-i".to_string(),
        "resources/tests".to_string(),
        indoc! {"
            (mod ()
              (include *standard-cl-21*)
              (include sha256tree.clib)
              (defconst H (+ G (sha256tree (q 2 3 4))))
              (defconst G (logand H 1))
              H
              )
        "}
        .to_string(),
    ])
    .trim()
    .to_string();
    eprintln!("{result_text}");
    // Asserting where the stack overflows isn't necessary.
    assert!(result_text.contains("stack limit exceeded"));
}

#[test]
fn test_embed_file_2() {
    let program = do_basic_run(&vec![
        "run".to_string(),
        "-i".to_string(),
        "resources/tests".to_string(),
        "(mod () (embed-file testhex hex hex-embed-01.hex) testhex)".to_string(),
    ])
    .trim()
    .to_string();
    let run_result = do_basic_brun(&vec!["brun".to_string(), program, "()".to_string()])
        .trim()
        .to_string();
    assert_eq!(run_result, "(65 66 67)");
}

#[test]
fn test_embed_file_4() {
    let program = do_basic_run(&vec![
        "run".to_string(),
        "-i".to_string(),
        "resources/tests".to_string(),
        "(mod () (include *standard-cl-21*) (embed-file testhex hex hex-embed-01.hex) testhex)"
            .to_string(),
    ])
    .trim()
    .to_string();
    let run_result = do_basic_brun(&vec!["brun".to_string(), program, "()".to_string()])
        .trim()
        .to_string();
    assert_eq!(run_result, "(65 66 67)");
}

#[test]
fn test_embed_file_5() {
    let program = do_basic_run(&vec![
        "run".to_string(),
        "-i".to_string(),
        "resources/tests".to_string(),
        "(mod () (embed-file testsexp sexp embed.sexp) testsexp)".to_string(),
    ])
    .trim()
    .to_string();
    let run_result = do_basic_brun(&vec![
        "brun".to_string(),
        "-n".to_string(),
        program,
        "()".to_string(),
    ])
    .trim()
    .to_string();
    assert_eq!(run_result, "(23 24 25)");
}

#[test]
fn test_embed_file_6() {
    let program = do_basic_run(&vec![
        "run".to_string(),
        "-i".to_string(),
        "resources/tests".to_string(),
        "(mod () (include *standard-cl-21*) (embed-file testsexp sexp embed.sexp) testsexp)"
            .to_string(),
    ])
    .trim()
    .to_string();
    let run_result = do_basic_brun(&vec!["brun".to_string(), program, "()".to_string()])
        .trim()
        .to_string();
    assert_eq!(run_result, "(lsh 24 25)");
}

#[test]
fn test_embed_file_7() {
    let program = do_basic_run(&vec![
        "run".to_string(),
        "-i".to_string(),
        "resources/tests".to_string(),
        "(mod () (embed-file hello bin a-binary-file-called-hello.dat) hello)".to_string(),
    ])
    .trim()
    .to_string();
    let run_result = do_basic_brun(&vec!["brun".to_string(), program, "()".to_string()])
        .trim()
        .to_string();
    assert_eq!(run_result, "\"hello\"");
}

#[test]
fn test_embed_file_8() {
    let program = do_basic_run(&vec![
        "run".to_string(),
        "-i".to_string(),
        "resources/tests".to_string(),
        "(mod () (include *standard-cl-21*) (embed-file hello bin a-binary-file-called-hello.dat) hello)".to_string(),
    ])
    .trim()
    .to_string();
    let run_result = do_basic_brun(&vec!["brun".to_string(), program, "()".to_string()])
        .trim()
        .to_string();
    assert_eq!(run_result, "\"hello\"");
}

#[test]
fn test_embed_file_9() {
    let program = do_basic_run(&vec![
        "run".to_string(),
        "-i".to_string(),
        "resources/tests".to_string(),
        "(mod () (include *standard-cl-21*) (embed-file hello bin a-binary-file-called-hello.dat) (sha256 (sha256 hello)))".to_string(),
    ])
        .trim()
        .to_string();
    let run_result = do_basic_brun(&vec!["brun".to_string(), program, "()".to_string()])
        .trim()
        .to_string();
    assert_eq!(
        run_result,
        "0x9595c9df90075148eb06860365df33584b75bff782a510c6cd4883a419833d50"
    );
}

#[test]
fn test_num_encoding_just_less_than_5_bytes() {
    let res = do_basic_run(&vec!["run".to_string(), "4281419728".to_string()])
        .trim()
        .to_string();
    assert_eq!(res, "0x00ff3147d0");
}

#[test]
fn test_divmod() {
    let res = do_basic_run(&vec![
        "run".to_string(),
        "(/ 78962960182680 4281419728)".to_string(),
    ])
    .trim()
    .to_string();
    assert_eq!(res, "18443");
}

#[cfg(test)]
pub struct RandomClvmNumber {
    pub intended_value: Number,
}

#[test]
fn test_classic_mod_form() {
    let res = do_basic_run(&vec![
        "run".to_string(),
        indoc! {"
(mod () (a (mod (X) (+ 1 (* X 2))) (list 3)))
"}
        .to_string(),
        "()".to_string(),
    ])
    .trim()
    .to_string();
    assert_eq!(res, "(q . 7)");
}

#[cfg(test)]
pub fn random_clvm_number<R: Rng + ?Sized>(rng: &mut R) -> RandomClvmNumber {
    // Make a number by creating some random atom bytes.
    // Set high bit randomly.
    let natoms = rng.gen_range(0..=NUM_GEN_ATOMS);
    let mut result_bytes = Vec::new();
    for _ in 0..=natoms {
        let mut new_bytes = sexp::random_atom_name(rng, 3)
            .iter()
            .map(|x| {
                if rng.gen() {
                    // The possibility of negative values.
                    x | 0x80
                } else {
                    *x
                }
            })
            .collect();
        result_bytes.append(&mut new_bytes);
    }
    let num = number_from_u8(&result_bytes);

    RandomClvmNumber {
        intended_value: num,
    }
}

#[cfg(test)]
impl Distribution<RandomClvmNumber> for Standard {
    fn sample<R: Rng + ?Sized>(&self, rng: &mut R) -> RandomClvmNumber {
        random_clvm_number(rng)
    }
}

// Finally add property based testing in here.
#[test]
fn test_encoding_properties() {
    let mut rng = ChaChaRng::from_entropy();
    for _ in 1..=200 {
        let number_spec: RandomClvmNumber = rng.gen();

        // We'll have it compile a constant value.
        // The representation of the number will come out most likely
        // as a hex constant.
        let serialized_through_run = do_basic_run(&vec![
            "run".to_string(),
            format!("(q . {})", number_spec.intended_value),
        ])
        .trim()
        .to_string();

        // If we can subtract the original value from the encoded value and
        // get zero, then we did the right thing.
        let cancelled_through_run = do_basic_run(&vec![
            "run".to_string(),
            format!(
                "(- {} {})",
                serialized_through_run, number_spec.intended_value
            ),
        ])
        .trim()
        .to_string();
        assert_eq!(cancelled_through_run, "()");
    }
}

const SEXP_RNG_HORIZON: usize = 13;
const SEXP_DEPTH: usize = 2;

#[cfg(test)]
fn gather_paths(
    path_map: &mut HashMap<Vec<u8>, Number>,
    p: Number,
    mask: Number,
    sexp: &sexp::SExp,
) {
    let this_path = p.clone() | mask.clone();
    match sexp {
        sexp::SExp::Atom(_, x) => {
            path_map.insert(x.clone(), this_path);
        }
        sexp::SExp::Cons(_, a, b) => {
            let next_mask = mask * 2_u32.to_bigint().unwrap();
            gather_paths(path_map, p.clone(), next_mask.clone(), a.borrow());
            gather_paths(path_map, this_path, next_mask.clone(), b.borrow());
        }
        _ => {}
    }
}

// Ensure our atoms are not taken up as operators during the reading process.
#[cfg(test)]
fn stringize(sexp: &sexp::SExp) -> sexp::SExp {
    match sexp {
        sexp::SExp::Cons(l, a, b) => sexp::SExp::Cons(
            l.clone(),
            Rc::new(stringize(a.borrow())),
            Rc::new(stringize(b.borrow())),
        ),
        sexp::SExp::Atom(l, n) => sexp::SExp::QuotedString(l.clone(), b'"', n.clone()),
        _ => sexp.clone(),
    }
}

#[test]
fn test_check_tricky_arg_path_random() {
    let mut rng = ChaChaRng::from_entropy();
    // Make a very deep random sexp and make a path table in it.
    let random_tree = Rc::new(stringize(&sexp::random_sexp(&mut rng, SEXP_RNG_HORIZON)));
    let mut deep_tree = random_tree.clone();

    let mut path_map = HashMap::new();
    gather_paths(&mut path_map, bi_zero(), bi_one(), &random_tree);
    let mut deep_path = bi_one();
    for _ in 1..=SEXP_DEPTH {
        deep_path *= 2_u32.to_bigint().unwrap();
        if rng.gen() {
            deep_path |= bi_one();
            deep_tree = Rc::new(sexp::SExp::Cons(
                random_tree.loc(),
                Rc::new(sexp::SExp::Nil(random_tree.loc())),
                deep_tree,
            ));
        } else {
            deep_tree = Rc::new(sexp::SExp::Cons(
                random_tree.loc(),
                deep_tree.clone(),
                Rc::new(sexp::SExp::Nil(random_tree.loc())),
            ));
        }
    }
    // Now we have a very deep tree and a path to our sexp.
    // We'll test whether node path serializes to the right thing by
    // checking that we can reach all the atoms in our tree.
    for (k, v) in path_map {
        let np = NodePath::new(Some(deep_path.clone()));
        let up = NodePath::new(Some(v.clone()));
        let path_bytes = np.add(up).as_path();
        let program = sexp::SExp::Cons(
            random_tree.loc(),
            Rc::new(sexp::SExp::Atom(random_tree.loc(), vec![b'a'])),
            Rc::new(sexp::SExp::Cons(
                random_tree.loc(),
                Rc::new(sexp::SExp::QuotedString(
                    random_tree.loc(),
                    b'"',
                    path_bytes.raw().clone(),
                )),
                Rc::new(sexp::SExp::Cons(
                    random_tree.loc(),
                    Rc::new(sexp::SExp::Cons(
                        random_tree.loc(),
                        Rc::new(sexp::SExp::Atom(random_tree.loc(), vec![b'q'])),
                        deep_tree.clone(),
                    )),
                    Rc::new(sexp::SExp::Nil(random_tree.loc())),
                )),
            )),
        );

        let res = do_basic_run(&vec![
            "run".to_string(),
            program.to_string(),
            "()".to_string(),
        ])
        .trim()
        .to_string();
        let mut allocator = Allocator::new();
        let converted = convert_to_clvm_rs(
            &mut allocator,
            Rc::new(sexp::SExp::Atom(random_tree.loc(), k.clone())),
        )
        .unwrap();
        let disassembled = disassemble(&mut allocator, converted, Some(0));
        assert_eq!(disassembled, res);
    }
}

pub fn read_json_from_file(fname: &str) -> HashMap<String, String> {
    let extra_symbols_text = fs::read_to_string(fname).expect("should have dropped main.sym");
    eprintln!("est {extra_symbols_text}");
    serde_json::from_str(&extra_symbols_text).expect("should be real json")
}

#[test]
fn test_generate_extra_symbols() {
    // Verify that extra symbols are generated.
    // These include ..._arguments: "(A B C)" <-- arguments of the function
    //               ..._left_env: "1" <-- specifies whether left env is used
    let _ = do_basic_run(&vec![
        "run".to_string(),
        "-g".to_string(),
        "-i".to_string(),
        "resources/tests".to_string(),
        "-i".to_string(),
        "resources/tests/usecheck-work".to_string(),
        "--symbol-output-file".to_string(),
        "/tmp/pmi_extra_symbols.sym".to_string(),
        "resources/tests/cldb_tree/pool_member_innerpuz.cl".to_string(),
    ])
    .trim()
    .to_string();
    let syms_with_extras = read_json_from_file("/tmp/pmi_extra_symbols.sym");
    let syms_want_extras =
        read_json_from_file("resources/tests/cldb_tree/pool_member_innerpuz_extra.sym");
    assert_eq!(syms_with_extras, syms_want_extras);
    let _ = do_basic_run(&vec![
        "run".to_string(),
        "-i".to_string(),
        "resources/tests".to_string(),
        "-i".to_string(),
        "resources/tests/usecheck-work".to_string(),
        "--symbol-output-file".to_string(),
        "/tmp/pmi_normal_symbols.sym".to_string(),
        "resources/tests/cldb_tree/pool_member_innerpuz.cl".to_string(),
    ])
    .trim()
    .to_string();
    let syms_normal = read_json_from_file("/tmp/pmi_normal_symbols.sym");
    let want_normal = read_json_from_file("resources/tests/cldb_tree/pool_member_innerpuz_ref.sym");
    assert_eq!(syms_normal, want_normal);
}

#[test]
fn test_classic_sets_source_file_in_symbols() {
    let tname = "test_classic_sets_source_file_in_symbols.sym".to_string();
    do_basic_run(&vec![
        "run".to_string(),
        "--extra-syms".to_string(),
        "--symbol-output-file".to_string(),
        tname.clone(),
        "resources/tests/assert.clvm".to_string(),
    ]);
    let read_in_file = fs::read_to_string(&tname).expect("should have dropped symbols");
    let decoded_symbol_file: HashMap<String, String> =
        serde_json::from_str(&read_in_file).expect("should decode");
    assert_eq!(
        decoded_symbol_file.get("source_file").cloned(),
        Some("resources/tests/assert.clvm".to_string())
    );
    fs::remove_file(tname).expect("should have dropped symbols");
}

#[test]
fn test_classic_sets_source_file_in_symbols_only_when_asked() {
    let tname = "test_classic_doesnt_source_file_in_symbols.sym".to_string();
    do_basic_run(&vec![
        "run".to_string(),
        "--symbol-output-file".to_string(),
        tname.clone(),
        "resources/tests/assert.clvm".to_string(),
    ]);
    let read_in_file = fs::read_to_string(&tname).expect("should have dropped symbols");
    fs::remove_file(&tname).expect("should have existed");
    let decoded_symbol_file: HashMap<String, String> =
        serde_json::from_str(&read_in_file).expect("should decode");
    assert_eq!(decoded_symbol_file.get("source_file"), None);
}

#[test]
fn test_modern_sets_source_file_in_symbols() {
    let tname = "test_modern_sets_source_file_in_symbols.sym".to_string();
    do_basic_run(&vec![
        "run".to_string(),
        "--extra-syms".to_string(),
        "--symbol-output-file".to_string(),
        tname.clone(),
        "resources/tests/steprun/fact.cl".to_string(),
    ]);
    let read_in_file = fs::read_to_string(&tname).expect("should have dropped symbols");
    let decoded_symbol_file: HashMap<String, String> =
        serde_json::from_str(&read_in_file).expect("should decode");
    fs::remove_file(&tname).expect("should have existed");
    assert_eq!(
        decoded_symbol_file.get("source_file").cloned(),
        Some("resources/tests/steprun/fact.cl".to_string())
    );
}

// Test that leaving off the lambda captures causes bare words for the
// requested values to find their way into the output and that having
// the capture catches it.  This shows that uses of uncaptured words
// are unencumbered.
#[test]
fn test_lambda_without_capture_reproduces_bare_word_in_output() {
    let compiled = do_basic_run(&vec![
        "run".to_string(),
        "-i".to_string(),
        "resources/tests".to_string(),
        "resources/tests/rps-referee-uncaptured.clsp".to_string(),
    ])
    .trim()
    .to_string();
    assert!(compiled.contains("AMOUNT"));
    assert!(compiled.contains("new_puzzle_hash"));
}

// Test that strict cl21 throws an error rather than compiling the above.
#[test]
fn test_lambda_without_capture_strict() {
    let compiler_result = do_basic_run(&vec![
        "run".to_string(),
        "-i".to_string(),
        "resources/tests".to_string(),
        "resources/tests/strict/rps-referee-uncaptured.clsp".to_string(),
    ])
    .trim()
    .to_string();
    assert!(compiler_result.contains("Unbound"));
    assert!(compiler_result.contains("new_puzzle_hash"));
}

// Test that having a lambda capture captures all the associated words.
#[test]
fn test_lambda_with_capture_defines_word() {
    let compiled = do_basic_run(&vec![
        "run".to_string(),
        "-i".to_string(),
        "resources/tests".to_string(),
        "resources/tests/rps-referee.clsp".to_string(),
    ])
    .trim()
    .to_string();
    assert!(!compiled.contains("AMOUNT"));
    assert!(!compiled.contains("new_puzzle_hash"));
}

#[test]
fn test_cost_reporting_0() {
    let program = "(2 (1 2 6 (4 2 (4 (1 . 1) ()))) (4 (1 (2 (1 2 (3 (7 5) (1 2 (1 11 (1 . 2) (2 4 (4 2 (4 (5 5) ()))) (2 4 (4 2 (4 (6 5) ())))) 1) (1 2 (1 11 (1 . 1) 5) 1)) 1) 1) 2 (1 16 5 (1 . 50565442356047746631413349885570059132562040184787699607120092457326103992436)) 1) 1))";
    let result = do_basic_brun(&vec![
        "brun".to_string(),
        "-c".to_string(),
        program.to_string(),
        "()".to_string(),
    ])
    .trim()
    .to_string();
    assert_eq!(
        result,
        "cost = 1978\n0x6fcb06b1fe29d132bb37f3a21b86d7cf03d636bf6230aa206486bef5e68f9875"
    );
}

#[test]
fn test_assign_lambda_code_generation() {
    let tname = "test_assign_lambda_code_generation.sym".to_string();
    do_basic_run(&vec![
        "run".to_string(),
        "--extra-syms".to_string(),
        "--symbol-output-file".to_string(),
        tname.clone(),
        "(mod (A) (include *standard-cl-21*) (defun F (X) (+ X 1)) (assign-lambda X (F A) X))"
            .to_string(),
    ]);
    let read_in_file = fs::read_to_string(&tname).expect("should have dropped symbols");
    fs::remove_file(&tname).expect("should have existed");
    let decoded_symbol_file: HashMap<String, String> =
        serde_json::from_str(&read_in_file).expect("should decode");
    let found_wanted_symbols: Vec<String> = decoded_symbol_file
        .iter()
        .filter(|(_, v)| *v == "F" || v.starts_with("letbinding"))
        .map(|(k, _)| k.clone())
        .collect();
    assert_eq!(found_wanted_symbols.len(), 2);
    // We should have these two functions.
    assert!(found_wanted_symbols
        .contains(&"ccd5be506752cebf01f9930b4c108fe18058c65e1ab57a72ca0a00d9788c7ca6".to_string()));
    assert!(found_wanted_symbols
        .contains(&"0a5af5ae61fae2e53cb309d4d9c2c64baf0261824823008b9cf2b21b09221e44".to_string()));
}

#[test]
fn test_assign_lambda_code_generation_normally_inlines() {
    let tname = "test_assign_inline_code_generation.sym".to_string();
    do_basic_run(&vec![
        "run".to_string(),
        "--extra-syms".to_string(),
        "--symbol-output-file".to_string(),
        tname.clone(),
        "(mod (A) (include *standard-cl-21*) (defun F (X) (+ X 1)) (assign-inline X (F A) X))"
            .to_string(),
    ]);
    let read_in_file = fs::read_to_string(&tname).expect("should have dropped symbols");
    fs::remove_file(&tname).expect("should have existed");
    let decoded_symbol_file: HashMap<String, String> =
        serde_json::from_str(&read_in_file).expect("should decode");
    let found_wanted_symbols: Vec<String> = decoded_symbol_file
        .iter()
        .filter(|(_, v)| *v == "F" || v.starts_with("letbinding"))
        .map(|(k, _)| k.clone())
        .collect();
    assert_eq!(found_wanted_symbols.len(), 1);
    // We should have these two functions.
    assert!(found_wanted_symbols
        .contains(&"ccd5be506752cebf01f9930b4c108fe18058c65e1ab57a72ca0a00d9788c7ca6".to_string()));
}

#[test]
fn test_assign_fancy_final_dot_rest() {
    let result_prog = do_basic_run(&vec![
        "run".to_string(),
        "-i".to_string(),
        "resources/tests/chia-gaming".to_string(),
        "resources/tests/chia-gaming/test-last.clsp".to_string(),
    ]);
    let result = do_basic_brun(&vec!["brun".to_string(), result_prog, "()".to_string()])
        .trim()
        .to_string();
    assert_eq!(result, "101");
}

#[test]
fn test_strict_smoke_0() {
    let result = do_basic_run(&vec![
        "run".to_string(),
        "-i".to_string(),
        "resources/tests/strict".to_string(),
        "resources/tests/strict/strict-test-fail.clsp".to_string(),
    ]);
    assert!(result.contains("Unbound"));
    assert!(result.contains("X1"));
}

#[test]
fn test_strict_smoke_1() {
    let result_prog = do_basic_run(&vec![
        "run".to_string(),
        "-i".to_string(),
        "resources/tests/strict".to_string(),
        "resources/tests/strict/strict-test-pass.clsp".to_string(),
    ]);
    let result = do_basic_brun(&vec!["brun".to_string(), result_prog, "(13)".to_string()])
        .trim()
        .to_string();
    assert_eq!(result, "15");
}

#[test]
fn test_strict_list_fail() {
    let result = do_basic_run(&vec![
        "run".to_string(),
        "-i".to_string(),
        "resources/tests/strict".to_string(),
        "resources/tests/strict/strict-list-fail.clsp".to_string(),
    ]);
    assert!(result.contains("Unbound"));
    assert!(result.contains("X2"));
}

#[test]
fn test_strict_list_pass() {
    let result_prog = do_basic_run(&vec![
        "run".to_string(),
        "-i".to_string(),
        "resources/tests/strict".to_string(),
        "resources/tests/strict/strict-list-pass.clsp".to_string(),
    ]);
    let result = do_basic_brun(&vec!["brun".to_string(), result_prog, "(13)".to_string()])
        .trim()
        .to_string();
    assert_eq!(result, "(strlen 14 15)");
}

#[test]
fn test_strict_nested_list_pass() {
    let result_prog = do_basic_run(&vec![
        "run".to_string(),
        "-i".to_string(),
        "resources/tests/strict".to_string(),
        "resources/tests/strict/strict-nested-list.clsp".to_string(),
    ]);
    let result = do_basic_brun(&vec!["brun".to_string(), result_prog, "(13)".to_string()])
        .trim()
        .to_string();
    assert_eq!(result, "(strlen (strlen) ((strlen)))");
}

#[test]
fn test_double_constant_pass() {
    let result_prog = do_basic_run(&vec![
        "run".to_string(),
        "-i".to_string(),
        "resources/tests/strict".to_string(),
        "resources/tests/strict/double-constant-pass.clsp".to_string(),
    ]);
    let result = do_basic_brun(&vec!["brun".to_string(), result_prog, "()".to_string()])
        .trim()
        .to_string();
    assert_eq!(result, "198");
}

#[test]
fn test_double_constant_fail() {
    let result = do_basic_run(&vec![
        "run".to_string(),
        "-i".to_string(),
        "resources/tests/strict".to_string(),
        "resources/tests/strict/double-constant-fail.clsp".to_string(),
    ]);
    assert!(result.contains("not a number given to only-integers"));
    assert!(result.contains("\"hithere\""));
}

#[test]
fn test_double_constant_pass_in_function() {
    let result_prog = do_basic_run(&vec![
        "run".to_string(),
        "-i".to_string(),
        "resources/tests/strict".to_string(),
        "resources/tests/strict/double-constant-pass-in-function.clsp".to_string(),
    ]);
    let result = do_basic_brun(&vec!["brun".to_string(), result_prog, "(13)".to_string()])
        .trim()
        .to_string();
    assert_eq!(result, "211");
}

#[test]
fn test_check_symbol_kinds_nested_if() {
    let result_prog = do_basic_run(&vec![
        "run".to_string(),
        "-i".to_string(),
        "resources/tests/strict".to_string(),
        "resources/tests/strict/strict-classify-expr-if.clsp".to_string(),
    ]);
    let result_1 = do_basic_brun(&vec![
        "brun".to_string(),
        result_prog.clone(),
        "(1)".to_string(),
    ])
    .trim()
    .to_string();
    assert_eq!(result_1, "2");
    let result_0 = do_basic_brun(&vec!["brun".to_string(), result_prog, "(0)".to_string()])
        .trim()
        .to_string();
    assert_eq!(result_0, "(q 1 2 3 4 4)");
}

// Check for successful deinlining of a large constant.
// The result program tables the constant.
#[test]
fn test_basic_deinlining_smoke_0() {
    let fname = "resources/tests/simple_deinline_case_23.clsp";
    let file_content = fs::read_to_string(fname).expect("should exist");
    let result_prog = do_basic_run(&vec!["run".to_string(), fname.to_string()]);
    eprintln!("result_prog 23 {result_prog}");
    assert_eq!(result_prog.matches("1000000").count(), 1);
    let old_prog = file_content.to_string().replace("23", "21");
    let result_prog_21 = do_basic_run(&vec!["run".to_string(), old_prog]);
    eprintln!("result_prog 21 {result_prog_21}");
    assert_eq!(result_prog_21.matches("1000000").count(), 6);
    assert!(result_prog.len() < result_prog_21.len());
}

// Check for the optimizer to reduce a fully constant program to a constant.
#[test]
fn test_optimizer_fully_reduces_constant_outcome_0() {
    let res = do_basic_run(&vec![
        "run".to_string(),
        "(mod () (include *standard-cl-23*) (defun F (X) (+ X 1)) (F 3))".to_string(),
    ]);
    assert_eq!(res, "(1 . 4)");
}

// Check for the optimizer to reduce a fully constant program to a constant.
#[test]
fn test_optimizer_fully_reduces_constant_outcome_sha256tree() {
    let res = do_basic_run(&vec![
        "run".to_string(),
        "-i".to_string(),
        "resources/tests".to_string(),
        "(mod () (include *standard-cl-23*) (include sha256tree.clib) (defun F (X) (sha256tree (+ X 1))) (F 3))".to_string(),
    ]);
    assert_eq!(
        res,
        "(1 . -39425664269051251592384450451821132878837081010681666327853404714379049572411)"
    );
}

// Check for the optimizer to reduce a fully constant function call to a constant
// and propogate through another expression.
#[test]
fn test_optimizer_fully_reduces_constant_outcome_sha256tree_1() {
    let res = do_basic_run(&vec![
        "run".to_string(),
        "-i".to_string(),
        "resources/tests".to_string(),
        "(mod () (include *standard-cl-23*) (include sha256tree.clib) (defun F (X) (sha256tree (+ X 1))) (+ (F 3) 1))".to_string(),
    ]);
    assert_eq!(
        res,
        "(1 . -39425664269051251592384450451821132878837081010681666327853404714379049572410)"
    );
}

#[test]
fn test_g1_map_op_modern() {
    let program = "(mod (S) (include *standard-cl-21*) (g1_map S \"BLS_SIG_BLS12381G1_XMD:SHA-256_SSWU_RO_AUG_\"))";
    let compiled = do_basic_run(&vec!["run".to_string(), program.to_string()]);
    let output = do_basic_brun(&vec![
        "brun".to_string(),
        compiled,
        "(abcdef0123456789)".to_string(),
    ])
    .trim()
    .to_string();
    assert_eq!(
        output,
        "0x88e7302bf1fa8fcdecfb96f6b81475c3564d3bcaf552ccb338b1c48b9ba18ab7195c5067fe94fb216478188c0a3bef4a"
    );
}

#[test]
fn test_optimizer_fully_reduces_constant_outcome_let_0() {
    let res = do_basic_run(&vec![
        "run".to_string(),
        "-i".to_string(),
        "resources/tests".to_string(),
        "(mod (A) (include *standard-cl-23*) (include sha256tree.clib) (defun F (X) (sha256tree (+ X 1))) (defun G (Q) (let ((R (F Q))) (+ R 1))) (+ A (G 3)))".to_string(),
    ]);
    // Tree shaking will remove the functions that became unused due to constant
    // reduction.  We now support suppressing the left env in stepping 23 and
    // above.
    assert_eq!(
        res,
        "(16 2 (1 . -39425664269051251592384450451821132878837081010681666327853404714379049572410))"
    );
}

// Test that the optimizer inverts (i (not x) a b) to (i x b a)
#[test]
fn test_not_inversion_body() {
    let res = do_basic_run(&vec![
        "run".to_string(),
        "(mod (X) (include *standard-cl-23*) (if (not X) (+ X 1) (* X 2)))".to_string(),
    ]);
    assert_eq!(res, "(2 (3 2 (1 18 2 (1 . 2)) (1 16 2 (1 . 1))) 1)");
}

// Test that we can test chialisp outcomes in chialisp.
#[test]
fn test_chialisp_in_chialisp_test_pos() {
    let compiled = do_basic_run(&vec![
        "run".to_string(),
        "-i".to_string(),
        "resources/tests".to_string(),
        "(mod (X) (include *standard-cl-23*) (if (= (f (mod () (include *standard-cl-23*) (include sha256tree.clib) (defun F (X) (sha256tree (+ X 1))) (+ (F 3) 1))) 1) \"worked\" \"didnt work\"))".to_string(),
    ]);
    assert_eq!(compiled, "(1 . \"worked\")");
}

// Test that we can test chialisp outcomes in chialisp.
#[test]
fn test_chialisp_in_chialisp_test_neg() {
    let compiled = do_basic_run(&vec![
        "run".to_string(),
        "-i".to_string(),
        "resources/tests".to_string(),
        "(mod (X) (include *standard-cl-23*) (if (= (f (mod () (include *standard-cl-23*) (include sha256tree.clib) (defun F (X) (sha256tree (+ (list X) 1))) (+ (F 3) 1))) 1) \"worked\" \"didnt work\"))".to_string(),
    ]);
    assert_eq!(compiled, "(1 . \"didnt work\")");
}

// Test CSE when detections are inside a lambda.  It's necessary to add a capture for
// the replaced expression.
#[test]
fn test_cse_replacement_inside_lambda_23_0() {
    let program = do_basic_run(&vec![
        "run".to_string(),
        "-i".to_string(),
        "resources/tests".to_string(),
        "resources/tests/more_exhaustive/lambda_cse_1.clsp".to_string(),
    ]);
    let res = do_basic_brun(&vec![
        "brun".to_string(),
        program.clone(),
        "(17 17)".to_string(),
    ])
    .trim()
    .to_string();
    assert_eq!(res, "0x15aa51");
    let res = do_basic_brun(&vec![
        "brun".to_string(),
        program.clone(),
        "(17 19)".to_string(),
    ])
    .trim()
    .to_string();
    assert_eq!(res, "0x1b1019");
    let res = do_basic_brun(&vec!["brun".to_string(), program, "(19 17)".to_string()])
        .trim()
        .to_string();
    assert_eq!(res, "0x1e3f2b");
}

#[test]
fn test_cse_replacement_inside_lambda_test_desugared_form_23() {
    let program = do_basic_run(&vec![
        "run".to_string(),
        "-i".to_string(),
        "resources/tests".to_string(),
        "resources/tests/more_exhaustive/lambda_cse_1_desugared_form.clsp".to_string(),
    ]);
    let res = do_basic_brun(&vec!["brun".to_string(), program, "(17 17)".to_string()])
        .trim()
        .to_string();
    assert_eq!(res, "0x15aa51");
}

// Note: this program is intentionally made to properly preprocess but trigger
// an error in strict compilation as a demonstration and test that the preprocessor
// is a mechanically separate step from compilation.  Separating them like this
// has the advantage that you can emit preprocessed compiler input on its own
// and also that it internally untangles the stages and makes compilation simpler.
#[test]
fn test_defmac_if_smoke_preprocess() {
    let result_prog = do_basic_run(&vec![
        "run".to_string(),
        "-i".to_string(),
        "resources/tests/strict".to_string(),
        "-E".to_string(),
        "resources/tests/strict/defmac_if_smoke.clsp".to_string(),
    ]);
    assert_eq!(
        result_prog,
        "(mod () (include *strict-cl-21*) (a (i t1 (com t2) (com t3)) @))"
    );
    let result2 = do_basic_run(&vec!["run".to_string(), result_prog]);
    assert!(result2.contains("Unbound use"));
    // Ensure that we're identifying one of the actually misused variables, but
    // do not make a claim about which one is identified first.
    assert!(result2.contains("of t1") || result2.contains("of t2") || result2.contains("of t3"));
}

#[test]
fn test_defmac_assert_smoke_preprocess() {
    let result_prog = do_basic_run(&vec![
        "run".to_string(),
        "-i".to_string(),
        "resources/tests/strict".to_string(),
        "-E".to_string(),
        "resources/tests/strict/assert.clsp".to_string(),
    ]);
    assert_eq!(
        result_prog,
        "(mod (A) (include *strict-cl-21*) (a (i 1 (com (a (i A (com 13) (com (x))) @)) (com (x))) @))"
    );
    let result_after_preproc = do_basic_run(&vec!["run".to_string(), result_prog]);
    let result_with_preproc = do_basic_run(&vec![
        "run".to_string(),
        "-i".to_string(),
        "resources/tests/strict".to_string(),
        "resources/tests/strict/assert.clsp".to_string(),
    ]);
    assert_eq!(result_after_preproc, result_with_preproc);
    let run_result_true = do_basic_brun(&vec![
        "brun".to_string(),
        result_with_preproc.clone(),
        "(15)".to_string(),
    ]);
    assert_eq!(run_result_true.trim(), "13");
    let run_result_false = do_basic_brun(&vec![
        "brun".to_string(),
        result_with_preproc.clone(),
        "(0)".to_string(),
    ]);
    assert_eq!(run_result_false.trim(), "FAIL: clvm raise ()");
}

#[test]
fn test_defmac_assert_smoke_preprocess_23() {
    let result_prog = do_basic_run(&vec![
        "run".to_string(),
        "-i".to_string(),
        "resources/tests/strict".to_string(),
        "-E".to_string(),
        "resources/tests/strict/assert23.clsp".to_string(),
    ]);
    assert_eq!(
        result_prog,
        "(mod (A) (include *standard-cl-23*) (a (i 1 (com (a (i A (com 13) (com (x))) @)) (com (x))) @))"
    );
    let result_after_preproc = do_basic_run(&vec!["run".to_string(), result_prog]);
    let result_with_preproc = do_basic_run(&vec![
        "run".to_string(),
        "-i".to_string(),
        "resources/tests/strict".to_string(),
        "resources/tests/strict/assert23.clsp".to_string(),
    ]);
    assert_eq!(result_after_preproc, result_with_preproc);
    let run_result_true = do_basic_brun(&vec![
        "brun".to_string(),
        result_with_preproc.clone(),
        "(15)".to_string(),
    ]);
    assert_eq!(run_result_true.trim(), "13");
    let run_result_false = do_basic_brun(&vec![
        "brun".to_string(),
        result_with_preproc.clone(),
        "(0)".to_string(),
    ]);
    assert_eq!(run_result_false.trim(), "FAIL: clvm raise ()");
}

#[test]
fn test_smoke_inline_at_expansion_23_0() {
    let prog = do_basic_run(&vec![
        "run".to_string(),
        indoc! {"
          (mod (Y)
            (include *standard-cl-23*)
            (defun A (X) (r @*env*)) ;; X = ((3)), returns (((3)))
            (defun B (X) (A (r @*env*))) ;; X = (3)
            (defun C (X) (B (r @*env*))) ;; X = 3
            (C Y) ;; Y = 3
            )
        "}
        .to_string(),
    ]);
    let run_result = do_basic_brun(&vec!["brun".to_string(), prog, "(3)".to_string()]);
    assert_eq!(run_result.trim(), "(((i)))");
}

#[test]
fn test_smoke_inline_at_expansion_23_1() {
    let prog = do_basic_run(&vec![
        "run".to_string(),
        indoc! {"
          (mod (Y)
            (include *standard-cl-23*)
            (defun-inline A (X) (r @*env*))
            (defun B (X) (A (r @*env*)))
            (defun C (X) (B (r @*env*)))
            (C Y)
            )
        "}
        .to_string(),
    ]);
    let run_result = do_basic_brun(&vec!["brun".to_string(), prog, "(3)".to_string()]);
    assert_eq!(run_result.trim(), "(((i)))");
}

#[test]
fn test_smoke_inline_at_expansion_23_2() {
    let prog = do_basic_run(&vec![
        "run".to_string(),
        indoc! {"
          (mod (Y)
            (include *standard-cl-23*)
            (defun A (X) (r @*env*))
            (defun-inline B (X) (A (r @*env*)))
            (defun C (X) (B (r @*env*)))
            (C Y)
            )
        "}
        .to_string(),
    ]);
    let run_result = do_basic_brun(&vec!["brun".to_string(), prog, "(3)".to_string()]);
    assert_eq!(run_result.trim(), "(((i)))");
}

#[test]
fn test_smoke_inline_at_expansion_23_3() {
    let prog = do_basic_run(&vec![
        "run".to_string(),
        indoc! {"
          (mod (Y)
            (include *standard-cl-23*)
            (defun-inline A (X) (r @*env*))
            (defun-inline B (X) (A (r @*env*)))
            (defun C (X) (B (r @*env*)))
            (C Y)
            )
        "}
        .to_string(),
    ]);
    let run_result = do_basic_brun(&vec!["brun".to_string(), prog, "(3)".to_string()]);
    assert_eq!(run_result.trim(), "(((i)))");
}

#[test]
fn test_smoke_inline_at_expansion_23_4() {
    let prog = do_basic_run(&vec![
        "run".to_string(),
        indoc! {"
          (mod (Y)
            (include *standard-cl-23*)
            (defun A (X) (r @*env*))
            (defun B (X) (A (r @*env*)))
            (defun-inline C (X) (B (r @*env*)))
            (C Y)
            )
        "}
        .to_string(),
    ]);
    let run_result = do_basic_brun(&vec!["brun".to_string(), prog, "(3)".to_string()]);
    assert_eq!(run_result.trim(), "(((i)))");
}

#[test]
fn test_smoke_inline_at_expansion_23_5() {
    let prog = do_basic_run(&vec![
        "run".to_string(),
        indoc! {"
          (mod (Y)
            (include *standard-cl-23*)
            (defun-inline A (X) (r @*env*))
            (defun B (X) (A (r @*env*)))
            (defun-inline C (X) (B (r @*env*)))
            (C Y)
            )
        "}
        .to_string(),
    ]);
    let run_result = do_basic_brun(&vec!["brun".to_string(), prog, "(3)".to_string()]);
    assert_eq!(run_result.trim(), "(((i)))");
}

#[test]
fn test_smoke_inline_at_expansion_23_6() {
    let prog = do_basic_run(&vec![
        "run".to_string(),
        indoc! {"
          (mod (Y)
            (include *standard-cl-23*)
            (defun A (X) (r @*env*))
            (defun-inline B (X) (A (r @*env*)))
            (defun-inline C (X) (B (r @*env*)))
            (C Y)
            )
        "}
        .to_string(),
    ]);
    let run_result = do_basic_brun(&vec!["brun".to_string(), prog, "(3)".to_string()]);
    assert_eq!(run_result.trim(), "(((i)))");
}

#[test]
fn test_smoke_inline_at_expansion_23_7() {
    let prog = do_basic_run(&vec![
        "run".to_string(),
        indoc! {"
          (mod (Y)
            (include *standard-cl-23*)
            (defun-inline A (X) (r @*env*))
            (defun-inline B (X) (A (r @*env*)))
            (defun-inline C (X) (B (r @*env*)))
            (C Y)
            )
        "}
        .to_string(),
    ]);
    let run_result = do_basic_brun(&vec!["brun".to_string(), prog, "(3)".to_string()]);
    assert_eq!(run_result.trim(), "(((i)))");
}

#[test]
fn test_smoke_inline_at_expansion_var_23_0() {
    let prog = do_basic_run(&vec![
        "run".to_string(),
        indoc! {"
          (mod (Y)
            (include *standard-cl-23*)
            (defun A (((PPX) PX) X) (list PPX PX X))
            (defun B ((PX) X) (A (r @*env*) (+ X 1)))
            (defun C (X) (B (r @*env*) (+ X 1)))
            (C Y)
            )
        "}
        .to_string(),
    ]);
    let run_result = do_basic_brun(&vec!["brun".to_string(), prog, "(3)".to_string()]);
    assert_eq!(run_result.trim(), "(i 4 5)");
}

#[test]
fn test_smoke_inline_at_expansion_var_23_1() {
    let prog = do_basic_run(&vec![
        "run".to_string(),
        indoc! {"
          (mod (Y)
            (include *standard-cl-23*)
            (defun-inline A (((PPX) PX) X) (list PPX PX X))
            (defun B ((PX) X) (A (r @*env*) (+ X 1)))
            (defun C (X) (B (r @*env*) (+ X 1)))
            (C Y)
            )
        "}
        .to_string(),
    ]);
    let run_result = do_basic_brun(&vec!["brun".to_string(), prog, "(3)".to_string()]);
    assert_eq!(run_result.trim(), "(i 4 5)");
}

#[test]
fn test_smoke_inline_at_expansion_var_23_2() {
    let prog = do_basic_run(&vec![
        "run".to_string(),
        indoc! {"
          (mod (Y)
            (include *standard-cl-23*)
            (defun A (((PPX) PX) X) (list PPX PX X))
            (defun-inline B ((PX) X) (A (r @*env*) (+ X 1)))
            (defun C (X) (B (r @*env*) (+ X 1)))
            (C Y)
            )
        "}
        .to_string(),
    ]);
    let run_result = do_basic_brun(&vec!["brun".to_string(), prog, "(3)".to_string()]);
    assert_eq!(run_result.trim(), "(i 4 5)");
}

#[test]
fn test_smoke_inline_at_expansion_var_23_3() {
    let prog = do_basic_run(&vec![
        "run".to_string(),
        indoc! {"
          (mod (Y)
            (include *standard-cl-23*)
            (defun-inline A (((PPX) PX) X) (list PPX PX X))
            (defun-inline B ((PX) X) (A (r @*env*) (+ X 1)))
            (defun C (X) (B (r @*env*) (+ X 1)))
            (C Y)
            )
        "}
        .to_string(),
    ]);
    let run_result = do_basic_brun(&vec!["brun".to_string(), prog, "(3)".to_string()]);
    assert_eq!(run_result.trim(), "(i 4 5)");
}

#[test]
fn test_smoke_inline_at_expansion_var_23_4() {
    let prog = do_basic_run(&vec![
        "run".to_string(),
        indoc! {"
          (mod (Y)
            (include *standard-cl-23*)
            (defun A (((PPX) PX) X) (list PPX PX X))
            (defun B ((PX) X) (A (r @*env*) (+ X 1)))
            (defun-inline C (X) (B (r @*env*) (+ X 1)))
            (C Y)
            )
        "}
        .to_string(),
    ]);
    let run_result = do_basic_brun(&vec!["brun".to_string(), prog, "(3)".to_string()]);
    assert_eq!(run_result.trim(), "(i 4 5)");
}

#[test]
fn test_smoke_inline_at_expansion_var_23_5() {
    let prog = do_basic_run(&vec![
        "run".to_string(),
        indoc! {"
          (mod (Y)
            (include *standard-cl-23*)
            (defun-inline A (((PPX) PX) X) (list PPX PX X))
            (defun B ((PX) X) (A (r @*env*) (+ X 1)))
            (defun-inline C (X) (B (r @*env*) (+ X 1)))
            (C Y)
            )
        "}
        .to_string(),
    ]);
    let run_result = do_basic_brun(&vec!["brun".to_string(), prog, "(3)".to_string()]);
    assert_eq!(run_result.trim(), "(i 4 5)");
}

#[test]
fn test_smoke_inline_at_expansion_var_23_6() {
    let prog = do_basic_run(&vec![
        "run".to_string(),
        indoc! {"
          (mod (Y)
            (include *standard-cl-23*)
            (defun A (((PPX) PX) X) (list PPX PX X))
            (defun-inline B ((PX) X) (A (r @*env*) (+ X 1)))
            (defun-inline C (X) (B (r @*env*) (+ X 1)))
            (C Y)
            )
        "}
        .to_string(),
    ]);
    let run_result = do_basic_brun(&vec!["brun".to_string(), prog, "(3)".to_string()]);
    assert_eq!(run_result.trim(), "(i 4 5)");
}

#[test]
fn test_smoke_inline_at_expansion_var_23_7() {
    let prog = do_basic_run(&vec![
        "run".to_string(),
        indoc! {"
          (mod (Y)
            (include *standard-cl-23*)
            (defun-inline A (((PPX) PX) X) (list PPX PX X))
            (defun-inline B ((PX) X) (A (r @*env*) (+ X 1)))
            (defun-inline C (X) (B (r @*env*) (+ X 1)))
            (C Y)
            )
        "}
        .to_string(),
    ]);
    let run_result = do_basic_brun(&vec!["brun".to_string(), prog, "(3)".to_string()]);
    assert_eq!(run_result.trim(), "(i 4 5)");
}

//
// Inside assert_ (items):
// items @ 5
//
// Inside letbinding_$_44 ((items) cse_$_43_$_24)
//
// items @ 9
// cse_$_43_$_24 @ 11
//
#[test]
fn test_inline_vs_deinline_23() {
    eprintln!("=== W2 ===");
    let compiled_2 = do_basic_run(&vec![
        "run".to_string(),
        "resources/tests/strict/use-w2.clsp".to_string(),
    ]);
    eprintln!("=== W3 ===");
    let compiled_3 = do_basic_run(&vec![
        "run".to_string(),
        "resources/tests/strict/use-w3.clsp".to_string(),
    ]);
    eprintln!("=== RUN W2 ===");
    let result_2 = do_basic_brun(&vec![
        "brun".to_string(),
        compiled_2,
        "((1 2 3))".to_string(),
    ]);
    eprintln!("=== RUN W3 ===");
    let result_3 = do_basic_brun(&vec![
        "brun".to_string(),
        compiled_3,
        "((1 2 3))".to_string(),
    ]);
    assert_eq!(result_2, result_3);
}

#[test]
fn test_rosetta_code_abc_example() {
    let test_words = &[
        ("A", true),
        ("BARK", true),
        ("TREAT", true),
        ("BOOK", false),
        ("COMMON", false),
        ("SQUAD", true),
        ("CONFUSE", true),
    ];
    let prog_pp = do_basic_run(&vec![
        "run".to_string(),
        "resources/tests/strict/rosetta_code_abc.clsp".to_string(),
    ]);
    let prog_np = do_basic_run(&vec![
        "run".to_string(),
        "resources/tests/strict/rosetta_code_abc_preprocessed.clsp".to_string(),
    ]);
    eprintln!("{prog_pp}");
    assert_eq!(prog_pp, prog_np);
    for (w, success) in test_words.iter() {
        eprintln!("{} {}", w, success);
        let result = do_basic_brun(&vec![
            "brun".to_string(),
            prog_pp.clone(),
            format!("({})", w),
        ])
        .trim()
        .to_string();
        if *success {
            assert_eq!(result, "1");
        } else {
            assert_eq!(result, "()");
        }
    }
}

#[test]
fn test_rosetta_code_babbage_problem() {
    let preprocessed = do_basic_run(&vec![
        "run".to_string(),
        "-E".to_string(),
        "resources/tests/strict/rosetta_code_babbage_problem.clsp".to_string(),
    ]);
    assert!(!preprocessed.contains("*macros*"));
    assert!(!preprocessed.contains("(defmacro list"));
    let compiled = do_basic_run(&vec![
        "run".to_string(),
        "resources/tests/strict/rosetta_code_babbage_problem.clsp".to_string(),
    ]);
    let output = do_basic_brun(&vec!["brun".to_string(), compiled, "(269696)".to_string()])
        .trim()
        .to_string();
    assert_eq!(output, "25264");
}

#[test]
fn test_cse_when_not_dominating_conditions() {
    let program = do_basic_run(&vec![
        "run".to_string(),
        "resources/tests/strict/cse_doesnt_dominate.clsp".to_string(),
    ]);
    let outcome = do_basic_brun(&vec!["brun".to_string(), program, "(33)".to_string()])
        .trim()
        .to_string();
    assert_eq!(outcome, "0x009988"); // 34 * 34 * 34
}

#[test]
fn test_cse_not_dominating_conditions_with_superior_let() {
    let program = do_basic_run(&vec![
        "run".to_string(),
        "resources/tests/strict/cse_doesnt_dominate_superior_let.clsp".to_string(),
    ]);
    let outcome = do_basic_brun(&vec!["brun".to_string(), program, "(33)".to_string()])
        .trim()
        .to_string();
    assert_eq!(outcome, "0x009988"); // 34 * 34 * 34
}

#[test]
fn test_cse_not_dominating_conditions_with_superior_let_outside() {
    let program = do_basic_run(&vec![
        "run".to_string(),
        "resources/tests/strict/cse_doesnt_dominate_superior_let_outside.clsp".to_string(),
    ]);
    let outcome = do_basic_brun(&vec!["brun".to_string(), program, "(33)".to_string()])
        .trim()
        .to_string();
    assert_eq!(outcome, "0x5c13d840"); // 34 * 34 * 34 * 34 * 34 * 34
}

#[test]
fn test_cse_not_dominating_conditions_with_superior_let_outside_in_inline() {
    let program = do_basic_run(&vec![
        "run".to_string(),
        "resources/tests/strict/cse_doesnt_dominate_superior_let_outside_in_inline.clsp"
            .to_string(),
    ]);
    let outcome = do_basic_brun(&vec!["brun".to_string(), program, "(33)".to_string()])
        .trim()
        .to_string();
    assert_eq!(outcome, "0x5c13d840"); // 34 * 34 * 34 * 34 * 34 * 34
}

#[test]
fn test_cse_not_dominating_conditions_with_superior_let_outside_in_defun() {
    let program = do_basic_run(&vec![
        "run".to_string(),
        "resources/tests/strict/cse_doesnt_dominate_superior_let_outside_in_defun.clsp".to_string(),
    ]);
    let outcome = do_basic_brun(&vec!["brun".to_string(), program, "(33)".to_string()])
        .trim()
        .to_string();
    assert_eq!(outcome, "0x5c13d840"); // 34 * 34 * 34 * 34 * 34 * 34
}

#[test]
fn test_cse_not_dominating_conditions_with_superior_let_odi() {
    let program = do_basic_run(&vec![
        "run".to_string(),
        "resources/tests/strict/cse_doesnt_dominate_superior_let_odi.clsp".to_string(),
    ]);
    let outcome = do_basic_brun(&vec!["brun".to_string(), program, "(33)".to_string()])
        .trim()
        .to_string();
    assert_eq!(outcome, "0x5c13d840"); // 34 * 34 * 34 * 34 * 34 * 34
}

#[test]
fn test_cse_not_dominating_conditions_with_superior_let_iodi() {
    let program = do_basic_run(&vec![
        "run".to_string(),
        "resources/tests/strict/cse_doesnt_dominate_superior_let_iodi.clsp".to_string(),
    ]);
    let outcome = do_basic_brun(&vec!["brun".to_string(), program, "(33)".to_string()])
        .trim()
        .to_string();
    assert_eq!(outcome, "0x5c13d840"); // 34 * 34 * 34 * 34 * 34 * 34
}

#[test]
fn test_chialisp_web_example() {
    let program = do_basic_run(&vec![
        "run".to_string(),
        "resources/tests/strict/chialisp-web-example.clsp".to_string(),
    ]);
    let outcome = do_basic_brun(&vec!["brun".to_string(), program, "(100)".to_string()])
        .trim()
        .to_string();
    assert_eq!(outcome, "(306 (101 103))");
}

#[test]
fn test_chialisp_web_example_defconst() {
    let program = do_basic_run(&vec![
        "run".to_string(),
        "resources/tests/strict/defconst.clsp".to_string(),
    ]);
    let outcome = do_basic_brun(&vec!["brun".to_string(), program, "(3)".to_string()])
        .trim()
        .to_string();
    assert_eq!(
        outcome,
        "0xf60efb25b9e6e3587acd9cf01c332707bb771801bdb5e4f50ea957a29c8dde89"
    );
}

#[test]
fn test_chialisp_web_example_big_maybe() {
    let program = do_basic_run(&vec![
        "run".to_string(),
        "resources/tests/strict/big-maybe.clsp".to_string(),
    ]);
    let outcome = do_basic_brun(&vec!["brun".to_string(), program, "(((3 5)))".to_string()])
        .trim()
        .to_string();
    assert_eq!(outcome, "8");
}

#[test]
fn test_chialisp_web_example_map() {
    let program = do_basic_run(&vec![
        "run".to_string(),
        "resources/tests/strict/map-example.clsp".to_string(),
    ]);
    let outcome = do_basic_brun(&vec!["brun".to_string(), program, "((1 2 3))".to_string()])
        .trim()
        .to_string();
    assert_eq!(outcome, "(a 3 4)");
}

#[test]
fn test_chialisp_web_example_map_lambda() {
    let program = do_basic_run(&vec![
        "run".to_string(),
        "resources/tests/strict/map-example.clsp".to_string(),
    ]);
    let outcome = do_basic_brun(&vec![
        "brun".to_string(),
        program,
        "((100 101 102))".to_string(),
    ])
    .trim()
    .to_string();
    assert_eq!(outcome, "(101 102 103)");
}

#[test]
fn test_chialisp_web_example_embed() {
    let program = do_basic_run(&vec![
        "run".to_string(),
        "-i".to_string(),
        "resources/tests/strict".to_string(),
        "resources/tests/strict/embed.clsp".to_string(),
    ]);
    let outcome = do_basic_brun(&vec!["brun".to_string(), program, "(world)".to_string()])
        .trim()
        .to_string();
    assert_eq!(
        outcome,
        "0x26c60a61d01db5836ca70fefd44a6a016620413c8ef5f259a6c5612d4f79d3b8"
    );
}

#[test]
fn test_g1_map_op_classic() {
    let program = "(mod (S) (g1_map S \"BLS_SIG_BLS12381G1_XMD:SHA-256_SSWU_RO_AUG_\"))";
    let compiled = do_basic_run(&vec!["run".to_string(), program.to_string()]);
    let output = do_basic_brun(&vec![
        "brun".to_string(),
        compiled,
        "(abcdef0123456789)".to_string(),
    ])
    .trim()
    .to_string();
    assert_eq!(
        output,
        "0x88e7302bf1fa8fcdecfb96f6b81475c3564d3bcaf552ccb338b1c48b9ba18ab7195c5067fe94fb216478188c0a3bef4a"
    );
}

#[test]
fn test_g2_map_op_modern() {
    let program = "(mod (S) (include *standard-cl-21*) (g2_map S \"BLS_SIG_BLS12381G2_XMD:SHA-256_SSWU_RO_AUG_\"))";
    let compiled = do_basic_run(&vec!["run".to_string(), program.to_string()]);
    let output = do_basic_brun(&vec![
        "brun".to_string(),
        compiled,
        "(0x21473dab7ad0136f7488128d44247b04fa58a9c6b4fab6ef4d)".to_string(),
    ])
    .trim()
    .to_string();
    assert_eq!(
        output,
        "0x879584f6c205b4492abca2be331fc2875596b08c7fbd958fb8d5e725a479d1794b85add1266fb5d410de5c416ce12305166b1c3e2e5d5ae2720a058169b057520d8f2a315f6097c774f659ce5619a070e1cbc8212fb460758e459498d0e598d6"
    );
}

#[test]
fn test_g2_map_op_classic() {
    let program = "(mod (S) (g2_map S \"BLS_SIG_BLS12381G2_XMD:SHA-256_SSWU_RO_AUG_\"))";
    let compiled = do_basic_run(&vec!["run".to_string(), program.to_string()]);
    let output = do_basic_brun(&vec![
        "brun".to_string(),
        compiled,
        "(0x21473dab7ad0136f7488128d44247b04fa58a9c6b4fab6ef4d)".to_string(),
    ])
    .trim()
    .to_string();
    assert_eq!(
        output,
        "0x879584f6c205b4492abca2be331fc2875596b08c7fbd958fb8d5e725a479d1794b85add1266fb5d410de5c416ce12305166b1c3e2e5d5ae2720a058169b057520d8f2a315f6097c774f659ce5619a070e1cbc8212fb460758e459498d0e598d6"
    );
}

#[test]
fn test_secp256k1_verify_modern_succeed() {
    let program = "(mod (S) (include *standard-cl-21*) (secp256k1_verify S 0x85932e4d075615be881398cc765f9f78204033f0ef5f832ac37e732f5f0cbda2 0x481477e62a1d02268127ae89cc58929e09ad5d30229721965ae35965d098a5f630205a7e69f4cb8084f16c7407ed7312994ffbf87ba5eb1aee16682dd324943e))";
    let compiled = do_basic_run(&vec!["run".to_string(), program.to_string()]);
    let output = do_basic_brun(&vec![
        "brun".to_string(),
        compiled,
        "(0x02390b19842e100324163334b16947f66125b76d4fa4a11b9ccdde9b7398e64076)".to_string(),
    ])
    .trim()
    .to_string();
    assert_eq!(output, "()");
}

#[test]
fn test_secp256k1_verify_modern_fail() {
    let program = "(mod (S) (include *standard-cl-21*) (secp256k1_verify S 0x935d863e2d28d8e5d399ea8af7393ef11fdffc7d862dcc6b5217a8ef15fb5442 0xbbf0712cc0a283a842011c19682629a5381c5f7ead576defcf12a9a19378e23b087cd0be730dbe78722dcfc81543fca17a30e41070ca2e5b3ae77ccec2cca935))";
    let compiled = do_basic_run(&vec!["run".to_string(), program.to_string()]);
    let output = do_basic_brun(&vec![
        "brun".to_string(),
        compiled,
        "(0x0215043e969dcf616fabe8e8d6b61ddcf6e274c5b04fce957b086dbeb7e899ac63)".to_string(),
    ])
    .trim()
    .to_string();
    assert!(output.starts_with("FAIL: secp256k1_verify failed"));
}

#[test]
fn test_secp256k1_verify_classic_succeed() {
    let program = "(mod (S) (secp256k1_verify S 0x85932e4d075615be881398cc765f9f78204033f0ef5f832ac37e732f5f0cbda2 0x481477e62a1d02268127ae89cc58929e09ad5d30229721965ae35965d098a5f630205a7e69f4cb8084f16c7407ed7312994ffbf87ba5eb1aee16682dd324943e))";
    let compiled = do_basic_run(&vec!["run".to_string(), program.to_string()]);
    let output = do_basic_brun(&vec![
        "brun".to_string(),
        compiled,
        "(0x02390b19842e100324163334b16947f66125b76d4fa4a11b9ccdde9b7398e64076)".to_string(),
    ])
    .trim()
    .to_string();
    assert_eq!(output, "()");
}

#[test]
fn test_secp256k1_verify_classic_fail() {
    let program = "(mod (S) (secp256k1_verify S 0x935d863e2d28d8e5d399ea8af7393ef11fdffc7d862dcc6b5217a8ef15fb5442 0xbbf0712cc0a283a842011c19682629a5381c5f7ead576defcf12a9a19378e23b087cd0be730dbe78722dcfc81543fca17a30e41070ca2e5b3ae77ccec2cca935))";
    let compiled = do_basic_run(&vec!["run".to_string(), program.to_string()]);
    let output = do_basic_brun(&vec![
        "brun".to_string(),
        compiled,
        "(0x0215043e969dcf616fabe8e8d6b61ddcf6e274c5b04fce957b086dbeb7e899ac63)".to_string(),
    ])
    .trim()
    .to_string();
    assert!(output.starts_with("FAIL: secp256k1_verify failed"));
}

#[test]
fn test_secp256k1_verify_modern_int_succeed() {
    // Ensure that even if translated to integer (for example via classic unhygenic macro invocation), this works.
    let program = "(mod (S) (if S (332799744 S 0x85932e4d075615be881398cc765f9f78204033f0ef5f832ac37e732f5f0cbda2 0x481477e62a1d02268127ae89cc58929e09ad5d30229721965ae35965d098a5f630205a7e69f4cb8084f16c7407ed7312994ffbf87ba5eb1aee16682dd324943e) \"empty-secp\"))";
    let compiled = do_basic_run(&vec!["run".to_string(), program.to_string()]);
    let output = do_basic_brun(&vec![
        "brun".to_string(),
        compiled,
        "(0x02390b19842e100324163334b16947f66125b76d4fa4a11b9ccdde9b7398e64076)".to_string(),
    ])
    .trim()
    .to_string();
    assert_eq!(output, "()");
}

#[test]
fn test_secp256k1_verify_modern_int_fail() {
    let program = "(mod (S) (include *standard-cl-21*) (if S (332799744 S 0x935d863e2d28d8e5d399ea8af7393ef11fdffc7d862dcc6b5217a8ef15fb5442 0xbbf0712cc0a283a842011c19682629a5381c5f7ead576defcf12a9a19378e23b087cd0be730dbe78722dcfc81543fca17a30e41070ca2e5b3ae77ccec2cca935) \"empty-secp\"))";
    let compiled = do_basic_run(&vec!["run".to_string(), program.to_string()]);
    let output = do_basic_brun(&vec![
        "brun".to_string(),
        compiled,
        "(0x0215043e969dcf616fabe8e8d6b61ddcf6e274c5b04fce957b086dbeb7e899ac63)".to_string(),
    ])
    .trim()
    .to_string();
    assert!(output.starts_with("FAIL: secp256k1_verify failed"));
}

#[test]
fn test_secp256r1_verify_modern_succeed() {
    let program = "(mod (S) (include *standard-cl-21*) (secp256r1_verify S 0x85932e4d075615be881398cc765f9f78204033f0ef5f832ac37e732f5f0cbda2 0xeae2f488080919bd0a7069c24cdd9c6ce2db423861b0c9d4236cdadbd0005f6d8f3709e6eb19249fd9c8bea664aba35218e67ea4b0f2239488dc3147f336e1e6))";
    let compiled = do_basic_run(&vec!["run".to_string(), program.to_string()]);
    let output = do_basic_brun(&vec![
        "brun".to_string(),
        compiled,
        "(0x033e1a1b2ccbc35883c60fdfc3f4a02175096ade6271fe85517ca5772594bbd0dc)".to_string(),
    ])
    .trim()
    .to_string();
    assert_eq!(output, "()");
}

#[test]
fn test_secp256r1_verify_modern_fail() {
    let program = "(mod (S) (include *standard-cl-21*) (secp256r1_verify S 0x935d863e2d28d8e5d399ea8af7393ef11fdffc7d862dcc6b5217a8ef15fb5442 0xecef274a7408e6cb0196eac64d2ae32fc54c2537f8a9efd5b75a4e8a53b0b156c64564306f38bade4adceac1073d464e4db3d0332141a7203dfd113ad36e393d))";
    let compiled = do_basic_run(&vec!["run".to_string(), program.to_string()]);
    let output = do_basic_brun(&vec![
        "brun".to_string(),
        compiled,
        "(0x025195db74b1902d53758a62ccd9dd01837aa5ae755e878eb0aeccbe8fe477c543)".to_string(),
    ])
    .trim()
    .to_string();
    assert!(output.starts_with("FAIL: secp256r1_verify failed"));
}

#[test]
fn test_secp256r1_verify_classic_succeed() {
    let program = "(mod (S) (secp256r1_verify S 0x85932e4d075615be881398cc765f9f78204033f0ef5f832ac37e732f5f0cbda2 0xeae2f488080919bd0a7069c24cdd9c6ce2db423861b0c9d4236cdadbd0005f6d8f3709e6eb19249fd9c8bea664aba35218e67ea4b0f2239488dc3147f336e1e6))";
    let compiled = do_basic_run(&vec!["run".to_string(), program.to_string()]);
    let output = do_basic_brun(&vec![
        "brun".to_string(),
        compiled,
        "(0x033e1a1b2ccbc35883c60fdfc3f4a02175096ade6271fe85517ca5772594bbd0dc)".to_string(),
    ])
    .trim()
    .to_string();
    assert_eq!(output, "()");
}

#[test]
fn test_secp256r1_verify_classic_fail() {
    let program = "(mod (S) (secp256r1_verify S 0x935d863e2d28d8e5d399ea8af7393ef11fdffc7d862dcc6b5217a8ef15fb5442 0xecef274a7408e6cb0196eac64d2ae32fc54c2537f8a9efd5b75a4e8a53b0b156c64564306f38bade4adceac1073d464e4db3d0332141a7203dfd113ad36e393d))";
    let compiled = do_basic_run(&vec!["run".to_string(), program.to_string()]);
    let output = do_basic_brun(&vec![
        "brun".to_string(),
        compiled,
        "(0x025195db74b1902d53758a62ccd9dd01837aa5ae755e878eb0aeccbe8fe477c543)".to_string(),
    ])
    .trim()
    .to_string();
    assert!(output.starts_with("FAIL: secp256r1_verify failed"));
}

#[test]
fn test_classic_obeys_operator_choice_at_compile_time_no_version() {
    let compiled = do_basic_run(&vec![
        "run".to_string(),
        "(mod () (coinid (sha256 99) (sha256 99) 1))".to_string(),
    ])
    .trim()
    .to_string();
    assert_eq!(
        compiled,
        "(q . 0x97c3f14ced4dfc280611fd8d9b158163e8981b3bce4d1bb6dd0bcc679a2e2455)"
    );
}

#[test]
fn test_classic_obeys_operator_choice_at_compile_time_version_1() {
    let compiled = do_basic_run(&vec![
        "run".to_string(),
        "--operators-version".to_string(),
        "1".to_string(),
        "(mod () (coinid (sha256 99) (sha256 99) 1))".to_string(),
    ])
    .trim()
    .to_string();
    assert_eq!(
        compiled,
        "(q . 0x97c3f14ced4dfc280611fd8d9b158163e8981b3bce4d1bb6dd0bcc679a2e2455)"
    );
}

#[test]
fn test_classic_obeys_operator_choice_at_compile_time_version_0() {
    let compiled = do_basic_run(&vec![
        "run".to_string(),
        "--operators-version".to_string(),
        "0".to_string(),
        "(mod () (coinid (sha256 99) (sha256 99) 1))".to_string(),
    ])
    .trim()
    .to_string();
    assert_eq!(compiled, "FAIL: unimplemented operator 48");
}

#[test]
fn test_continued_if() {
    let prog = indoc! {"
(mod X
  (include *strict-cl-21*)

  (defun bigatom (Xs Ys)
    (if
      Xs (concat (f Xs) (bigatom (r Xs) Ys))
      Ys (concat (f Ys) (bigatom (r Ys) ()))
      ()
      )
    )

  (bigatom (q . (3 4 5)) X)
  )"}
    .to_string();
    let compiled = do_basic_run(&vec!["run".to_string(), prog])
        .trim()
        .to_string();
    let res = do_basic_brun(&vec![
        "brun".to_string(),
        compiled,
        "(13 99 144)".to_string(),
    ])
    .trim()
    .to_string();
    assert_eq!(res.to_string(), "0x0304050d630090");
}

#[test]
fn test_preprocess_can_recurse() {
    let prog = "resources/tests/strict/test-inner-include.clsp".to_string();
    let res = do_basic_run(&vec![
        "run".to_string(),
        "-i".to_string(),
        "resources/tests/strict".to_string(),
        prog.clone(),
    ])
    .trim()
    .to_string();
    assert_eq!(
        res,
        "(2 (1 2 (3 5 (1 2 (1 18 5 (1 . 2)) 1) (1 2 (1 16 5 (1 . 1)) 1)) 1) (4 (1) 1))"
    );
}

#[test]
fn test_assign_rename_tricky() {
    let filename = "resources/tests/cse-complex-21.clsp";
    let program = do_basic_run(&vec!["run".to_string(), filename.to_string()])
        .trim()
        .to_string();

    let run_result_11 = do_basic_brun(&vec![
        "brun".to_string(),
        program.clone(),
        "(11)".to_string(),
    ])
    .trim()
    .to_string();
    assert_eq!(run_result_11, "506");

    let run_result_41 = do_basic_brun(&vec!["brun".to_string(), program, "(41)".to_string()])
        .trim()
        .to_string();
    assert_eq!(run_result_41, "15375");
}

#[test]
fn test_cse_breakage_example() {
    let filename = "resources/tests/cse-bad.clsp";
    let program = do_basic_run(&vec!["run".to_string(), filename.to_string()])
        .trim()
        .to_string();

    eprintln!(">> {program}");
    assert!(program.starts_with("("));

    let run_result_11 = do_basic_brun(&vec![
        "brun".to_string(),
        program.clone(),
        "(())".to_string(),
    ])
    .trim()
    .to_string();
    assert_eq!(run_result_11, "((a 3) (a 3) (a 3))");
}

#[test]
fn test_cse_breakage_example_letstar() {
    let filename = "resources/tests/cse-bad-letstar.clsp";
    let program = do_basic_run(&vec!["run".to_string(), filename.to_string()])
        .trim()
        .to_string();

    eprintln!(">> {program}");
    assert!(program.starts_with("("));

    let run_result_11 = do_basic_brun(&vec![
        "brun".to_string(),
        program.clone(),
        "(())".to_string(),
    ])
    .trim()
    .to_string();
    assert_eq!(run_result_11, "((a 3) (a 3) (a 3))");
}

#[test]
fn test_representation_of_tricky_nested_assigns() {
    let filename = "resources/tests/cse-overlap.clsp";
    let program = do_basic_run(&vec!["run".to_string(), filename.to_string()])
        .trim()
        .to_string();
    let wanted_repr = "(2 (1 2 4 (4 2 (4 (4 5 (4 (1 . 99) (4 (1 . 100) (4 (1 . 101) (4 (1 . 102) ()))))) ()))) (4 (1 (2 10 (4 2 (4 (6 (4 2 (4 3 (4 29 ())))) (4 29 ())))) (2 14 (4 2 (4 3 (4 (4 (4 11 21) (4 21 ())) (4 (4 11 49) ()))))) 4 21 (4 23 (4 (4 23 41) (4 11 ())))) 1))";
    assert_eq!(program, wanted_repr);
}

#[test]
fn test_assign_cse_tricky_2() {
    let filename = "resources/tests/cse-tricky-basic.clsp";
    let program = do_basic_run(&vec!["run".to_string(), filename.to_string()])
        .trim()
        .to_string();
    let wanted_repr = "(2 (1 2 10 (4 2 (4 5 ()))) (4 (1 ((11 5 11) 2 8 (4 2 (4 5 (4 11 ())))) (2 22 (4 2 (4 3 (4 (18 5 (1 . 11)) (4 (16 5 (1 . 1)) ()))))) (2 30 (4 2 (4 3 (4 (1 . 121) ())))) 2 (3 (9 17 (1 . 13)) (1 2 12 (4 2 (4 45 (4 21 ())))) (1 2 (3 (9 17 (1 . 15)) (1 2 8 (4 2 (4 45 (4 21 ())))) (1 . 11)) 1)) 1) 1))";
    assert_eq!(program, wanted_repr);
}

#[test]
<<<<<<< HEAD
fn test_include_zero_bin() {
    let program = do_basic_run(&vec![
        "run".to_string(),
        "-i".to_string(),
        "resources/tests".to_string(),
        "(mod (X) (include *standard-cl-23.1*) (embed-file lz bin lz.bin) (concat 1 lz))"
            .to_string(),
    ]);
    assert_eq!(program, "(2 (1 14 (1 . 1) 2) (4 (1 . 0x0001) 1))");
}

#[test]
fn test_include_zero_bin_pre_fix() {
    let program = do_basic_run(&vec![
        "run".to_string(),
        "-i".to_string(),
        "resources/tests".to_string(),
        "(mod (X) (include *standard-cl-23*) (embed-file lz bin lz.bin) (concat 1 lz))".to_string(),
    ]);
    assert_eq!(program, "(2 (1 14 (1 . 1) 2) (4 (1 . 1) 1))");
}

#[test]
fn test_classic_modpow() {
    let result = do_basic_brun(&vec![
        "brun".to_string(),
        "(modpow (q . 2) (q . 6) (q . 5))".to_string(),
    ]);
    // 64 % 5 == 4
    assert_eq!(result.trim(), "4");
}

#[test]
fn test_classic_mod_op() {
    let result = do_basic_brun(&vec![
        "brun".to_string(),
        "(% (q . 13) (q . 10))".to_string(),
    ]);
    // 13 % 10 == 3
    assert_eq!(result.trim(), "3");
}

#[test]
fn test_modern_modpow() {
    let result = do_basic_brun(&vec![
        "run".to_string(),
        "(mod (X Y Z) (include *standard-cl-23*) (modpow X Y Z))".to_string(),
    ]);
    assert_eq!(result.trim(), "(60 2 5 11)");
}

#[test]
fn test_modern_mod_op() {
    let result = do_basic_brun(&vec![
        "run".to_string(),
        "(mod (X Y) (include *standard-cl-23*) (% X Y))".to_string(),
    ]);
    assert_eq!(result.trim(), "(61 2 5)");
=======
fn test_quote_string_generation() {
    let filename = "resources/tests/test_string_repr.clsp";
    let program = do_basic_run(&vec!["run".to_string(), filename.to_string()])
        .trim()
        .to_string();
    let wanted_repr = "(4 (1 . 0x7465737422) (4 (1 . \"test'\") (4 (1 . \"test hi\") (4 (1 . 499918271522) (4 (1 . 499918271527) (4 (1 . test_hi) ()))))))";
    assert_eq!(program, wanted_repr);
    let brun_result = do_basic_brun(&vec!["brun".to_string(), program])
        .trim()
        .to_string();
    assert_eq!(
        brun_result,
        "(0x7465737422 \"test'\" \"test hi\" 0x7465737422 \"test'\" \"test_hi\")"
    );
>>>>>>> 97f1f9f7
}<|MERGE_RESOLUTION|>--- conflicted
+++ resolved
@@ -2430,7 +2430,6 @@
 }
 
 #[test]
-<<<<<<< HEAD
 fn test_include_zero_bin() {
     let program = do_basic_run(&vec![
         "run".to_string(),
@@ -2489,7 +2488,9 @@
         "(mod (X Y) (include *standard-cl-23*) (% X Y))".to_string(),
     ]);
     assert_eq!(result.trim(), "(61 2 5)");
-=======
+}
+
+#[test]
 fn test_quote_string_generation() {
     let filename = "resources/tests/test_string_repr.clsp";
     let program = do_basic_run(&vec!["run".to_string(), filename.to_string()])
@@ -2504,5 +2505,4 @@
         brun_result,
         "(0x7465737422 \"test'\" \"test hi\" 0x7465737422 \"test'\" \"test_hi\")"
     );
->>>>>>> 97f1f9f7
 }