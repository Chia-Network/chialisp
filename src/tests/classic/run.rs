use num_bigint::ToBigInt;

#[cfg(test)]
use rand::distributions::Standard;
#[cfg(test)]
use rand::prelude::*;
#[cfg(test)]
use rand::Rng;
#[cfg(test)]
use rand_chacha::ChaChaRng;

use std::borrow::Borrow;
use std::collections::{HashMap, HashSet};
use std::fs;
use std::path::PathBuf;
use std::rc::Rc;

use clvmr::allocator::Allocator;

use crate::classic::clvm::__type_compatibility__::{bi_one, bi_zero, Stream};
use crate::classic::clvm_tools::binutils::disassemble;
use crate::classic::clvm_tools::cmds::launch_tool;
use crate::classic::clvm_tools::node_path::NodePath;

use crate::compiler::clvm::convert_to_clvm_rs;
use crate::compiler::sexp;
use crate::compiler::sexp::decode_string;
use crate::util::{number_from_u8, Number};

const NUM_GEN_ATOMS: usize = 16;

pub fn do_basic_brun(args: &Vec<String>) -> String {
    let mut s = Stream::new(None);
    launch_tool(&mut s, args, &"run".to_string(), 0);
    return s.get_value().decode();
}

pub fn do_basic_run(args: &Vec<String>) -> String {
    let mut s = Stream::new(None);
    launch_tool(&mut s, args, &"run".to_string(), 2);
    return s.get_value().decode();
}

#[test]
fn basic_run_test() {
    assert_eq!(
        do_basic_run(&vec!("run".to_string(), "(mod (A B) (+ A B))".to_string())).trim(),
        "(+ 2 5)".to_string()
    );
}

#[test]
fn add_1_test() {
    assert_eq!(
        do_basic_run(&vec!(
            "run".to_string(),
            "(opt (com (q . (+ 6 55))))".to_string()
        ))
        .trim(),
        "(q . 61)".to_string()
    );
}

#[test]
fn div_test() {
    assert_eq!(
        do_basic_run(&vec!("run".to_string(), "(mod (X) (/ X 10))".to_string())).trim(),
        "(f (divmod 2 (q . 10)))".to_string()
    );
}

#[test]
fn brun_y_1_test() {
    let testpath = PathBuf::from(env!("CARGO_MANIFEST_DIR"));
    let mut sym_path = testpath.clone();
    sym_path.push("resources/tests/stage_2/brun-y-1.sym");
    assert_eq!(
        do_basic_brun(
            &vec!(
                "brun".to_string(),
                "-y".to_string(),
                sym_path.into_os_string().into_string().unwrap(),
                "(a (q . (a 2 (c 2 (c 5 (q . ()))))) (c (q . (a (i (= 5 (q . 1)) (q . (q . 1)) (q . (* 5 (a 2 (c 2 (c (- 5 (q . 1)) (q . ()))))))) 1)) 1))".to_string(),
                "(10)".to_string()
            )
        ).trim(),
        indoc! {"0x375f00
            
            (\"fact\" 10) => 0x375f00
            
            (\"fact\" 9) => 0x058980
            
            (\"fact\" 8) => 0x009d80
            
            (\"fact\" 7) => 5040
            
            (\"fact\" 6) => 720
            
            (\"fact\" 5) => 120
            
            (\"fact\" 4) => 24
            
            (\"fact\" 3) => 6
            
            (\"fact\" 2) => 2
            
            (\"fact\" 1) => 1"}
    );
}

#[test]
fn brun_v_test() {
    assert_eq!(
        do_basic_brun(&vec!(
            "brun".to_string(),
            "-v".to_string(),
            "(a (q + (q . 3) (q . 5)) 1)".to_string()
        ))
        .trim(),
        indoc! {"8
            
            (a 2 3) [((a (q 16 (q . 3) (q . 5)) 1))] => 8
            
            3 [((a (q 16 (q . 3) (q . 5)) 1))] => ()
            
            2 [((a (q 16 (q . 3) (q . 5)) 1))] => (a (q 16 (q . 3) (q . 5)) 1)
            
            (a (q 16 (q . 3) (q . 5)) 1) [()] => 8
            
            1 [()] => ()
            
            (q 16 (q . 3) (q . 5)) [()] => (+ (q . 3) (q . 5))
            
            (+ (q . 3) (q . 5)) [()] => 8
            
            (q . 5) [()] => 5
            
            (q . 3) [()] => 3"}
    );
}

#[test]
fn brun_constant_test() {
    assert_eq!(
        do_basic_run(&vec!(
            "run".to_string(),
            "(mod () (defconstant X 3) X)".to_string()
        ))
        .trim(),
        "(q . 3)".to_string()
    );
}

#[test]
fn at_capture_destructure_1() {
    assert_eq!(
        do_basic_run(&vec!(
            "run".to_string(),
            "(mod (A (@ Z (B C)) D) A)".to_string()
        ))
        .trim(),
        "2"
    );
}

#[test]
fn at_capture_destructure_2() {
    assert_eq!(
        do_basic_run(&vec!(
            "run".to_string(),
            "(mod (A (@ Z (B C)) D) Z)".to_string()
        ))
        .trim(),
        "5"
    );
}

#[test]
fn at_capture_destructure_3() {
    assert_eq!(
        do_basic_run(&vec!(
            "run".to_string(),
            "(mod (A (@ Z (B C)) D) B)".to_string()
        ))
        .trim(),
        "9"
    );
}

#[test]
fn at_capture_destructure_4() {
    assert_eq!(
        do_basic_run(&vec!(
            "run".to_string(),
            "(mod (A (@ Z (B C)) D) C)".to_string()
        ))
        .trim(),
        "21"
    );
}

#[test]
fn at_capture_destructure_5() {
    assert_eq!(
        do_basic_run(&vec!(
            "run".to_string(),
            "(mod (A (@ Z (B C)) D) D)".to_string()
        ))
        .trim(),
        "11"
    );
}

#[test]
fn at_capture_inline_1() {
    assert_eq!(
        do_basic_run(&vec!(
            "run".to_string(),
            "(mod () (defun-inline F (@ pt (X Y)) X) (F 97 98))".to_string()
        ))
        .trim(),
        "(q . 97)"
    );
}

#[test]
fn at_capture_inline_2() {
    assert_eq!(
        do_basic_run(&vec!(
            "run".to_string(),
            "(mod () (defun-inline F (@ pt (X Y)) Y) (F 97 98))".to_string()
        ))
        .trim(),
        "(q . 98)"
    );
}

#[test]
fn at_capture_inline_3() {
    assert_eq!(
        do_basic_run(&vec!(
            "run".to_string(),
            "(mod () (defun-inline F (@ pt (X Y)) pt) (F (+ 117 1) (+ 98 1)))".to_string()
        ))
        .trim(),
        "(q 118 99)"
    );
}

#[test]
fn at_capture_inline_4() {
    assert_eq!(
        do_basic_run(&vec!(
            "run".to_string(),
            "(mod () (defun-inline F (A (@ pt (X Y))) (list (list A X Y) pt)) (F 115 (list 99 77)))".to_string()
        ))
            .trim(),
        "(q (115 99 77) (99 77))"
    );
}

#[test]
fn inline_destructure_1() {
    assert_eq!(
        do_basic_run(&vec!(
            "run".to_string(),
            "(mod () (defun-inline F ((A . B)) (+ A B)) (F (c 3 7)))".to_string()
        ))
        .trim(),
        "(q . 10)"
    );
}

#[test]
fn test_forms_of_destructuring_allowed_by_classic_1() {
    assert_eq!(
        do_basic_run(&vec![
            "run".to_string(),
            "(mod (A) (defun-inline foo (X Y . Z) (i X Y . Z)) (foo A 2 3))".to_string()
        ])
        .trim(),
        "(i 2 (q . 2) (q . 3))"
    );
}

fn run_dependencies(filename: &str) -> HashSet<String> {
    let result_text = do_basic_run(&vec![
        "run".to_string(),
        "-i".to_string(),
        "resources/tests".to_string(),
        "-M".to_string(),
        filename.to_owned(),
    ])
    .trim()
    .to_string();

    eprintln!("run_dependencies:\n{}", result_text);

    let mut dep_set = HashSet::new();
    for l in result_text.lines() {
        if let Some(suffix_start) = l.find("resources/tests") {
            let copied_suffix: Vec<u8> = l.as_bytes().iter().skip(suffix_start).copied().collect();
            dep_set.insert(decode_string(&copied_suffix));
        } else {
            panic!("file {} isn't expected", l);
        }
    }

    dep_set
}

#[test]
fn test_get_dependencies_1() {
    let dep_set = run_dependencies("resources/tests/singleton_top_layer.clvm");

    eprintln!("dep_set {dep_set:?}");

    let mut expect_set = HashSet::new();
    expect_set.insert("resources/tests/condition_codes.clvm".to_owned());
    expect_set.insert("resources/tests/curry-and-treehash.clinc".to_owned());
    expect_set.insert("resources/tests/singleton_truths.clib".to_owned());

    assert_eq!(dep_set, expect_set);
}

#[test]
fn test_treehash_constant_embedded_classic() {
    let result_text = do_basic_run(&vec![
        "run".to_string(),
        "-i".to_string(),
        "resources/tests".to_string(),
        indoc! {"
            (mod ()
              (include sha256tree.clib)
              (defconst H (+ G (sha256tree (q 2 3 4))))
              (defconst G 1)
              H
              )
        "}
        .to_string(),
    ])
    .trim()
    .to_string();
    assert_eq!(
        result_text,
        "(q . 0x6fcb06b1fe29d132bb37f3a21b86d7cf03d636bf6230aa206486bef5e68f9874)"
    );
    let result_hash = do_basic_brun(&vec!["brun".to_string(), result_text, "()".to_string()])
        .trim()
        .to_string();
    assert_eq!(
        result_hash,
        "0x6fcb06b1fe29d132bb37f3a21b86d7cf03d636bf6230aa206486bef5e68f9874"
    );
}

#[test]
fn test_treehash_constant_embedded_fancy_order() {
    let result_text = do_basic_run(&vec![
        "run".to_string(),
        "-i".to_string(),
        "resources/tests".to_string(),
        indoc! {"
            (mod ()
              (include sha256tree.clib)
              (defconst C 18)
              (defconst H (+ C G (sha256tree (q 2 3 4))))
              (defconst G (+ B A))
              (defconst A 9)
              (defconst B (* A A))
              H
              )
        "}
        .to_string(),
    ])
    .trim()
    .to_string();
    assert_eq!(
        result_text,
        "(q . 0x6fcb06b1fe29d132bb37f3a21b86d7cf03d636bf6230aa206486bef5e68f98df)"
    );
    let result_hash = do_basic_brun(&vec!["brun".to_string(), result_text, "()".to_string()])
        .trim()
        .to_string();
    assert_eq!(
        result_hash,
        "0x6fcb06b1fe29d132bb37f3a21b86d7cf03d636bf6230aa206486bef5e68f98df"
    );
}

#[test]
fn test_treehash_constant_embedded_fancy_order_from_fun() {
    let result_text = do_basic_run(&vec![
        "run".to_string(),
        "-i".to_string(),
        "resources/tests".to_string(),
        indoc! {"
            (mod ()
              (include sha256tree.clib)
              (defconst C 18)
              (defconst H (+ C G (sha256tree (q 2 3 4))))
              (defconst G (+ B A))
              (defconst A 9)
              (defconst B (* A A))
              (defun F (X) (+ X H))
              (F 1)
              )
        "}
        .to_string(),
    ])
    .trim()
    .to_string();
    assert_eq!(
        result_text,
        "(q . 0x6fcb06b1fe29d132bb37f3a21b86d7cf03d636bf6230aa206486bef5e68f98e0)"
    );
    let result_hash = do_basic_brun(&vec!["brun".to_string(), result_text, "()".to_string()])
        .trim()
        .to_string();
    assert_eq!(
        result_hash,
        "0x6fcb06b1fe29d132bb37f3a21b86d7cf03d636bf6230aa206486bef5e68f98e0"
    );
}

#[test]
fn test_treehash_constant_embedded_classic_loop() {
    let result_text = do_basic_run(&vec![
        "run".to_string(),
        "-i".to_string(),
        "resources/tests".to_string(),
        indoc! {"
            (mod ()
              (include sha256tree.clib)
              (defconst H (+ G (sha256tree (q 2 3 4))))
              (defconst G (logand H 1))
              H
              )
        "}
        .to_string(),
    ])
    .trim()
    .to_string();
    assert!(result_text.starts_with("FAIL"));
    assert!(result_text.contains("got stuck untangling defconst dependencies"));
}

#[test]
fn test_treehash_constant_embedded_modern() {
    let result_text = do_basic_run(&vec![
        "run".to_string(),
        "-i".to_string(),
        "resources/tests".to_string(),
        indoc! {"
            (mod ()
              (include *standard-cl-21*)
              (include sha256tree.clib)
              (defconst H (+ G (sha256tree (q 2 3 4))))
              (defconst G 1)
              H
              )
        "}
        .to_string(),
    ])
    .trim()
    .to_string();
    assert_eq!(
        result_text,
        "(2 (1 1 . 50565442356047746631413349885570059132562040184787699607120092457326103992436) (4 (1 2 (1 2 (3 (7 5) (1 2 (1 11 (1 . 2) (2 2 (4 2 (4 (5 5) ()))) (2 2 (4 2 (4 (6 5) ())))) 1) (1 2 (1 11 (1 . 1) 5) 1)) 1) 1) 1))"
    );
    let result_hash = do_basic_brun(&vec!["brun".to_string(), result_text, "()".to_string()])
        .trim()
        .to_string();
    assert_eq!(
        result_hash,
        "0x6fcb06b1fe29d132bb37f3a21b86d7cf03d636bf6230aa206486bef5e68f9874"
    );
}

#[test]
fn test_treehash_constant_embedded_modern_fun() {
    let result_text = do_basic_run(&vec![
        "run".to_string(),
        "-i".to_string(),
        "resources/tests".to_string(),
        indoc! {"
            (mod ()
              (include *standard-cl-21*)
              (include sha256tree.clib)
              (defconst H (+ G (sha256tree (q 2 3 4))))
              (defconst G 1)
              (defun F (X) (+ X H))
              (F 1)
              )
        "}
        .to_string(),
    ])
    .trim()
    .to_string();
    assert_eq!(
        result_text,
        "(2 (1 2 6 (4 2 (4 (1 . 1) ()))) (4 (1 (2 (1 2 (3 (7 5) (1 2 (1 11 (1 . 2) (2 4 (4 2 (4 (5 5) ()))) (2 4 (4 2 (4 (6 5) ())))) 1) (1 2 (1 11 (1 . 1) 5) 1)) 1) 1) 2 (1 16 5 (1 . 50565442356047746631413349885570059132562040184787699607120092457326103992436)) 1) 1))".to_string()
    );
    let result_hash = do_basic_brun(&vec!["brun".to_string(), result_text, "()".to_string()])
        .trim()
        .to_string();
    assert_eq!(
        result_hash,
        "0x6fcb06b1fe29d132bb37f3a21b86d7cf03d636bf6230aa206486bef5e68f9875"
    );
}

#[test]
fn test_treehash_constant_embedded_modern_loop() {
    let result_text = do_basic_run(&vec![
        "run".to_string(),
        "-i".to_string(),
        "resources/tests".to_string(),
        indoc! {"
            (mod ()
              (include *standard-cl-21*)
              (include sha256tree.clib)
              (defconst H (+ G (sha256tree (q 2 3 4))))
              (defconst G (logand H 1))
              H
              )
        "}
        .to_string(),
    ])
    .trim()
    .to_string();
    eprintln!("{result_text}");
    assert!(result_text.starts_with("*command*"));
    assert!(result_text.contains("stack limit exceeded"));
}

#[test]
fn test_embed_file_2() {
    let program = do_basic_run(&vec![
        "run".to_string(),
        "-i".to_string(),
        "resources/tests".to_string(),
        "(mod () (embed-file testhex hex hex-embed-01.hex) testhex)".to_string(),
    ])
    .trim()
    .to_string();
    let run_result = do_basic_brun(&vec!["brun".to_string(), program, "()".to_string()])
        .trim()
        .to_string();
    assert_eq!(run_result, "(65 66 67)");
}

#[test]
fn test_embed_file_4() {
    let program = do_basic_run(&vec![
        "run".to_string(),
        "-i".to_string(),
        "resources/tests".to_string(),
        "(mod () (include *standard-cl-21*) (embed-file testhex hex hex-embed-01.hex) testhex)"
            .to_string(),
    ])
    .trim()
    .to_string();
    let run_result = do_basic_brun(&vec!["brun".to_string(), program, "()".to_string()])
        .trim()
        .to_string();
    assert_eq!(run_result, "(65 66 67)");
}

#[test]
fn test_embed_file_5() {
    let program = do_basic_run(&vec![
        "run".to_string(),
        "-i".to_string(),
        "resources/tests".to_string(),
        "(mod () (embed-file testsexp sexp embed.sexp) testsexp)".to_string(),
    ])
    .trim()
    .to_string();
    let run_result = do_basic_brun(&vec![
        "brun".to_string(),
        "-n".to_string(),
        program,
        "()".to_string(),
    ])
    .trim()
    .to_string();
    assert_eq!(run_result, "(23 24 25)");
}

#[test]
fn test_embed_file_6() {
    let program = do_basic_run(&vec![
        "run".to_string(),
        "-i".to_string(),
        "resources/tests".to_string(),
        "(mod () (include *standard-cl-21*) (embed-file testsexp sexp embed.sexp) testsexp)"
            .to_string(),
    ])
    .trim()
    .to_string();
    let run_result = do_basic_brun(&vec!["brun".to_string(), program, "()".to_string()])
        .trim()
        .to_string();
    assert_eq!(run_result, "(lsh 24 25)");
}

#[test]
fn test_embed_file_7() {
    let program = do_basic_run(&vec![
        "run".to_string(),
        "-i".to_string(),
        "resources/tests".to_string(),
        "(mod () (embed-file hello bin a-binary-file-called-hello.dat) hello)".to_string(),
    ])
    .trim()
    .to_string();
    let run_result = do_basic_brun(&vec!["brun".to_string(), program, "()".to_string()])
        .trim()
        .to_string();
    assert_eq!(run_result, "\"hello\"");
}

#[test]
fn test_embed_file_8() {
    let program = do_basic_run(&vec![
        "run".to_string(),
        "-i".to_string(),
        "resources/tests".to_string(),
        "(mod () (include *standard-cl-21*) (embed-file hello bin a-binary-file-called-hello.dat) hello)".to_string(),
    ])
    .trim()
    .to_string();
    let run_result = do_basic_brun(&vec!["brun".to_string(), program, "()".to_string()])
        .trim()
        .to_string();
    assert_eq!(run_result, "\"hello\"");
}

#[test]
fn test_embed_file_9() {
    let program = do_basic_run(&vec![
        "run".to_string(),
        "-i".to_string(),
        "resources/tests".to_string(),
        "(mod () (include *standard-cl-21*) (embed-file hello bin a-binary-file-called-hello.dat) (sha256 (sha256 hello)))".to_string(),
    ])
        .trim()
        .to_string();
    let run_result = do_basic_brun(&vec!["brun".to_string(), program, "()".to_string()])
        .trim()
        .to_string();
    assert_eq!(
        run_result,
        "0x9595c9df90075148eb06860365df33584b75bff782a510c6cd4883a419833d50"
    );
}

#[test]
fn test_num_encoding_just_less_than_5_bytes() {
    let res = do_basic_run(&vec!["run".to_string(), "4281419728".to_string()])
        .trim()
        .to_string();
    assert_eq!(res, "0x00ff3147d0");
}

#[test]
fn test_divmod() {
    let res = do_basic_run(&vec![
        "run".to_string(),
        "(/ 78962960182680 4281419728)".to_string(),
    ])
    .trim()
    .to_string();
    assert_eq!(res, "18443");
}

#[cfg(test)]
pub struct RandomClvmNumber {
    pub intended_value: Number,
}

#[test]
fn test_classic_mod_form() {
    let res = do_basic_run(&vec![
        "run".to_string(),
        indoc! {"
(mod () (a (mod (X) (+ 1 (* X 2))) (list 3)))
"}
        .to_string(),
        "()".to_string(),
    ])
    .trim()
    .to_string();
    assert_eq!(res, "(q . 7)");
}

#[cfg(test)]
pub fn random_clvm_number<R: Rng + ?Sized>(rng: &mut R) -> RandomClvmNumber {
    // Make a number by creating some random atom bytes.
    // Set high bit randomly.
    let natoms = rng.gen_range(0..=NUM_GEN_ATOMS);
    let mut result_bytes = Vec::new();
    for _ in 0..=natoms {
        let mut new_bytes = sexp::random_atom_name(rng, 3)
            .iter()
            .map(|x| {
                if rng.gen() {
                    // The possibility of negative values.
                    x | 0x80
                } else {
                    *x
                }
            })
            .collect();
        result_bytes.append(&mut new_bytes);
    }
    let num = number_from_u8(&result_bytes);

    RandomClvmNumber {
        intended_value: num,
    }
}

#[cfg(test)]
impl Distribution<RandomClvmNumber> for Standard {
    fn sample<R: Rng + ?Sized>(&self, rng: &mut R) -> RandomClvmNumber {
        random_clvm_number(rng)
    }
}

// Finally add property based testing in here.
#[test]
fn test_encoding_properties() {
    let mut rng = ChaChaRng::from_entropy();
    for _ in 1..=200 {
        let number_spec: RandomClvmNumber = rng.gen();

        // We'll have it compile a constant value.
        // The representation of the number will come out most likely
        // as a hex constant.
        let serialized_through_run = do_basic_run(&vec![
            "run".to_string(),
            format!("(q . {})", number_spec.intended_value),
        ])
        .trim()
        .to_string();

        // If we can subtract the original value from the encoded value and
        // get zero, then we did the right thing.
        let cancelled_through_run = do_basic_run(&vec![
            "run".to_string(),
            format!(
                "(- {} {})",
                serialized_through_run, number_spec.intended_value
            ),
        ])
        .trim()
        .to_string();
        assert_eq!(cancelled_through_run, "()");
    }
}

const SEXP_RNG_HORIZON: usize = 13;
const SEXP_DEPTH: usize = 2;

#[cfg(test)]
fn gather_paths(
    path_map: &mut HashMap<Vec<u8>, Number>,
    p: Number,
    mask: Number,
    sexp: &sexp::SExp,
) {
    let this_path = p.clone() | mask.clone();
    match sexp {
        sexp::SExp::Atom(_, x) => {
            path_map.insert(x.clone(), this_path);
        }
        sexp::SExp::Cons(_, a, b) => {
            let next_mask = mask * 2_u32.to_bigint().unwrap();
            gather_paths(path_map, p.clone(), next_mask.clone(), a.borrow());
            gather_paths(path_map, this_path, next_mask.clone(), b.borrow());
        }
        _ => {}
    }
}

// Ensure our atoms are not taken up as operators during the reading process.
#[cfg(test)]
fn stringize(sexp: &sexp::SExp) -> sexp::SExp {
    match sexp {
        sexp::SExp::Cons(l, a, b) => sexp::SExp::Cons(
            l.clone(),
            Rc::new(stringize(a.borrow())),
            Rc::new(stringize(b.borrow())),
        ),
        sexp::SExp::Atom(l, n) => sexp::SExp::QuotedString(l.clone(), b'"', n.clone()),
        _ => sexp.clone(),
    }
}

#[test]
fn test_check_tricky_arg_path_random() {
    let mut rng = ChaChaRng::from_entropy();
    // Make a very deep random sexp and make a path table in it.
    let random_tree = Rc::new(stringize(&sexp::random_sexp(&mut rng, SEXP_RNG_HORIZON)));
    let mut deep_tree = random_tree.clone();

    let mut path_map = HashMap::new();
    gather_paths(&mut path_map, bi_zero(), bi_one(), &random_tree);
    let mut deep_path = bi_one();
    for _ in 1..=SEXP_DEPTH {
        deep_path *= 2_u32.to_bigint().unwrap();
        if rng.gen() {
            deep_path |= bi_one();
            deep_tree = Rc::new(sexp::SExp::Cons(
                random_tree.loc(),
                Rc::new(sexp::SExp::Nil(random_tree.loc())),
                deep_tree,
            ));
        } else {
            deep_tree = Rc::new(sexp::SExp::Cons(
                random_tree.loc(),
                deep_tree.clone(),
                Rc::new(sexp::SExp::Nil(random_tree.loc())),
            ));
        }
    }
    // Now we have a very deep tree and a path to our sexp.
    // We'll test whether node path serializes to the right thing by
    // checking that we can reach all the atoms in our tree.
    for (k, v) in path_map {
        let np = NodePath::new(Some(deep_path.clone()));
        let up = NodePath::new(Some(v.clone()));
        let path_bytes = np.add(up).as_path();
        let program = sexp::SExp::Cons(
            random_tree.loc(),
            Rc::new(sexp::SExp::Atom(random_tree.loc(), vec![b'a'])),
            Rc::new(sexp::SExp::Cons(
                random_tree.loc(),
                Rc::new(sexp::SExp::QuotedString(
                    random_tree.loc(),
                    b'"',
                    path_bytes.raw().clone(),
                )),
                Rc::new(sexp::SExp::Cons(
                    random_tree.loc(),
                    Rc::new(sexp::SExp::Cons(
                        random_tree.loc(),
                        Rc::new(sexp::SExp::Atom(random_tree.loc(), vec![b'q'])),
                        deep_tree.clone(),
                    )),
                    Rc::new(sexp::SExp::Nil(random_tree.loc())),
                )),
            )),
        );

        let res = do_basic_run(&vec![
            "run".to_string(),
            program.to_string(),
            "()".to_string(),
        ])
        .trim()
        .to_string();
        let mut allocator = Allocator::new();
        let converted = convert_to_clvm_rs(
            &mut allocator,
            Rc::new(sexp::SExp::Atom(random_tree.loc(), k.clone())),
        )
        .unwrap();
        let disassembled = disassemble(&mut allocator, converted, Some(0));
        assert_eq!(disassembled, res);
    }
}

pub fn read_json_from_file(fname: &str) -> HashMap<String, String> {
    let extra_symbols_text = fs::read_to_string(fname).expect("should have dropped main.sym");
    eprintln!("est {extra_symbols_text}");
    serde_json::from_str(&extra_symbols_text).expect("should be real json")
}

#[test]
fn test_generate_extra_symbols() {
    // Verify that extra symbols are generated.
    // These include ..._arguments: "(A B C)" <-- arguments of the function
    //               ..._left_env: "1" <-- specifies whether left env is used
    let _ = do_basic_run(&vec![
        "run".to_string(),
        "-g".to_string(),
        "-i".to_string(),
        "resources/tests".to_string(),
        "-i".to_string(),
        "resources/tests/usecheck-work".to_string(),
        "--symbol-output-file".to_string(),
        "/tmp/pmi_extra_symbols.sym".to_string(),
        "resources/tests/cldb_tree/pool_member_innerpuz.cl".to_string(),
    ])
    .trim()
    .to_string();
    let syms_with_extras = read_json_from_file("/tmp/pmi_extra_symbols.sym");
    let syms_want_extras =
        read_json_from_file("resources/tests/cldb_tree/pool_member_innerpuz_extra.sym");
    assert_eq!(syms_with_extras, syms_want_extras);
    let _ = do_basic_run(&vec![
        "run".to_string(),
        "-i".to_string(),
        "resources/tests".to_string(),
        "-i".to_string(),
        "resources/tests/usecheck-work".to_string(),
        "--symbol-output-file".to_string(),
        "/tmp/pmi_normal_symbols.sym".to_string(),
        "resources/tests/cldb_tree/pool_member_innerpuz.cl".to_string(),
    ])
    .trim()
    .to_string();
    let syms_normal = read_json_from_file("/tmp/pmi_normal_symbols.sym");
    let want_normal = read_json_from_file("resources/tests/cldb_tree/pool_member_innerpuz_ref.sym");
    assert_eq!(syms_normal, want_normal);
}

#[test]
fn test_classic_sets_source_file_in_symbols() {
    let tname = "test_classic_sets_source_file_in_symbols.sym".to_string();
    do_basic_run(&vec![
        "run".to_string(),
        "--extra-syms".to_string(),
        "--symbol-output-file".to_string(),
        tname.clone(),
        "resources/tests/assert.clvm".to_string(),
    ]);
    let read_in_file = fs::read_to_string(&tname).expect("should have dropped symbols");
    let decoded_symbol_file: HashMap<String, String> =
        serde_json::from_str(&read_in_file).expect("should decode");
    assert_eq!(
        decoded_symbol_file.get("source_file").cloned(),
        Some("resources/tests/assert.clvm".to_string())
    );
    fs::remove_file(tname).expect("should have dropped symbols");
}

#[test]
fn test_classic_sets_source_file_in_symbols_only_when_asked() {
    let tname = "test_classic_doesnt_source_file_in_symbols.sym".to_string();
    do_basic_run(&vec![
        "run".to_string(),
        "--symbol-output-file".to_string(),
        tname.clone(),
        "resources/tests/assert.clvm".to_string(),
    ]);
    let read_in_file = fs::read_to_string(&tname).expect("should have dropped symbols");
    fs::remove_file(&tname).expect("should have existed");
    let decoded_symbol_file: HashMap<String, String> =
        serde_json::from_str(&read_in_file).expect("should decode");
    assert_eq!(decoded_symbol_file.get("source_file"), None);
}

#[test]
fn test_modern_sets_source_file_in_symbols() {
    let tname = "test_modern_sets_source_file_in_symbols.sym".to_string();
    do_basic_run(&vec![
        "run".to_string(),
        "--extra-syms".to_string(),
        "--symbol-output-file".to_string(),
        tname.clone(),
        "resources/tests/steprun/fact.cl".to_string(),
    ]);
    let read_in_file = fs::read_to_string(&tname).expect("should have dropped symbols");
    let decoded_symbol_file: HashMap<String, String> =
        serde_json::from_str(&read_in_file).expect("should decode");
    fs::remove_file(&tname).expect("should have existed");
    assert_eq!(
        decoded_symbol_file.get("source_file").cloned(),
        Some("resources/tests/steprun/fact.cl".to_string())
    );
}

#[test]
fn test_cost_reporting_0() {
    let program = "(2 (1 2 6 (4 2 (4 (1 . 1) ()))) (4 (1 (2 (1 2 (3 (7 5) (1 2 (1 11 (1 . 2) (2 4 (4 2 (4 (5 5) ()))) (2 4 (4 2 (4 (6 5) ())))) 1) (1 2 (1 11 (1 . 1) 5) 1)) 1) 1) 2 (1 16 5 (1 . 50565442356047746631413349885570059132562040184787699607120092457326103992436)) 1) 1))";
    let result = do_basic_brun(&vec![
        "brun".to_string(),
        "-c".to_string(),
        program.to_string(),
        "()".to_string(),
    ])
    .trim()
    .to_string();
    assert_eq!(
        result,
        "cost = 1978\n0x6fcb06b1fe29d132bb37f3a21b86d7cf03d636bf6230aa206486bef5e68f9875"
    );
}

#[test]
<<<<<<< HEAD
fn test_strict_smoke_0() {
    let result = do_basic_run(&vec![
        "run".to_string(),
        "-i".to_string(),
        "resources/tests/strict".to_string(),
        "resources/tests/strict/strict-test-fail.clsp".to_string(),
    ]);
    assert!(result.contains("Unbound"));
    assert!(result.contains("X1"));
}

#[test]
fn test_strict_smoke_1() {
    let result_prog = do_basic_run(&vec![
        "run".to_string(),
        "-i".to_string(),
        "resources/tests/strict".to_string(),
        "resources/tests/strict/strict-test-pass.clsp".to_string(),
    ]);
    let result = do_basic_brun(&vec!["brun".to_string(), result_prog, "(13)".to_string()])
        .trim()
        .to_string();
    assert_eq!(result, "15");
}

#[test]
fn test_strict_list_fail() {
    let result = do_basic_run(&vec![
        "run".to_string(),
        "-i".to_string(),
        "resources/tests/strict".to_string(),
        "resources/tests/strict/strict-list-fail.clsp".to_string(),
    ]);
    assert!(result.contains("Unbound"));
    assert!(result.contains("X2"));
}

#[test]
fn test_strict_list_pass() {
    let result_prog = do_basic_run(&vec![
        "run".to_string(),
        "-i".to_string(),
        "resources/tests/strict".to_string(),
        "resources/tests/strict/strict-list-pass.clsp".to_string(),
    ]);
    let result = do_basic_brun(&vec!["brun".to_string(), result_prog, "(13)".to_string()])
        .trim()
        .to_string();
    assert_eq!(result, "(strlen 14 15)");
}

#[test]
fn test_strict_nested_list_pass() {
    let result_prog = do_basic_run(&vec![
        "run".to_string(),
        "-i".to_string(),
        "resources/tests/strict".to_string(),
        "resources/tests/strict/strict-nested-list.clsp".to_string(),
    ]);
    let result = do_basic_brun(&vec!["brun".to_string(), result_prog, "(13)".to_string()])
        .trim()
        .to_string();
    assert_eq!(result, "(strlen (strlen) ((strlen)))");
}

#[test]
fn test_double_constant_pass() {
    let result_prog = do_basic_run(&vec![
        "run".to_string(),
        "-i".to_string(),
        "resources/tests/strict".to_string(),
        "resources/tests/strict/double-constant-pass.clsp".to_string(),
    ]);
    let result = do_basic_brun(&vec!["brun".to_string(), result_prog, "()".to_string()])
        .trim()
        .to_string();
    assert_eq!(result, "198");
}

#[test]
fn test_double_constant_fail() {
    let result = do_basic_run(&vec![
        "run".to_string(),
        "-i".to_string(),
        "resources/tests/strict".to_string(),
        "resources/tests/strict/double-constant-fail.clsp".to_string(),
    ]);
    assert!(result.contains("not a number given to only-integers"));
    assert!(result.contains("\"hithere\""));
}

#[test]
fn test_double_constant_pass_in_function() {
    let result_prog = do_basic_run(&vec![
        "run".to_string(),
        "-i".to_string(),
        "resources/tests/strict".to_string(),
        "resources/tests/strict/double-constant-pass-in-function.clsp".to_string(),
    ]);
    let result = do_basic_brun(&vec!["brun".to_string(), result_prog, "(13)".to_string()])
        .trim()
        .to_string();
    assert_eq!(result, "211");
}

#[test]
fn test_check_symbol_kinds_nested_if() {
    let result_prog = do_basic_run(&vec![
        "run".to_string(),
        "-i".to_string(),
        "resources/tests/strict".to_string(),
        "resources/tests/strict/strict-classify-expr-if.clsp".to_string(),
    ]);
    let result_1 = do_basic_brun(&vec![
        "brun".to_string(),
        result_prog.clone(),
        "(1)".to_string(),
    ])
    .trim()
    .to_string();
    assert_eq!(result_1, "2");
    let result_0 = do_basic_brun(&vec!["brun".to_string(), result_prog, "(0)".to_string()])
        .trim()
        .to_string();
    assert_eq!(result_0, "(q 1 2 3 4 4)");
}

// Note: this program is intentionally made to properly preprocess but trigger
// an error in strict compilation as a demonstration and test that the preprocessor
// is a mechanically separate step from compilation.  Separating them like this
// has the advantage that you can emit preprocessed compiler input on its own
// and also that it internally untangles the stages and makes compilation simpler.
#[test]
fn test_defmac_if_smoke_preprocess() {
    let result_prog = do_basic_run(&vec![
        "run".to_string(),
        "-i".to_string(),
        "resources/tests/strict".to_string(),
        "-E".to_string(),
        "resources/tests/strict/defmac_if_smoke.clsp".to_string(),
    ]);
    assert_eq!(
        result_prog,
        "(mod () (include *strict-cl-21*) (a (i t1 (com t2) (com t3)) @))"
    );
    let result2 = do_basic_run(&vec!["run".to_string(), result_prog]);
    assert!(result2.contains("Unbound use"));
    // Ensure that we're identifying one of the actually misused variables, but
    // do not make a claim about which one is identified first.
    assert!(result2.contains("of t1") || result2.contains("of t2") || result2.contains("of t3"));
}

#[test]
fn test_defmac_assert_smoke_preprocess() {
    let result_prog = do_basic_run(&vec![
        "run".to_string(),
        "-i".to_string(),
        "resources/tests/strict".to_string(),
        "-E".to_string(),
        "resources/tests/strict/assert.clsp".to_string(),
    ]);
    assert_eq!(
        result_prog,
        "(mod (A) (include *strict-cl-21*) (a (i 1 (com (a (i A (com 13) (com (x))) @)) (com (x))) @))"
    );
    let result_after_preproc = do_basic_run(&vec!["run".to_string(), result_prog]);
    let result_with_preproc = do_basic_run(&vec![
        "run".to_string(),
        "-i".to_string(),
        "resources/tests/strict".to_string(),
        "resources/tests/strict/assert.clsp".to_string(),
    ]);
    assert_eq!(result_after_preproc, result_with_preproc);
    let run_result_true = do_basic_brun(&vec![
        "brun".to_string(),
        result_with_preproc.clone(),
        "(15)".to_string(),
    ]);
    assert_eq!(run_result_true.trim(), "13");
    let run_result_false = do_basic_brun(&vec![
        "brun".to_string(),
        result_with_preproc.clone(),
        "(0)".to_string(),
    ]);
    assert_eq!(run_result_false.trim(), "FAIL: clvm raise ()");
=======
fn test_g1_map_op_modern() {
    let program = "(mod (S) (include *standard-cl-21*) (g1_map S \"BLS_SIG_BLS12381G1_XMD:SHA-256_SSWU_RO_AUG_\"))";
    let compiled = do_basic_run(&vec!["run".to_string(), program.to_string()]);
    let output = do_basic_brun(&vec![
        "brun".to_string(),
        compiled,
        "(abcdef0123456789)".to_string(),
    ])
    .trim()
    .to_string();
    assert_eq!(
        output,
        "0x88e7302bf1fa8fcdecfb96f6b81475c3564d3bcaf552ccb338b1c48b9ba18ab7195c5067fe94fb216478188c0a3bef4a"
    );
}

#[test]
fn test_g1_map_op_classic() {
    let program = "(mod (S) (g1_map S \"BLS_SIG_BLS12381G1_XMD:SHA-256_SSWU_RO_AUG_\"))";
    let compiled = do_basic_run(&vec!["run".to_string(), program.to_string()]);
    let output = do_basic_brun(&vec![
        "brun".to_string(),
        compiled,
        "(abcdef0123456789)".to_string(),
    ])
    .trim()
    .to_string();
    assert_eq!(
        output,
        "0x88e7302bf1fa8fcdecfb96f6b81475c3564d3bcaf552ccb338b1c48b9ba18ab7195c5067fe94fb216478188c0a3bef4a"
    );
}

#[test]
fn test_g2_map_op_modern() {
    let program = "(mod (S) (include *standard-cl-21*) (g2_map S \"BLS_SIG_BLS12381G2_XMD:SHA-256_SSWU_RO_AUG_\"))";
    let compiled = do_basic_run(&vec!["run".to_string(), program.to_string()]);
    let output = do_basic_brun(&vec![
        "brun".to_string(),
        compiled,
        "(0x21473dab7ad0136f7488128d44247b04fa58a9c6b4fab6ef4d)".to_string(),
    ])
    .trim()
    .to_string();
    assert_eq!(
        output,
        "0x879584f6c205b4492abca2be331fc2875596b08c7fbd958fb8d5e725a479d1794b85add1266fb5d410de5c416ce12305166b1c3e2e5d5ae2720a058169b057520d8f2a315f6097c774f659ce5619a070e1cbc8212fb460758e459498d0e598d6"
    );
}

#[test]
fn test_g2_map_op_classic() {
    let program = "(mod (S) (g2_map S \"BLS_SIG_BLS12381G2_XMD:SHA-256_SSWU_RO_AUG_\"))";
    let compiled = do_basic_run(&vec!["run".to_string(), program.to_string()]);
    let output = do_basic_brun(&vec![
        "brun".to_string(),
        compiled,
        "(0x21473dab7ad0136f7488128d44247b04fa58a9c6b4fab6ef4d)".to_string(),
    ])
    .trim()
    .to_string();
    assert_eq!(
        output,
        "0x879584f6c205b4492abca2be331fc2875596b08c7fbd958fb8d5e725a479d1794b85add1266fb5d410de5c416ce12305166b1c3e2e5d5ae2720a058169b057520d8f2a315f6097c774f659ce5619a070e1cbc8212fb460758e459498d0e598d6"
    );
}

#[test]
fn test_secp256k1_verify_modern_succeed() {
    let program = "(mod (S) (include *standard-cl-21*) (secp256k1_verify S 0x85932e4d075615be881398cc765f9f78204033f0ef5f832ac37e732f5f0cbda2 0x481477e62a1d02268127ae89cc58929e09ad5d30229721965ae35965d098a5f630205a7e69f4cb8084f16c7407ed7312994ffbf87ba5eb1aee16682dd324943e))";
    let compiled = do_basic_run(&vec!["run".to_string(), program.to_string()]);
    let output = do_basic_brun(&vec![
        "brun".to_string(),
        compiled,
        "(0x02390b19842e100324163334b16947f66125b76d4fa4a11b9ccdde9b7398e64076)".to_string(),
    ])
    .trim()
    .to_string();
    assert_eq!(output, "()");
}

#[test]
fn test_secp256k1_verify_modern_fail() {
    let program = "(mod (S) (include *standard-cl-21*) (secp256k1_verify S 0x935d863e2d28d8e5d399ea8af7393ef11fdffc7d862dcc6b5217a8ef15fb5442 0xbbf0712cc0a283a842011c19682629a5381c5f7ead576defcf12a9a19378e23b087cd0be730dbe78722dcfc81543fca17a30e41070ca2e5b3ae77ccec2cca935))";
    let compiled = do_basic_run(&vec!["run".to_string(), program.to_string()]);
    let output = do_basic_brun(&vec![
        "brun".to_string(),
        compiled,
        "(0x0215043e969dcf616fabe8e8d6b61ddcf6e274c5b04fce957b086dbeb7e899ac63)".to_string(),
    ])
    .trim()
    .to_string();
    assert!(output.starts_with("FAIL: secp256k1_verify failed"));
}

#[test]
fn test_secp256k1_verify_classic_succeed() {
    let program = "(mod (S) (secp256k1_verify S 0x85932e4d075615be881398cc765f9f78204033f0ef5f832ac37e732f5f0cbda2 0x481477e62a1d02268127ae89cc58929e09ad5d30229721965ae35965d098a5f630205a7e69f4cb8084f16c7407ed7312994ffbf87ba5eb1aee16682dd324943e))";
    let compiled = do_basic_run(&vec!["run".to_string(), program.to_string()]);
    let output = do_basic_brun(&vec![
        "brun".to_string(),
        compiled,
        "(0x02390b19842e100324163334b16947f66125b76d4fa4a11b9ccdde9b7398e64076)".to_string(),
    ])
    .trim()
    .to_string();
    assert_eq!(output, "()");
}

#[test]
fn test_secp256k1_verify_classic_fail() {
    let program = "(mod (S) (secp256k1_verify S 0x935d863e2d28d8e5d399ea8af7393ef11fdffc7d862dcc6b5217a8ef15fb5442 0xbbf0712cc0a283a842011c19682629a5381c5f7ead576defcf12a9a19378e23b087cd0be730dbe78722dcfc81543fca17a30e41070ca2e5b3ae77ccec2cca935))";
    let compiled = do_basic_run(&vec!["run".to_string(), program.to_string()]);
    let output = do_basic_brun(&vec![
        "brun".to_string(),
        compiled,
        "(0x0215043e969dcf616fabe8e8d6b61ddcf6e274c5b04fce957b086dbeb7e899ac63)".to_string(),
    ])
    .trim()
    .to_string();
    assert!(output.starts_with("FAIL: secp256k1_verify failed"));
}

#[test]
fn test_secp256k1_verify_modern_int_succeed() {
    // Ensure that even if translated to integer (for example via classic unhygenic macro invocation), this works.
    let program = "(mod (S) (if S (332799744 S 0x85932e4d075615be881398cc765f9f78204033f0ef5f832ac37e732f5f0cbda2 0x481477e62a1d02268127ae89cc58929e09ad5d30229721965ae35965d098a5f630205a7e69f4cb8084f16c7407ed7312994ffbf87ba5eb1aee16682dd324943e) \"empty-secp\"))";
    let compiled = do_basic_run(&vec!["run".to_string(), program.to_string()]);
    let output = do_basic_brun(&vec![
        "brun".to_string(),
        compiled,
        "(0x02390b19842e100324163334b16947f66125b76d4fa4a11b9ccdde9b7398e64076)".to_string(),
    ])
    .trim()
    .to_string();
    assert_eq!(output, "()");
}

#[test]
fn test_secp256k1_verify_modern_int_fail() {
    let program = "(mod (S) (include *standard-cl-21*) (if S (332799744 S 0x935d863e2d28d8e5d399ea8af7393ef11fdffc7d862dcc6b5217a8ef15fb5442 0xbbf0712cc0a283a842011c19682629a5381c5f7ead576defcf12a9a19378e23b087cd0be730dbe78722dcfc81543fca17a30e41070ca2e5b3ae77ccec2cca935) \"empty-secp\"))";
    let compiled = do_basic_run(&vec!["run".to_string(), program.to_string()]);
    let output = do_basic_brun(&vec![
        "brun".to_string(),
        compiled,
        "(0x0215043e969dcf616fabe8e8d6b61ddcf6e274c5b04fce957b086dbeb7e899ac63)".to_string(),
    ])
    .trim()
    .to_string();
    assert!(output.starts_with("FAIL: secp256k1_verify failed"));
}

#[test]
fn test_secp256r1_verify_modern_succeed() {
    let program = "(mod (S) (include *standard-cl-21*) (secp256r1_verify S 0x85932e4d075615be881398cc765f9f78204033f0ef5f832ac37e732f5f0cbda2 0xeae2f488080919bd0a7069c24cdd9c6ce2db423861b0c9d4236cdadbd0005f6d8f3709e6eb19249fd9c8bea664aba35218e67ea4b0f2239488dc3147f336e1e6))";
    let compiled = do_basic_run(&vec!["run".to_string(), program.to_string()]);
    let output = do_basic_brun(&vec![
        "brun".to_string(),
        compiled,
        "(0x033e1a1b2ccbc35883c60fdfc3f4a02175096ade6271fe85517ca5772594bbd0dc)".to_string(),
    ])
    .trim()
    .to_string();
    assert_eq!(output, "()");
}

#[test]
fn test_secp256r1_verify_modern_fail() {
    let program = "(mod (S) (include *standard-cl-21*) (secp256r1_verify S 0x935d863e2d28d8e5d399ea8af7393ef11fdffc7d862dcc6b5217a8ef15fb5442 0xecef274a7408e6cb0196eac64d2ae32fc54c2537f8a9efd5b75a4e8a53b0b156c64564306f38bade4adceac1073d464e4db3d0332141a7203dfd113ad36e393d))";
    let compiled = do_basic_run(&vec!["run".to_string(), program.to_string()]);
    let output = do_basic_brun(&vec![
        "brun".to_string(),
        compiled,
        "(0x025195db74b1902d53758a62ccd9dd01837aa5ae755e878eb0aeccbe8fe477c543)".to_string(),
    ])
    .trim()
    .to_string();
    assert!(output.starts_with("FAIL: secp256r1_verify failed"));
}

#[test]
fn test_secp256r1_verify_classic_succeed() {
    let program = "(mod (S) (secp256r1_verify S 0x85932e4d075615be881398cc765f9f78204033f0ef5f832ac37e732f5f0cbda2 0xeae2f488080919bd0a7069c24cdd9c6ce2db423861b0c9d4236cdadbd0005f6d8f3709e6eb19249fd9c8bea664aba35218e67ea4b0f2239488dc3147f336e1e6))";
    let compiled = do_basic_run(&vec!["run".to_string(), program.to_string()]);
    let output = do_basic_brun(&vec![
        "brun".to_string(),
        compiled,
        "(0x033e1a1b2ccbc35883c60fdfc3f4a02175096ade6271fe85517ca5772594bbd0dc)".to_string(),
    ])
    .trim()
    .to_string();
    assert_eq!(output, "()");
}

#[test]
fn test_secp256r1_verify_classic_fail() {
    let program = "(mod (S) (secp256r1_verify S 0x935d863e2d28d8e5d399ea8af7393ef11fdffc7d862dcc6b5217a8ef15fb5442 0xecef274a7408e6cb0196eac64d2ae32fc54c2537f8a9efd5b75a4e8a53b0b156c64564306f38bade4adceac1073d464e4db3d0332141a7203dfd113ad36e393d))";
    let compiled = do_basic_run(&vec!["run".to_string(), program.to_string()]);
    let output = do_basic_brun(&vec![
        "brun".to_string(),
        compiled,
        "(0x025195db74b1902d53758a62ccd9dd01837aa5ae755e878eb0aeccbe8fe477c543)".to_string(),
    ])
    .trim()
    .to_string();
    assert!(output.starts_with("FAIL: secp256r1_verify failed"));
}

#[test]
fn test_classic_obeys_operator_choice_at_compile_time_no_version() {
    let compiled = do_basic_run(&vec![
        "run".to_string(),
        "(mod () (coinid (sha256 99) (sha256 99) 1))".to_string(),
    ])
    .trim()
    .to_string();
    assert_eq!(
        compiled,
        "(q . 0x97c3f14ced4dfc280611fd8d9b158163e8981b3bce4d1bb6dd0bcc679a2e2455)"
    );
}

#[test]
fn test_classic_obeys_operator_choice_at_compile_time_version_1() {
    let compiled = do_basic_run(&vec![
        "run".to_string(),
        "--operators-version".to_string(),
        "1".to_string(),
        "(mod () (coinid (sha256 99) (sha256 99) 1))".to_string(),
    ])
    .trim()
    .to_string();
    assert_eq!(
        compiled,
        "(q . 0x97c3f14ced4dfc280611fd8d9b158163e8981b3bce4d1bb6dd0bcc679a2e2455)"
    );
}

#[test]
fn test_classic_obeys_operator_choice_at_compile_time_version_0() {
    let compiled = do_basic_run(&vec![
        "run".to_string(),
        "--operators-version".to_string(),
        "0".to_string(),
        "(mod () (coinid (sha256 99) (sha256 99) 1))".to_string(),
    ])
    .trim()
    .to_string();
    assert_eq!(compiled, "FAIL: unimplemented operator 48");
>>>>>>> 7812149b
}<|MERGE_RESOLUTION|>--- conflicted
+++ resolved
@@ -992,7 +992,6 @@
 }
 
 #[test]
-<<<<<<< HEAD
 fn test_strict_smoke_0() {
     let result = do_basic_run(&vec![
         "run".to_string(),
@@ -1178,7 +1177,9 @@
         "(0)".to_string(),
     ]);
     assert_eq!(run_result_false.trim(), "FAIL: clvm raise ()");
-=======
+}
+
+#[test]
 fn test_g1_map_op_modern() {
     let program = "(mod (S) (include *standard-cl-21*) (g1_map S \"BLS_SIG_BLS12381G1_XMD:SHA-256_SSWU_RO_AUG_\"))";
     let compiled = do_basic_run(&vec!["run".to_string(), program.to_string()]);
@@ -1428,5 +1429,4 @@
     .trim()
     .to_string();
     assert_eq!(compiled, "FAIL: unimplemented operator 48");
->>>>>>> 7812149b
 }