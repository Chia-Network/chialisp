--- conflicted
+++ resolved
@@ -2404,7 +2404,6 @@
 }
 
 #[test]
-<<<<<<< HEAD
 fn test_check_for_argument_presence_0() {
     let prog = indoc! {"
 (mod (X)
@@ -2470,8 +2469,6 @@
 }
 
 #[test]
-=======
->>>>>>> 39a04179
 fn test_handle_explicit_empty_atom() {
     let filename = "*empty-atom-test*";
     let srcloc = Srcloc::start(filename);
@@ -2497,10 +2494,9 @@
             Rc::new(SExp::Integer(srcloc.clone(), bi_one())),
         ]),
     ]);
-    let mut allocator = Allocator::new();
-    let mut symbols = HashMap::new();
-<<<<<<< HEAD
-    let mut includes = Vec::new();
+    let allocator = Allocator::new();
+    let symbols = HashMap::new();
+    let includes = Vec::new();
     let runner = Rc::new(DefaultProgramRunner::new());
 
     let mut context = BasicCompileContext::new(
@@ -2518,18 +2514,6 @@
         runner,
         opts.prim_map(),
         Rc::new(compiled.to_sexp()),
-=======
-    let runner = Rc::new(DefaultProgramRunner::new());
-
-    let compiled = opts
-        .compile_program(&mut allocator, runner.clone(), program, &mut symbols)
-        .expect("should compile");
-    let outcome = run(
-        &mut allocator,
-        runner,
-        opts.prim_map(),
-        Rc::new(compiled),
->>>>>>> 39a04179
         nil,
         None,
         None,
