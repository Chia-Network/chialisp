--- conflicted
+++ resolved
@@ -1154,11 +1154,7 @@
     let prog = indoc! {"
 (mod (X)
   (assign
-<<<<<<< HEAD
-    X1 (+ X 1) ;; 14
-=======
     X1 (+ X 1) ;; X1 is 14 if X is 13.
->>>>>>> 62eaadeb
     X1
     )
   )"}
@@ -1172,10 +1168,7 @@
     let prog = indoc! {"
 (mod (X)
   (assign
-<<<<<<< HEAD
-=======
     ;; A lot of forms in order.
->>>>>>> 62eaadeb
     X1 (+ X 1) ;; 14
     X2 (+ X1 1) ;; 15
     X3 (+ X2 1) ;; 16
@@ -1344,13 +1337,10 @@
   (include *standard-cl-21*)
   (defun tup (a b) (c a b))
   (assign
-<<<<<<< HEAD
-=======
     ;; This exercises reordering in assign.
     ;; Each set os grouped with a tier that will be taken together.
     ;; The tiers are numbered in order, but given out of order.
 
->>>>>>> 62eaadeb
     ;; Tier 1
     (X0 . X1) (tup (+ A 1) (- A 1)) ;; 12 10
 
@@ -1398,10 +1388,7 @@
     .to_string();
     if let Err(CompileErr(l, e)) = run_string(&prog, &"(11)".to_string()) {
         assert_eq!(l.line, 17);
-<<<<<<< HEAD
         eprintln!("error {e}");
-=======
->>>>>>> 62eaadeb
         assert!(e.starts_with("Duplicate"));
     } else {
         assert!(false);
