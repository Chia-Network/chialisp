--- conflicted
+++ resolved
@@ -2453,7 +2453,6 @@
 }
 
 #[test]
-<<<<<<< HEAD
 fn test_exhaustive_chars() {
     // Verify that we can create a program that gives the expected output using
     // every byte value in the first, mid and last position of a value.
@@ -2527,7 +2526,9 @@
             substitute[i] = b'x';
         }
     }
-=======
+}
+
+#[test]
 fn test_odd_hex_works() {
     let res = run_string(
         &"(mod () (include *standard-cl-23*) (+ 1 0xf))".to_string(),
@@ -2535,5 +2536,4 @@
     )
     .expect("should work");
     assert_eq!(res.to_string(), "16");
->>>>>>> a2f66ba2
 }