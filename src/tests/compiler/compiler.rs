use std::collections::HashMap;
use std::rc::Rc;

use clvm_rs::allocator::Allocator;

use crate::classic::clvm_tools::stages::stage_0::DefaultProgramRunner;
use crate::compiler::clvm::run;
use crate::compiler::compiler::{compile_file, DefaultCompilerOpts};
use crate::compiler::comptypes::{CompileErr, CompilerOpts};
use crate::compiler::runtypes::RunFailure;
use crate::compiler::sexp::{parse_sexp, SExp};
use crate::compiler::srcloc::Srcloc;

const TEST_TIMEOUT: usize = 1000000;

fn compile_string(content: &String) -> Result<String, CompileErr> {
    let mut allocator = Allocator::new();
    let runner = Rc::new(DefaultProgramRunner::new());
    let opts = Rc::new(DefaultCompilerOpts::new(&"*test*".to_string()));

    compile_file(&mut allocator, runner, opts, &content, &mut HashMap::new()).map(|x| x.to_string())
}

fn run_string_maybe_opt(
    content: &String,
    args: &String,
    fe_opt: bool,
) -> Result<Rc<SExp>, CompileErr> {
    let mut allocator = Allocator::new();
    let runner = Rc::new(DefaultProgramRunner::new());
    let mut opts: Rc<dyn CompilerOpts> = Rc::new(DefaultCompilerOpts::new(&"*test*".to_string()));
    let srcloc = Srcloc::start(&"*test*".to_string());
    opts = opts
        .set_frontend_opt(fe_opt)
        .set_search_paths(&vec!["resources/tests".to_string()]);
    let sexp_args = parse_sexp(srcloc.clone(), args.bytes())?[0].clone();

    compile_file(
        &mut allocator,
        runner.clone(),
        opts,
        &content,
        &mut HashMap::new(),
    )
    .and_then(|x| {
        run(
            &mut allocator,
            runner,
            Rc::new(HashMap::new()),
            Rc::new(x),
            sexp_args,
            Some(TEST_TIMEOUT),
        )
        .map_err(|e| match e {
            RunFailure::RunErr(l, s) => CompileErr(l, s),
            RunFailure::RunExn(l, s) => CompileErr(l, s.to_string()),
        })
    })
}

fn run_string(content: &String, args: &String) -> Result<Rc<SExp>, CompileErr> {
    run_string_maybe_opt(content, args, false)
}

/* // Upcoming support for extra optimization (WIP)
fn run_string_opt(content: &String, args: &String) -> Result<Rc<SExp>, CompileErr> {
    run_string_maybe_opt(content, args, true)
}
*/

#[test]
fn compile_test_1() {
    let result = compile_string(
        &"(mod () (defmacro testmacro (A) (qq (+ 1 (unquote A)))) (testmacro 3))".to_string(),
    )
    .unwrap();
    assert_eq!(result, "(2 (1 16 (1 . 1) (1 . 3)) (4 (1) 1))".to_string());
}

#[test]
fn compile_test_2() {
    let result =
        compile_string(
            &"(mod () (defmacro if (A B C) (qq (a (i (unquote A) (com (unquote B)) (com (unquote C))) @))) (if () (+ 1 3) (+ 5 8)))".to_string()
        ).unwrap();
    assert_eq!(result, "(2 (1 2 (3 (1) (1 2 (1 16 (1 . 1) (1 . 3)) 1) (1 2 (1 16 (1 . 5) (1 . 8)) 1)) 1) (4 (1) 1))".to_string());
}

#[test]
fn compile_test_3() {
    let result = compile_string(&"(mod (A) (include *standard-cl-21*) A)".to_string()).unwrap();
    assert_eq!(result, "(2 (1 . 5) (4 (1) 1))".to_string());
}

#[test]
fn compile_test_4() {
    let result =
        compile_string(
            &"(mod () (defmacro if (A B C) (qq (a (i (unquote A) (com (unquote B)) (com (unquote C))) @))) (if () (+ 1 3) (+ 5 8)))".to_string()
        ).unwrap();
    assert_eq!(result, "(2 (1 2 (3 (1) (1 2 (1 16 (1 . 1) (1 . 3)) 1) (1 2 (1 16 (1 . 5) (1 . 8)) 1)) 1) (4 (1) 1))".to_string());
}

#[test]
fn compile_test_5() {
    let result =
        compile_string(
            &"(mod (X) (include *standard-cl-21*) (defmacro testmacro (x) (qq (+ 1 (unquote x)))) (if X (testmacro 3) (testmacro 4)))".to_string()
        ).unwrap();
    assert_eq!(
        result,
        "(2 (1 2 (3 5 (1 2 (1 16 (1 . 1) (1 . 3)) 1) (1 2 (1 16 (1 . 1) (1 . 4)) 1)) 1) (4 (1) 1))"
            .to_string()
    );
}

#[test]
fn compile_test_6() {
    let result = compile_string(&"(mod () (list 1 2 3))".to_string()).unwrap();
    assert_eq!(
        result,
        "(2 (1 4 (1 . 1) (4 (1 . 2) (4 (1 . 3) (1)))) (4 (1) 1))".to_string()
    );
}

fn run_test_1_maybe_opt(opt: bool) {
    let result = run_string_maybe_opt(
        &"(mod () (defun f (a b) (+ (* a a) b)) (f 3 1))".to_string(),
        &"()".to_string(),
        opt,
    )
    .unwrap();
    assert_eq!(result.to_string(), "10".to_string());
}

#[test]
fn compile_test_7() {
    let result =
        compile_string(&"(mod (X) (include *standard-cl-21*) (/ X 10))".to_string()).unwrap();
    assert_eq!(result, "(2 (1 5 (20 5 (1 . 10))) (4 (1) 1))".to_string());
}

#[test]
fn run_test_1() {
    run_test_1_maybe_opt(false);
}

#[test]
fn run_test_1_opt() {
    run_test_1_maybe_opt(true);
}

fn run_test_2_maybe_opt(opt: bool) {
    let result = run_string_maybe_opt(
        &"(mod (c) (defun f (a b) (+ (* a a) b)) (f 3 c))".to_string(),
        &"(4)".to_string(),
        opt,
    )
    .unwrap();
    assert_eq!(result.to_string(), "13".to_string());
}

#[test]
fn run_test_2() {
    run_test_2_maybe_opt(false);
}

#[test]
fn run_test_2_opt() {
    run_test_2_maybe_opt(true);
}

fn run_test_3_maybe_opt(opt: bool) {
    let result =
        run_string_maybe_opt(
            &"(mod (arg_one) (defun factorial (input) (if (= input 1) 1 (* (factorial (- input 1)) input))) (factorial arg_one))".to_string(),
            &"(5)".to_string(),
            opt
        ).unwrap();
    assert_eq!(result.to_string(), "120".to_string());
}

#[test]
fn run_test_3() {
    run_test_3_maybe_opt(false);
}

#[test]
fn run_test_3_opt() {
    run_test_3_maybe_opt(true);
}

fn run_test_4_maybe_opt(opt: bool) {
    let result =
        run_string_maybe_opt(
            &"(mod () (defun makelist (a) (if a (c (q . 4) (c (f a) (c (makelist (r a)) (q . ())))) (q . ()))) (makelist (q . (1 2 3))))".to_string(),
            &"()".to_string(),
            opt
        ).unwrap();
    assert_eq!(result.to_string(), "(4 1 (4 2 (4 3 ())))".to_string());
}

#[test]
fn run_test_4() {
    run_test_4_maybe_opt(false);
}

#[test]
fn run_test_4_opt() {
    run_test_4_maybe_opt(true);
}

fn run_test_5_maybe_opt(opt: bool) {
    let result =
        run_string_maybe_opt(&"(mod (a) (list 1 2))".to_string(), &"()".to_string(), opt).unwrap();
    assert_eq!(result.to_string(), "(1 2)".to_string());
}

#[test]
fn run_test_5() {
    run_test_5_maybe_opt(false);
}

#[test]
fn run_test_5_opt() {
    run_test_5_maybe_opt(true);
}

fn run_test_6_maybe_opt(opt: bool) {
    let result =
        run_string_maybe_opt(
            &"(mod args (defmacro square (input) (qq (* (unquote input) (unquote input)))) (defun sqre_list (my_list) (if my_list (c (square (f my_list)) (sqre_list (r my_list))) my_list)) (sqre_list args))".to_string(),
            &"(10 9 8 7)".to_string(),
            opt
        ).unwrap();
    assert_eq!(result.to_string(), "(100 81 64 49)".to_string());
}

#[test]
fn run_test_6() {
    run_test_6_maybe_opt(false);
}

#[test]
fn run_test_6_opt() {
    run_test_6_maybe_opt(true);
}

fn run_test_7_maybe_opt(opt: bool) {
    let result =
        run_string_maybe_opt(
            &"(mod (PASSWORD_HASH password new_puzhash amount) (defconstant CREATE_COIN 51) (defun check_password (PASSWORD_HASH password new_puzhash amount) (if (= (sha256 password) PASSWORD_HASH) (list (list CREATE_COIN new_puzhash amount)) (x))) (check_password PASSWORD_HASH password new_puzhash amount))".to_string(),
            &"(0x2ac6aecf15ac3042db34af4863da46111da7e1bf238fc13da1094f7edc8972a1 \"sha256ftw\" 0x12345678 1000000000)".to_string(),
            opt
        ).unwrap();
    assert_eq!(
        result.to_string(),
        "((51 0x12345678 1000000000))".to_string()
    );
}

#[test]
fn run_test_7() {
    run_test_7_maybe_opt(false);
}

#[test]
fn run_test_7_opt() {
    run_test_7_maybe_opt(true);
}

fn run_test_8_maybe_opt(opt: bool) {
    let result = run_string_maybe_opt(
        &"(mod (a b) (let ((x (+ a 1)) (y (+ b 1))) (+ x y)))".to_string(),
        &"(5 8)".to_string(),
        opt,
    )
    .unwrap();
    assert_eq!(result.to_string(), "15".to_string());
}

#[test]
fn run_test_8() {
    run_test_8_maybe_opt(false);
}

#[test]
fn run_test_8_opt() {
    run_test_8_maybe_opt(true);
}

#[test]
fn run_inlines() {
    let result = run_string(
        &"(mod (a) (defun-inline F (x) (+ x 1)) (defun-inline G (x) (* x 2)) (G (F a)))"
            .to_string(),
        &"(13)".to_string(),
    )
    .unwrap();
    assert_eq!(result.to_string(), "28".to_string());
}

#[test]
fn run_inlines_2() {
    let result = run_string(
        &"(mod (a b) (defun-inline F (x y) (+ x y)) (defun-inline G (x y) (- y x)) (defun-inline H (x y) (* x y)) (H (F a b) (G a b)))"
            .to_string(),
        &"(103 107)".to_string(),
    )
        .unwrap();
    // H (103 + 107) (108 - 104)
    // 210 * 4
    // 840
    assert_eq!(result.to_string(), "840".to_string());
}

#[test]
fn run_test_at_form() {
    let result = run_string(
        &"(mod (a b) (- (@ 11) (@ 5)))".to_string(),
        &"(51 107)".to_string(),
    )
    .unwrap();
    assert_eq!(result.to_string(), "56".to_string());
}

#[test]
fn run_test_intermediate_let_1() {
    let result = run_string(
        &indoc! {"
            (mod (a)
                (defun-inline letbinding_$_264 args args)
                (letbinding_$_264 (r @) (+ a 1))
                )
        "}
        .to_string(),
        &"(100)".to_string(),
    )
    .unwrap();
    assert_eq!(result.to_string(), "((100) 101)".to_string());
}

#[test]
fn run_test_intermediate_let_1_1() {
    let result = run_string(
        &indoc! {"
            (mod (a)
                (defun-inline letbinding_$_265 args args)
                (defun letbinding_$_264 ((a) x) (letbinding_$_265 (c (c a ()) (c x ())) (+ x 1)))
                (letbinding_$_264 (r @) (+ a 1))
                )
        "}
        .to_string(),
        &"(100)".to_string(),
    )
    .unwrap();
    assert_eq!(result.to_string(), "(((100) 101) 102)".to_string());
}

#[test]
fn run_test_intermediate_let_1_2() {
    let result = run_string(
        &indoc! {"
            (mod (a)
                (defun letbinding_$_265 args args)
                (defun letbinding_$_264 ((a) x) (letbinding_$_265 (c (c a ()) (c x ())) (+ x 1)))
                (letbinding_$_264 (r @) (+ a 1))
                )
        "}
        .to_string(),
        &"(100)".to_string(),
    )
    .unwrap();
    assert_eq!(result.to_string(), "(((100) 101) 102)".to_string());
}

#[test]
fn run_test_intermediate_let_1_3() {
    let result = run_string(
        &indoc! {"
            (mod (a)
                (defun-inline letbinding_$_265 args args)
                (defun letbinding_$_264 ((a) x) (letbinding_$_265 (c (c a ()) (c x ())) (+ x 1)))
                (letbinding_$_264 (r @) (+ a 1))
                )
        "}
        .to_string(),
        &"(100)".to_string(),
    )
    .unwrap();
    assert_eq!(result.to_string(), "(((100) 101) 102)".to_string());
}

#[test]
fn run_test_intermediate_let_1_4() {
    let result = run_string(
        &indoc! {"
            (mod (a)
                (defun letbinding_$_265 args args)
                (defun-inline letbinding_$_264 ((a) x) (letbinding_$_265 (c (c a ()) (c x ())) (+ x 1)))
                (letbinding_$_264 (r @) (+ a 1))
                )
        "}.to_string(),
        &"(100)".to_string(),
    ).unwrap();
    assert_eq!(result.to_string(), "(((100) 101) 102)".to_string());
}

#[test]
fn run_test_intermediate_let_2() {
    let result = run_string(
        &indoc! {"
            (mod (a)
                (defun-inline letbinding_$_265 args args)
                (defun-inline letbinding_$_264 ((a) x) (letbinding_$_265 (c (c a ()) (c x ())) (+ x 1)))
                (letbinding_$_264 (r @) (+ a 1))
                )
        "}.to_string(),
        &"(100)".to_string(),
    ).unwrap();
    assert_eq!(result.to_string(), "(((100) 101) 102)".to_string());
}

#[test]
fn run_test_intermediate_let_final() {
    let result = run_string(
        &indoc! {"
            (mod (a)
                (defun-inline letbinding_$_265 (((a) x_$_263) y) (+ x_$_263 y))
                (defun-inline letbinding_$_264 ((a) x) (letbinding_$_265 (c (c a ()) (c x ())) (+ x 1)))
                (letbinding_$_264 (r @) (+ a 1))
                )
        "}.to_string(),
        &"(100)".to_string(),
    ).unwrap();
    assert_eq!(result.to_string(), "203".to_string());
}

#[test]
fn run_test_let_star_2_deep() {
    let result = run_string(
        &"(mod (a) (let* ((x (+ a 1)) (y (+ x 1))) (+ x y)))".to_string(),
        &"(100)".to_string(),
    )
    .unwrap();
    assert_eq!(result.to_string(), "203".to_string());
}

#[test]
fn run_test_let_star_3_deep() {
    let result = run_string(
        &"(mod (a) (let* ((x (+ a 1)) (y (+ x 1)) (z (* a y))) (+ x y z)))".to_string(),
        &"(100)".to_string(),
    )
    .unwrap();
    assert_eq!(result.to_string(), "10403".to_string());
}

#[test]
fn run_test_normal_with_macro_call() {
    let result = run_string(
        &"(mod (a) (defun test-value (a n) (if (- a n) 9999 1111)) (c (test-value a 3) (test-value a 2)))".to_string(),
        &"(3)".to_string()
    ).unwrap();
    assert_eq!(result.to_string(), "(1111 . 9999)".to_string());
}

#[test]
fn run_test_inline_with_macro_call() {
    let result = run_string(
        &"(mod (X) (defun-inline test-value (a n) (if (- a n) 9999 1111)) (c (test-value X 3) (test-value X 2)))".to_string(),
        &"(3)".to_string()
    ).unwrap();
    assert_eq!(result.to_string(), "(1111 . 9999)".to_string());
}

/*
 * - TODO: Ensure that a compileform name inlined and shadowed in a macro doesn't
 *   disrupt macro execution.
 *   ... i'll have to think about how to handle this.
 * /
#[test]
fn run_test_inline_with_macro_call_tricky_naming() {
    let result = run_string(
        &"(mod (a) (defun-inline test-value (a n) (if (- a n) 9999 1111)) (c (test-value a 3) (test-value a 2)))".to_string(),
        &"(3)".to_string()
    ).unwrap();
    assert_eq!(result.to_string(), "(1111 . 9999)".to_string());
}
 */

fn run_test_9_maybe_opt(opt: bool) {
    let result = run_string_maybe_opt(
        &"(mod (a) (defun f (i) (let ((x (not i)) (y (* i 2))) (+ x y))) (f a))".to_string(),
        &"(0)".to_string(),
        opt,
    )
    .unwrap();
    assert_eq!(result.to_string(), "1".to_string());
}

#[test]
fn run_test_9() {
    run_test_9_maybe_opt(false);
}

#[test]
fn run_test_9_opt() {
    run_test_9_maybe_opt(true);
}

fn run_test_10_maybe_opt(opt: bool) {
    let result = run_string_maybe_opt(
        &"(mod (a) (defun f (i) (let ((x (not i)) (y (* i 2))) (+ x y))) (f a))".to_string(),
        &"(3)".to_string(),
        opt,
    )
    .unwrap();
    assert_eq!(result.to_string(), "6".to_string());
}

#[test]
fn run_test_10() {
    run_test_10_maybe_opt(false);
}

#[test]
fn run_test_10_opt() {
    run_test_10_maybe_opt(true);
}

#[test]
fn test_defconstant() {
    let result =
        run_string(&indoc!{"
            (mod (password new_puzhash amount)
              (include *standard-cl-21*) ;; Specify chialisp-21 compilation.
              (defconstant CREATE_COIN 51)
              (defun check-password (password)
                (let ((password-hash (sha256 password))
                      (real-hash 0x2cf24dba5fb0a30e26e83b2ac5b9e29e1b161e5c1fa7425e73043362938b9824))
                  (= password-hash real-hash)
                  )
                )

              (if (check-password password)
                (list (list CREATE_COIN new_puzhash amount))
                (x)
                )
              )
        "}.to_string(),
                   &"(hello 0x5f5767744f91c1c326d927a63d9b34fa7035c10e3eb838c44e3afe127c1b7675 2)".to_string(),
        ).unwrap();

    assert_eq!(
        result.to_string(),
        "((51 0x5f5767744f91c1c326d927a63d9b34fa7035c10e3eb838c44e3afe127c1b7675 2))".to_string()
    );
}

#[test]
fn inline_compile_test() {
    let result = compile_string(
        &indoc! {"
        (mod (A)
          (include *standard-cl-21*)

          (defun-inline f (x) (+ x 1))
          (f A)
          )
        "}
        .to_string(),
    )
    .unwrap();
    assert_eq!(result, "(2 (1 16 5 (1 . 1)) (4 (1) 1))".to_string());
}

#[test]
fn cant_redefine_defconstant() {
    let result = compile_string(
        &"(mod (X) (include *standard-cl-21*) (defconstant A 3) (defconstant A 4) A)".to_string(),
    );
    assert!(result.is_err());
}

#[test]
fn cant_redefine_defun_with_defun() {
    let inline_if_not_zero = |i, c| {
        if i & c == 0 {
            ""
        } else {
            "-inline"
        }
    };
    for i in 0..4 {
        let result = compile_string(&format!(
            indoc! {"
            (mod (A)
              (include *standard-cl-21*)

              (defun{} f (x) (+ x 1))
              (defun{} f (y) (- y 1))

              (f A)
              )
            "},
            inline_if_not_zero(i, 2),
            inline_if_not_zero(i, 1)
        ));
        assert!(result.is_err());
    }
}

#[test]
fn test_at_destructure_1() {
    let result = run_string(
        &indoc! {"
            (mod (A (@ Z (B C)) D)
              (include *standard-cl-21*) ;; Specify chialisp-21 compilation.
              A
              )
        "}
        .to_string(),
        &"(1 (2 3) 4)".to_string(),
    )
    .unwrap();

    assert_eq!(result.to_string(), "1".to_string());
}

#[test]
fn test_at_destructure_2() {
    let result = run_string(
        &indoc! {"
            (mod (A (@ Z (B C)) D)
              (include *standard-cl-21*) ;; Specify chialisp-21 compilation.
              Z
              )
        "}
        .to_string(),
        &"(1 (2 3) 4)".to_string(),
    )
    .unwrap();

    assert_eq!(result.to_string(), "(2 3)".to_string());
}

#[test]
fn test_at_destructure_3() {
    let result = run_string(
        &indoc! {"
            (mod (A (@ Z (B C)) D)
              (include *standard-cl-21*) ;; Specify chialisp-21 compilation.
              B
              )
        "}
        .to_string(),
        &"(1 (2 3) 4)".to_string(),
    )
    .unwrap();

    assert_eq!(result.to_string(), "2".to_string());
}

#[test]
fn test_at_destructure_4() {
    let result = run_string(
        &indoc! {"
            (mod (A (@ Z (B C)) D)
              (include *standard-cl-21*) ;; Specify chialisp-21 compilation.
              C
              )
        "}
        .to_string(),
        &"(1 (2 3) 4)".to_string(),
    )
    .unwrap();

    assert_eq!(result.to_string(), "3".to_string());
}

#[test]
fn test_at_destructure_5() {
    let result = run_string(
        &indoc! {"
            (mod (A (@ Z (B C)) D)
              (include *standard-cl-21*) ;; Specify chialisp-21 compilation.
              D
              )
        "}
        .to_string(),
        &"(1 (2 3) 4)".to_string(),
    )
    .unwrap();

    assert_eq!(result.to_string(), "4".to_string());
}

fn test_collatz_maybe_opt(opt: bool) {
    let result = run_string_maybe_opt(
        &indoc! {"
            (mod (A)
             (include *standard-cl-22*)
             (defun-inline odd (X) (logand X 1))
             (defun collatz (N X)
              (if (= X 1)
               N
               (let ((incN (+ N 1)))
                (if (odd X)
                 (collatz incN (+ 1 (* 3 X)))
                 (collatz incN (/ X 2))
                )
               )
              )
             )
             (collatz 0 A)
            )
        "}
        .to_string(),
        &"(4)".to_string(),
        opt,
    )
    .unwrap();
    assert_eq!(result.to_string(), "2");
}

#[test]
fn test_collatz() {
    test_collatz_maybe_opt(false);
}

#[test]
fn fancy_nested_let_bindings_should_work() {
    let result = run_string_maybe_opt(
        &indoc! {"
    (mod X
     (include *standard-cl-21*)
     (defun do-something (solutions se)
        (if solutions
             (let (
                    (R (f solutions))
                    (S (- se 99))
                  )
                (if (= (f solutions) 99)
                    S
                    (let ((something-else (+ se R)))
                        (do-something (r solutions) something-else)
                    )
                )
             )
             100
        )
    )

    (do-something X 1)
    )
        "}
        .to_string(),
        &"(1 2 3 100 99)".to_string(),
        false,
    )
    .unwrap();
    assert_eq!(result.to_string(), "8");
}

#[test]
fn let_as_argument() {
    let result = run_string_maybe_opt(
        &indoc! {"
    (mod (X)
     (include *standard-cl-21*)
     (defun twice (x) (* x 2))
     (defun plus (x y) (+ x y))
     (plus (let ((t (twice X))) t) 3))
        "}
        .to_string(),
        &"(5)".to_string(),
        false,
    )
    .unwrap();
    assert_eq!(result.to_string(), "13");
}

#[test]
fn recursive_let_complicated_arguments() {
    let result = run_string_maybe_opt(
        &indoc! {"
    (mod (X Y)
     (include *standard-cl-21*)
     (defun G (A (@ pt (X Y))) (+ A X Y))
     (defun F (@ pt (X Y)) (let ((X1 (+ X 1)) (Y1 (+ Y 3))) (G X1 (let ((p (list X1 Y1))) p))))
     (F X Y)
     )
        "}
        .to_string(),
        &"(7 13)".to_string(),
        false,
    )
    .unwrap();
    assert_eq!(result.to_string(), "32");
}

#[test]
fn test_let_structure_access_1() {
    let result = run_string_maybe_opt(
        &indoc! {"
    (mod (X Y)
      (include *standard-cl-21*)
      (let ((a 1)
            (b 2))
        (let ((A (+ a 1))
               (XX (+ X 1))
               (C (+ b b)))
         (if Y
            (let ((D (+ C 1))
                  (E (+ XX Y)))
              (c D E)
              )
            (let ((D XX)
                  (E (+ XX Y)))
              (c D E)
              )
          )
         )
       )
      )
        "}
        .to_string(),
        &"(7 13)".to_string(),
        false,
    )
    .unwrap();
    // a = 1
    // b = 2
    // A = 2
    // XX = X + 1
    // C = 2 + 2
    // if Y
    //   D = 5
    //   E = X + Y + 1
    // else
    //   D = X + 1
    //   E = X + Y + 1
    assert_eq!(result.to_string(), "(5 . 21)");
}

#[test]
fn test_let_structure_access_2() {
    let result = run_string_maybe_opt(
        &indoc! {"
    (mod (X Y)
      (include *standard-cl-21*)
      (let ((a 1)
            (b 2))
        (let* ((A (+ a 1))
               (XX (+ X 1))
               (C (+ A b)))
         (if Y
            (let ((D (+ C 1))
                  (E (+ XX Y)))
              (c D E)
              )
            (let ((D XX)
                  (E (+ XX Y)))
              (c D E)
              )
          )
         )
       )
      )
        "}
        .to_string(),
        &"(7 13)".to_string(),
        false,
    )
    .unwrap();
    // a = 1
    // b = 2
    // A = 2
    // XX = X + 1
    // C = 2 + 2
    // if Y
    //   D = 5
    //   E = X + Y + 1
    // else
    //   D = X + 1
    //   E = X + Y + 1
    assert_eq!(result.to_string(), "(5 . 21)");
}

#[test]
fn test_let_inline_1() {
    let result = run_string_maybe_opt(
        &indoc! {"
    (mod (G)
      (include *standard-cl-21*)
      (defun-inline F (X) (let ((Y (* X 2))) (+ Y 1)))
      (F G)
      )
        "}
        .to_string(),
        &"(5)".to_string(),
        false,
    )
    .unwrap();
    assert_eq!(result.to_string(), "11");
}

#[test]
fn read_of_hex_constant_in_modern_chialisp() {
    let result = run_string(
        &indoc! {"(mod () (include *standard-cl-21*) (sha256 (q . 1) (q . 0xf22ada22a0ed015000ea157013ee62dc6ce337a649ec01054fc62ed6caac7eaf)))"}
        .to_string(),
        &"()".to_string(),
    )
        .unwrap();

    assert_eq!(
        result.to_string(),
        "36364122602940516403027890844760998025315693007634105146514094828976803085567".to_string()
    );
}

#[test]
fn hash_handling_test_2() {
    let result = run_string(
        &indoc! {"(mod () (include *standard-cl-21*) (sha256 (q . 1) (q . 1)))"}.to_string(),
        &"()".to_string(),
    )
    .unwrap();

    assert_eq!(
        result.to_string(),
        "-44412188149083219915772186748035909266791016930429887947443501395007119841358"
    );
}

#[test]
fn hash_handling_test_3() {
    let result = run_string(
        &indoc! {"(mod () (include *standard-cl-21*) (sha256 1 0))"}.to_string(),
        &"()".to_string(),
    )
    .unwrap();

    assert_eq!(
        result.to_string(),
        "34356466678672179216206944866734405838331831190171667647615530531663699592602"
    );
}

#[test]
fn sebastian_hash_test_1() {
    let result = run_string(
        &indoc! {"
(mod (MOD_HASH TOKEN_A_AMOUNT TOKEN_B_AMOUNT K token_a_delta token_b_delta)
    (include \"condition_codes.clvm\")
    (include \"curry-and-treehash.clinc\")
    (include *standard-cl-21*)

    (defun sha256tree1 (TREE)
        (if (l TREE)
            (sha256 2 (sha256tree1 (f TREE)) (sha256tree1 (r TREE)))
            (sha256 1 TREE)
        )
    )
    (defun return-new-coin (mod_hash new_token_a_amount new_token_b_amount K)
        (list (list mod_hash (sha256tree1 mod_hash))
            (list
                CREATE_COIN
               (puzzle-hash-of-curried-function
                    mod_hash (sha256tree1 mod_hash)
                )
                1
            )
        )
    )

    (let (
         (new_token_a_amount (+ TOKEN_A_AMOUNT token_a_delta))
         (new_token_b_amount (+ TOKEN_B_AMOUNT token_b_delta))
        )
        (if (all (= K (* new_token_a_amount new_token_b_amount)) (> new_token_a_amount 0) (> new_token_b_amount 0) )
            (return-new-coin MOD_HASH new_token_a_amount new_token_b_amount K)
            (x new_token_a_amount new_token_b_amount)
        )
    ))"}
        .to_string(),
        &"(0xf22ada22a0ed015000ea157013ee62dc6ce337a649ec01054fc62ed6caac7eaf 10000 200 2000000 -2000 50)".to_string()
    )
        .unwrap();

    assert_eq!(result.to_string(), "((0xf22ada22a0ed015000ea157013ee62dc6ce337a649ec01054fc62ed6caac7eaf 36364122602940516403027890844760998025315693007634105146514094828976803085567) (51 -54330418644829767769717664495663952010367061369724157609947295940464695774007 1))");
}

#[test]
fn sebastian_hash_test_2() {
    let result = run_string(
        &indoc! {"
(mod (MOD_HASH TOKEN_A_AMOUNT TOKEN_B_AMOUNT K token_a_delta token_b_delta)
    (include \"condition_codes.clvm\")
    (include \"curry-and-treehash.clinc\")

    (defun sha256tree1 (TREE)
        (if (l TREE)
            (sha256 2 (sha256tree1 (f TREE)) (sha256tree1 (r TREE)))
            (sha256 1 TREE)
        )
    )
    (defun return-new-coin (mod_hash new_token_a_amount new_token_b_amount K)
        (list (list mod_hash (sha256tree1 mod_hash))
            (list
                CREATE_COIN
               (puzzle-hash-of-curried-function
                    mod_hash (sha256tree1 mod_hash)
                )
                1
            )
        )
    )

        (if (all (= K (* (+ TOKEN_A_AMOUNT token_a_delta) (+ TOKEN_B_AMOUNT token_b_delta))) (> (+ TOKEN_A_AMOUNT token_a_delta) 0) (> (+ TOKEN_B_AMOUNT token_b_delta) 0) )
            (return-new-coin MOD_HASH (+ TOKEN_A_AMOUNT token_a_delta) (+ TOKEN_B_AMOUNT token_b_delta) K)
            (x (+ TOKEN_A_AMOUNT token_a_delta) (+ TOKEN_B_AMOUNT token_b_delta))
        )
    )"}
        .to_string(),
        &"(0xf22ada22a0ed015000ea157013ee62dc6ce337a649ec01054fc62ed6caac7eaf 10000 200 2000000 -2000 50)".to_string()
    )
        .unwrap();

    assert_eq!(result.to_string(), "((0xf22ada22a0ed015000ea157013ee62dc6ce337a649ec01054fc62ed6caac7eaf 36364122602940516403027890844760998025315693007634105146514094828976803085567) (51 -54330418644829767769717664495663952010367061369724157609947295940464695774007 1))");
}

#[test]
fn test_modern_inline_at_capture() {
    let result = run_string(
        &indoc! {"
(mod (Z)
  (include *standard-cl-21*)
  (defun-inline check_lineage_proof
    (
      THIS_MOD_HASH
      TYPES
      (@ lineage_proof (foo bar))
      conditions
    )
    (if TYPES
        (x lineage_proof)
        conditions
    )
  )

  (check_lineage_proof 1 2 Z 4)
  )"}
        .to_string(),
        &"(99)".to_string(),
    )
    .unwrap_err();

    assert_eq!(result.1, "clvm raise in (8 5) (() 99)");
}

#[test]
fn test_modern_inline_recurse() {
    // Test for a crash doing a recursive inline call.
    run_string(
        &"(mod () (include *standard-cl-21*) (defun-inline FOO (X) (FOO (+ X 1))) (FOO 3))"
            .to_string(),
        &"()".to_string(),
    )
    .unwrap_err();
}

#[test]
fn test_modern_inline_recurse_deep() {
    // Test for a crash doing a recursive inline call.
    run_string(
        &"(mod () (include *standard-cl-21*) (defun-inline BAR (X) (FOO (- X 1))) (defun-inline FOO (X) (BAR (+ X 1))) (FOO 3))".to_string(),
        &"()".to_string()
    ).unwrap_err();
}

#[test]
fn test_modern_mod_form() {
    let result = run_string(
        &indoc! {"
(mod () (include *standard-cl-21*) (a (mod (X) (+ 1 (* X 2))) (list 3)))
"}
        .to_string(),
        &"()".to_string(),
    )
    .unwrap();

    assert_eq!(result.to_string(), "7");
}

#[test]
fn test_fuzz_seed_3956111146_1_alt_test_1() {
    let res = run_string(
        &"(mod () (include *standard-cl-21*) (q (r . lbvepvnoc) dbhk))".to_string(),
        &"()".to_string(),
    )
    .unwrap();
    assert_eq!(res.to_string(), "((r . lbvepvnoc) dbhk)");
}

#[test]
fn test_fuzz_seed_3956111146_1() {
    let res = run_string(
        &"(mod () (include *standard-cl-21*) (q (r . lbvepvnoc) . dbhk))".to_string(),
        &"()".to_string(),
    )
    .unwrap();
    assert_eq!(res.to_string(), "((r . lbvepvnoc) . dbhk)");
}

#[test]
fn arg_destructure_test_1() {
    let prog = indoc! {"
(mod
  (
      SINGLETON_MOD_HASH
      LAUNCHER_HASH
      launcher_id
      . delegated_puzzle_hash
  )

  (include *standard-cl-21*)

  delegated_puzzle_hash
)"
    }
    .to_string();
    let res = run_string(&prog, &"(1 2 3 . 4)".to_string()).unwrap();
    assert_eq!(res.to_string(), "4");
}

#[test]
fn test_defconstant_tree() {
    let prog = indoc! {"
(mod ()
  (include *standard-cl-21*)
  (include test-defconstant-tree.clib)
  constant-tree
  )"}
    .to_string();
    let res = run_string(&prog, &"()".to_string()).unwrap();
    assert_eq!(res.to_string(), "((0x4bf5122f344554c53bde2ebb8cd2b7e3d1600ad631c385a5d7cce23c7785459a . 0x9dcf97a184f32623d11a73124ceb99a5709b083721e878a16d78f596718ba7b2) 0x02a12871fee210fb8619291eaea194581cbd2531e4b23759d225f6806923f63222 . 0x02a8d5dd63fba471ebcb1f3e8f7c1e1879b7152a6e7298a91ce119a63400ade7c5)");
}

#[test]
fn test_assign_dont_detect_unrelated_inlines_as_recursive() {
    let prog = indoc! {"
(mod (A) ;; 11
  (include *standard-cl-22*)
  (defun-inline <= (A B) (not (> A B)))
  (let
    ((foo (<= 2 A))
     (bar (<= 1 A)))

    (let
      ((baz (<= foo bar)))

      (let
        ((yorgle (<= baz bar)))

        (<= yorgle foo)
        )
      )
    )
  )"}
    .to_string();
    let res = run_string(&prog, &"(2)".to_string()).expect("should compile");
    assert_eq!(res.to_string(), "1");
}

#[test]
fn test_inline_out_of_bounds_diagnostic() {
    let prog = indoc! {"
(mod ()
  (include *standard-cl-21*)
  (defun-inline FOO (X Y) (+ X Y))
  (FOO 3)
  )"}
    .to_string();
    let res = run_string(&prog, &"()".to_string());
    if let Err(CompileErr(l, e)) = res {
        assert_eq!(l.line, 4);
        assert!(e.starts_with("Lookup"));
    } else {
        assert!(false);
    }
}

#[test]
<<<<<<< HEAD
fn test_lambda_without_capture_from_function() {
    let prog = indoc! {"
(mod (A B)
  (include *standard-cl-21*)
  (defun FOO () (lambda (X Y) (+ X Y)))
  (a (FOO) (list A B))
  )"}
    .to_string();
    let res = run_string(&prog, &"(3 4)".to_string()).unwrap();
    assert_eq!(res.to_string(), "7");
}

#[test]
fn test_lambda_without_capture() {
    let prog = indoc! {"
(mod (A B)
  (include *standard-cl-21*)
  (a (lambda (X Y) (+ X Y)) (list A B))
  )"}
    .to_string();
    let res = run_string(&prog, &"(3 4)".to_string()).unwrap();
    assert_eq!(res.to_string(), "7");
}

#[test]
fn test_lambda_with_capture_from_function() {
    let prog = indoc! {"
(mod (A B)
  (include *standard-cl-21*)
  (defun FOO (Z) (lambda ((& Z) X) (- X Z)))
  (a (FOO A) (list B))
  )"}
    .to_string();
    let res = run_string(&prog, &"(5 19)".to_string()).unwrap();
    assert_eq!(res.to_string(), "14");
}

#[test]
fn test_lambda_with_capture() {
    let prog = indoc! {"
(mod (A B)
  (include *standard-cl-21*)
  (a (lambda ((& A) Y) (- Y A)) (list B))
  )"}
    .to_string();
    let res = run_string(&prog, &"(5 19)".to_string()).unwrap();
    assert_eq!(res.to_string(), "14");
}

#[test]
fn test_lambda_in_let() {
    let prog = indoc! {"
(mod (A B)
  (include *standard-cl-21*)
  (defun FOO (Z)
    (let ((Q (* 2 Z)))
      (lambda ((& Q) X) (- X Q))
      )
    )
  (a (FOO A) (list B))
  )"}
    .to_string();
    let res = run_string(&prog, &"(5 19)".to_string()).unwrap();
    assert_eq!(res.to_string(), "9");
}

#[test]
fn test_lambda_in_map() {
    let prog = indoc! {"
(mod (add-number L)

  (include *standard-cl-21*)

  (defun map (F L)
    (if L
      (c (a F (list (f L))) (map F (r L)))
      ()
      )
    )

  (map
    (lambda ((& add-number) number) (+ add-number number))
    L
    )
  )
"}
    .to_string();
    let res = run_string(&prog, &"(5 (1 2 3 4))".to_string()).unwrap();
    assert_eq!(res.to_string(), "(6 7 8 9)");
}

#[test]
fn test_lambda_in_map_with_let_surrounding() {
    let prog = indoc! {"
(mod (add-number L)

  (include *standard-cl-21*)

  (defun map (F L)
    (if L
      (c (a F (list (f L))) (map F (r L)))
      ()
      )
    )

  (map
    (let ((A (* add-number 2)))
      (lambda ((& A) number) (+ A number))
      )
    L
    )
  )
"}
    .to_string();
    let res = run_string(&prog, &"(5 (1 2 3 4))".to_string()).unwrap();
    assert_eq!(res.to_string(), "(11 12 13 14)");
}

#[test]
fn test_map_with_lambda_function_from_env_and_bindings() {
    let prog = indoc! {"
    (mod (add-number L)

     (include *standard-cl-21*)

     (defun map (F L)
      (if L
       (c (a F (list (f L))) (map F (r L)))
       ()
      )
     )

     (defun add-twice (X Y) (+ (* 2 X) Y))

     (map
      (lambda ((& add-number) number) (add-twice add-number number))
      L
     )
    )"}
    .to_string();
    let res = run_string(&prog, &"(5 (1 2 3 4))".to_string()).unwrap();
    assert_eq!(res.to_string(), "(11 12 13 14)");
}

#[test]
fn test_map_with_lambda_function_from_env_no_bindings() {
    let prog = indoc! {"
    (mod (L)

     (include *standard-cl-21*)

     (defun map (F L)
      (if L
       (c (a F (list (f L))) (map F (r L)))
       ()
      )
     )

     (defun sum-list (L)
       (if L
         (+ (f L) (sum-list (r L)))
         ()
         )
       )

     (map
      (lambda (lst) (sum-list lst))
      L
     )
    )"}
    .to_string();
    let res = run_string(&prog, &"(((5 10 15) (2 4 8) (3 6 9)))".to_string()).unwrap();
    assert_eq!(res.to_string(), "(30 14 18)");
}

#[test]
fn test_lambda_using_let() {
    let prog = indoc! {"
    (mod (P L)

     (include *standard-cl-21*)

     (defun map (F L)
      (if L
       (c (a F (list (f L))) (map F (r L)))
       ()
      )
     )

     (map
      (lambda ((& P) item) (let ((composed (c P item))) composed))
      L
     )
    )"}
    .to_string();
    let res = run_string(&prog, &"(1 (10 20 30))".to_string()).unwrap();
    assert_eq!(res.to_string(), "((1 . 10) (1 . 20) (1 . 30))");
}

#[test]
fn test_lambda_using_macro() {
    let prog = indoc! {"
    (mod (P L)

     (include *standard-cl-21*)

     (defun map (F L)
      (if L
       (c (a F (list (f L))) (map F (r L)))
       ()
      )
     )

     (map
      (lambda ((& P) item) (list P item))
      L
     )
    )"}
    .to_string();
    let res = run_string(&prog, &"(1 (10 20 30))".to_string()).unwrap();
    assert_eq!(res.to_string(), "((1 10) (1 20) (1 30))");
}

#[test]
fn test_lambda_reduce() {
    let prog = indoc! {"
    (mod (LST)
     (include *standard-cl-21*)
     (defun reduce (fun lst init)
      (if lst
       (reduce fun (r lst) (a fun (list (f lst) init)))
       init
       )
      )

     (let
      ((capture 100))
      (reduce (lambda ((& capture) (X Y) ACC) (+ (* X Y) ACC capture)) LST 0)
      )
     )
    "}
    .to_string();
    let res = run_string(&prog, &"(((2 3) (4 9)))".to_string()).unwrap();
    assert_eq!(res.to_string(), "242");
}

#[test]
fn test_lambda_as_let_binding() {
    let prog = indoc! {"
    (mod (P L)
      (defun map (F L)
        (if L (c (a F (list (f L))) (map F (r L))) ())
        )
      (defun x2 (N) (* 2 N))
      (defun x3p1 (N) (+ 1 (* 3 N)))
      (let* ((H (lambda (N) (x2 N)))
             (G (lambda (N) (x3p1 N)))
             (F (if P G H)))
        (map F L)
        )
      )
    "}
    .to_string();
    let res0 = run_string(&prog, &"(0 (1 2 3))".to_string()).unwrap();
    assert_eq!(res0.to_string(), "(2 4 6)");
    let res1 = run_string(&prog, &"(1 (1 2 3))".to_string()).unwrap();
    assert_eq!(res1.to_string(), "(4 7 10)");
}

#[test]
fn test_lambda_mixed_let_binding() {
    let prog = indoc! {"
    (mod (P L)
      (defun map (F L)
        (if L (c (a F (list (f L))) (map F (r L))) ())
        )
      (defun x2 (N) (* 2 N))
      (defun x3p1 (N) (+ 1 (* 3 N)))
      (let* ((G (lambda (N) (x3p1 N)))
             (F (if P G (lambda (N) (x2 N)))))
        (map F L)
        )
      )
    "}
    .to_string();
    let res0 = run_string(&prog, &"(0 (1 2 3))".to_string()).unwrap();
    assert_eq!(res0.to_string(), "(2 4 6)");
    let res1 = run_string(&prog, &"(1 (1 2 3))".to_string()).unwrap();
    assert_eq!(res1.to_string(), "(4 7 10)");
}

#[test]
fn test_lambda_hof_1() {
    let prog = indoc! {"
    (mod (P)
      (a (a (lambda ((& P) X) (lambda ((& P X)) (+ P X))) (list 3)) ())
      )
    "}
    .to_string();
    let res = run_string(&prog, &"(1)".to_string()).unwrap();
    assert_eq!(res.to_string(), "4");
}

#[test]
fn test_lambda_as_argument_to_macro() {
    let prog = indoc! {"
    (mod (P)
      (defun map-f (A L)
        (if L (c (a (f L) A) (map-f A (r L))) ())
        )
      (let ((Fs (list (lambda (X) (- X 1)) (lambda (X) (+ X 1)) (lambda (X) (* 2 X))))
            (args (list P)))
        (map-f args Fs)
        )
      )
    "}
    .to_string();
    let res = run_string(&prog, &"(10)".to_string()).unwrap();
    assert_eq!(res.to_string(), "(9 11 20)");
}

#[test]
fn test_lambda_as_argument_to_macro_with_inner_let() {
    let prog = indoc! {"
    (mod (P)
      (defun map-f (A L)
        (if L (c (a (f L) A) (map-f A (r L))) ())
        )
      (let ((Fs (list (lambda (X) (let ((N (* X 3))) N)) (lambda (X) (+ X 1)) (lambda (X) (* 2 X))))
            (args (list P)))
        (map-f args Fs)
        )
      )
    "}
    .to_string();
    let res = run_string(&prog, &"(10)".to_string()).unwrap();
    assert_eq!(res.to_string(), "(30 11 20)");
=======
fn test_treat_function_name_as_value() {
    let prog = indoc! {"
(mod (X)
 (include *standard-cl-21*)
 (defun G (X) (* 2 X))
 (defun F (X) (G (+ 1 X)))
 (a F (list X))
)
    "}
    .to_string();
    let res = run_string(&prog, &"(99)".to_string()).expect("should compile");
    assert_eq!(res.to_string(), "200");
}

#[test]
fn test_treat_function_name_as_value_filter() {
    let prog = indoc! {"
    (mod L
     (include *standard-cl-21*)
     (defun greater-than-3 (X) (> X 3))
     (defun filter (F L) (let ((rest (filter F (r L)))) (if L (if (a F (list (f L))) (c (f L) rest) rest) ())))
     (filter greater-than-3 L)
    )
    "}
    .to_string();
    let res = run_string(&prog, &"(1 2 3 4 5)".to_string()).expect("should compile");
    assert_eq!(res.to_string(), "(4 5)");
>>>>>>> 462947b4
}<|MERGE_RESOLUTION|>--- conflicted
+++ resolved
@@ -1194,7 +1194,6 @@
 }
 
 #[test]
-<<<<<<< HEAD
 fn test_lambda_without_capture_from_function() {
     let prog = indoc! {"
 (mod (A B)
@@ -1532,7 +1531,9 @@
     .to_string();
     let res = run_string(&prog, &"(10)".to_string()).unwrap();
     assert_eq!(res.to_string(), "(30 11 20)");
-=======
+}
+
+#[test]
 fn test_treat_function_name_as_value() {
     let prog = indoc! {"
 (mod (X)
@@ -1560,5 +1561,4 @@
     .to_string();
     let res = run_string(&prog, &"(1 2 3 4 5)".to_string()).expect("should compile");
     assert_eq!(res.to_string(), "(4 5)");
->>>>>>> 462947b4
 }