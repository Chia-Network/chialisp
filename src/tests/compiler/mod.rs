use num_bigint::ToBigInt;
use std::rc::Rc;

use crate::compiler::sexp::{parse_sexp, SExp};
use crate::compiler::srcloc::{Srcloc, Until};

mod cldb;
mod clvm;
mod compiler;
mod evaluate;
<<<<<<< HEAD
mod preprocessor;
=======
mod optimizer;
>>>>>>> 2e62f288
mod repl;
mod runtypes;
mod srcloc;
mod usecheck;

#[test]
fn test_sexp_parse_print() {
    let start = Srcloc::start(&"test.cl".to_string());
    let mut end = start.clone();
    end.col = 2;
    end.until = Some(Until { line: 1, col: 8 });

    let mut atom_loc = start.clone();
    atom_loc.col = 2;
    atom_loc.until = Some(Until { line: 1, col: 4 });

    let mut num_loc = start.clone();
    num_loc.col = 7;

    let my_result: Result<Vec<SExp>, (Srcloc, String)> = Ok(vec![SExp::Cons(
        end,
        Rc::new(SExp::Atom(atom_loc, vec!['h' as u8, 'i' as u8])),
        Rc::new(SExp::Integer(num_loc, 3_i32.to_bigint().unwrap())),
    )]);

    let parse_result = parse_sexp(start.clone(), "(hi . 3)".bytes());
    assert_eq!(format!("{:?}", parse_result), format!("{:?}", my_result));

    assert_eq!(parse_result.unwrap()[0].to_string(), "(hi . 3)".to_string())
}<|MERGE_RESOLUTION|>--- conflicted
+++ resolved
@@ -8,11 +8,8 @@
 mod clvm;
 mod compiler;
 mod evaluate;
-<<<<<<< HEAD
+mod optimizer;
 mod preprocessor;
-=======
-mod optimizer;
->>>>>>> 2e62f288
 mod repl;
 mod runtypes;
 mod srcloc;
