use std::rc::Rc;

use clvm_rs::allocator::Allocator;

use crate::classic::clvm_tools::stages::stage_0::DefaultProgramRunner;
use crate::compiler::compiler::DefaultCompilerOpts;
use crate::compiler::comptypes::CompileErr;
use crate::compiler::repl::Repl;

fn test_repl_outcome_with_stack_limit<S>(
    inputs: Vec<S>,
    limit: Option<usize>,
) -> Result<Option<String>, CompileErr>
where
    S: ToString,
{
    let mut allocator = Allocator::new();
    let mut res = Ok(None);
    let opts = Rc::new(DefaultCompilerOpts::new(&"*repl-test*".to_string()));
    let runner = Rc::new(DefaultProgramRunner::new());
    let mut repl = Repl::new(opts, runner);

    if let Some(limit) = limit {
        repl.set_stack_limit(Some(limit));
    }

    for i in inputs.iter() {
        res = res.and_then(|_| repl.process_line(&mut allocator, i.to_string()));
    }

    res.map(|r| r.map(|r| r.to_sexp().to_string()))
}

fn test_repl_outcome<S>(inputs: Vec<S>) -> Result<Option<String>, CompileErr>
where
    S: ToString,
{
    test_repl_outcome_with_stack_limit(inputs, None)
}

#[test]
fn test_basic_repl_constant() {
    assert_eq!(
        test_repl_outcome(vec!["(defconstant CREATE_COIN 51)", "51"])
            .unwrap()
            .unwrap(),
        "(q . 51)"
    );
}

#[test]
fn test_basic_recursion() {
    assert_eq!(
        test_repl_outcome(vec![
            "(defun fact-base (VALUE) VALUE)",
            "(defun factorial (VALUE) (if (= VALUE 1) (fact-base VALUE) (* VALUE (factorial (- VALUE 1)))))",
            "(factorial 5)"
        ]).unwrap().unwrap(),
        "(q . 120)"
    );
}

#[test]
fn test_pw_coin() {
    let startvec = vec![
        "(defconstant CREATE_COIN 51)",
        "(defun check-password (password)",
        "  (let ((password-hash (sha256 password))",
        "        (real-hash 0x2cf24dba5fb0a30e26e83b2ac5b9e29e1b161e5c1fa7425e73043362938b9824))",
        "    (= password-hash real-hash)",
        "    )",
        "  )",
    ];
    let mut yesvec = startvec.clone();
    yesvec.push("(check-password \"hello\")");
    let mut novec = startvec.clone();
    novec.push("(check-password \"hithere\")");

    assert_eq!(test_repl_outcome(yesvec).unwrap().unwrap(), "(q . 1)");
    assert_eq!(test_repl_outcome(novec).unwrap().unwrap(), "(q)");
}

#[test]
fn test_toplevel_macros_1() {
    assert_eq!(
        test_repl_outcome(vec!["(defconstant COND 1)", "(if COND 1 0)"])
            .unwrap()
            .unwrap(),
        "(q . 1)"
    );
}

#[test]
fn test_toplevel_macros_2() {
    assert_eq!(
        test_repl_outcome(vec!["(list 1 2 3)"]).unwrap().unwrap(),
        "(q 1 2 3)"
    );
}

#[test]
fn test_last_of_pwcoin_1() {
    assert_eq!(
        test_repl_outcome(vec![
            "(defconstant CREATE_COIN 51)",
            "(defun check-password (password)",
            "  (let ((password-hash (sha256 password))",
            "        (real-hash 0x2cf24dba5fb0a30e26e83b2ac5b9e29e1b161e5c1fa7425e73043362938b9824))",
            "    (= password-hash real-hash)",
            "    )",
            "  )",
            "(defun doit (password new_puzhash amount)",
            "  (if (check-password password)",
            "    (list (list CREATE_COIN new_puzhash amount))",
            "    (x)",
            "    )",
            "  )",
            "(doit \"hello\" 0xdeadbeef 1)"
        ]).unwrap().unwrap(),
        "(q (51 0xdeadbeef 1))"
    );
}

#[test]
fn test_defconstant_2() {
    assert_eq!(
        test_repl_outcome(vec!["(defconstant A 1)", "(defconstant B 2)", "B"])
            .unwrap()
            .unwrap(),
        "(q . 2)"
    );
}

#[test]
fn test_last_of_pwcoin_2() {
    assert_eq!(
        test_repl_outcome(vec![
            "(defconstant CREATE_COIN 51)",
            "(defun check-password (password)",
            "  (let ((password-hash (sha256 password))",
            "        (real-hash 0x2cf24dba5fb0a30e26e83b2ac5b9e29e1b161e5c1fa7425e73043362938b9824))",
            "    (= password-hash real-hash)",
            "    )",
            "  )",
            "(defconstant password \"hello\")",
            "(defconstant new_puzhash 0xdeadbeef)",
            "(defconstant amount 1)",
            "(if (check-password password)",
            "  (list (list CREATE_COIN new_puzhash amount))",
            "  (x)",
            "  )"
        ]).unwrap().unwrap(),
        "(q (51 0xdeadbeef 1))"
    );
}

#[test]
fn test_repl_supports_at_capture() {
    assert_eq!(
        test_repl_outcome(vec![
            "(defun F (A (@ Z (B C)) D) (c (+ A B C D) Z))",
            "(F 1 (q 2 3) 4)",
        ])
        .unwrap()
        .unwrap(),
        "(q 10 2 3)"
    );
}

#[test]
fn test_collatz() {
    assert_eq!(
        test_repl_outcome(vec![
            "(defun-inline odd (X) (logand X 1))",
            "(defun collatz (N X)",
            "  (if (= X 1)",
            "    N",
            "    (let ((incN (+ N 1)))",
            "      (if (odd X)",
            "        (collatz incN (+ 1 (* 3 X)))",
            "        (collatz incN (/ X 2))",
            "        )",
            "      )",
            "    )",
            "  )",
            "(collatz 0 3)"
        ])
        .unwrap()
        .unwrap(),
        "(q . 7)"
    );
}

#[test]
fn test_mod_in_repl() {
    assert_eq!(
        test_repl_outcome(vec!["(a (mod (X) (+ 1 (* 3 X))) (list 3))"])
            .unwrap()
            .unwrap(),
        "(q . 10)"
    );
}

#[test]
fn test_eval_forever_primitive() {
    assert!(test_repl_outcome(vec!["(defconstant RUNME (2 1 1))", "(a RUNME RUNME)"]).is_err());
}

#[test]
fn test_eval_forever_recursive() {
    assert!(test_repl_outcome(vec!["(defun more (N) (more N))", "(more 3)"]).is_err());
}

#[test]
fn test_eval_a_bit_more_than_forever_recursive() {
    assert!(test_repl_outcome_with_stack_limit(
        vec![
        "(defun tricky (N) (+ (+ (+ (+ (+ (+ (+ (+ (+ (+ (+ (+ (+ (+ (+ (+ N 1)))))))))))))))))",
        "(tricky 3)"
    ],
        Some(10)
    )
    .is_err());
}

#[test]
fn test_eval_less_than_forever_recursive() {
    assert_eq!(
        test_repl_outcome_with_stack_limit(
            vec![
                "(defun tricky (N) (+ (+ (+ (+ (+ (+ (+ (+ (+ (+ (+ (+ (+ (+ (+ (+ N 1)))))))))))))))))",
                "(tricky 3)"
            ],
<<<<<<< HEAD
=======
            Some(50)
        )
            .unwrap()
            .unwrap(),
        "(q . 4)"
    );
}

// This shows partial evaluation.  Use of certain constant names such as 'a' and
// 'c' disrupts this process, which I intend to fix in a separate pr.
#[test]
fn test_eval_list_with_constants_z() {
    assert_eq!(
        test_repl_outcome_with_stack_limit(vec!["(defconstant z 3)", "(list x y z)"], Some(50))
            .unwrap()
            .unwrap(),
        "(c x (c y (q 3)))"
    );
}

#[test]
fn test_eval_list_with_constants_yz() {
    assert_eq!(
        test_repl_outcome_with_stack_limit(
            vec!["(defconstant y 2)", "(defconstant z 3)", "(list x y z)"],
>>>>>>> 462947b4
            Some(50)
        )
            .unwrap()
            .unwrap(),
        "(q . 4)"
    );
}

#[test]
fn test_lambda_eval_5() {
    assert_eq!(
        test_repl_outcome_with_stack_limit(
            vec![
                "(defun GetFun (L) (lambda ((& L) X) (+ X L)))",
                "(a (GetFun 10) (list 3))"
            ],
            None
        )
        .unwrap()
        .unwrap(),
<<<<<<< HEAD
        "(q . 13)"
=======
        "(c x (q 2 3))"
    );
}

#[test]
fn test_eval_list_with_constants_xyz() {
    assert_eq!(
        test_repl_outcome_with_stack_limit(
            vec![
                "(defconstant x 1)",
                "(defconstant y 2)",
                "(defconstant z 3)",
                "(list x y z)"
            ],
            Some(50)
        )
        .unwrap()
        .unwrap(),
        "(q 1 2 3)"
    );
}

#[test]
fn test_eval_list_partially_evaluated_abc() {
    assert_eq!(
        test_repl_outcome_with_stack_limit(vec!["(list a b c)"], Some(50))
            .unwrap()
            .unwrap(),
        "(c a (c b (c c (q))))"
    );
}

#[test]
fn test_eval_list_partially_evaluated_xyz() {
    assert_eq!(
        test_repl_outcome_with_stack_limit(vec!["(list x y z)"], Some(50))
            .unwrap()
            .unwrap(),
        "(c x (c y (c z (q))))"
    );
}

#[test]
fn test_defun_value_in_repl_0() {
    assert_eq!(
        test_repl_outcome(vec![
            "(defun greater-than-3 (X) (> X 3))",
            "(a greater-than-3 (list 5))"
        ])
        .unwrap()
        .unwrap(),
        "(q . 1)"
    );
}

#[test]
fn test_defun_value_repl_map() {
    assert_eq!(
        test_repl_outcome(vec![
            "(defun greater-than-3 (X) (> X 3))",
            "(defun map (F L) (if L (c (a F (list (f L))) (map F (r L))) ()))",
            "(map greater-than-3 (list 1 2 3 4 5))"
        ])
        .unwrap()
        .unwrap(),
        "(q () () () 1 1)"
>>>>>>> 462947b4
    );
}<|MERGE_RESOLUTION|>--- conflicted
+++ resolved
@@ -231,8 +231,6 @@
                 "(defun tricky (N) (+ (+ (+ (+ (+ (+ (+ (+ (+ (+ (+ (+ (+ (+ (+ (+ N 1)))))))))))))))))",
                 "(tricky 3)"
             ],
-<<<<<<< HEAD
-=======
             Some(50)
         )
             .unwrap()
@@ -258,30 +256,10 @@
     assert_eq!(
         test_repl_outcome_with_stack_limit(
             vec!["(defconstant y 2)", "(defconstant z 3)", "(list x y z)"],
->>>>>>> 462947b4
             Some(50)
         )
-            .unwrap()
-            .unwrap(),
-        "(q . 4)"
-    );
-}
-
-#[test]
-fn test_lambda_eval_5() {
-    assert_eq!(
-        test_repl_outcome_with_stack_limit(
-            vec![
-                "(defun GetFun (L) (lambda ((& L) X) (+ X L)))",
-                "(a (GetFun 10) (list 3))"
-            ],
-            None
-        )
-        .unwrap()
-        .unwrap(),
-<<<<<<< HEAD
-        "(q . 13)"
-=======
+        .unwrap()
+        .unwrap(),
         "(c x (q 2 3))"
     );
 }
@@ -348,6 +326,21 @@
         .unwrap()
         .unwrap(),
         "(q () () () 1 1)"
->>>>>>> 462947b4
+    );
+}
+
+#[test]
+fn test_lambda_eval_5() {
+    assert_eq!(
+        test_repl_outcome_with_stack_limit(
+            vec![
+                "(defun GetFun (L) (lambda ((& L) X) (+ X L)))",
+                "(a (GetFun 10) (list 3))"
+            ],
+            None
+        )
+        .unwrap()
+        .unwrap(),
+        "(q . 13)"
     );
 }