use std::collections::HashMap;
use std::rc::Rc;

use clvm_rs::allocator::Allocator;

use crate::compiler::compiler::compile_file;
use crate::compiler::compiler::DefaultCompilerOpts;
use crate::compiler::comptypes::{CompileErr, CompilerOpts};
use crate::compiler::evaluate::{Evaluator, EVAL_STACK_LIMIT};
use crate::compiler::frontend::{from_clvm, frontend};
use crate::compiler::sexp::{parse_sexp, SExp};
use crate::compiler::srcloc::Srcloc;

use crate::classic::clvm_tools::stages::stage_0::DefaultProgramRunner;
use crate::util::ErrInto;

fn shrink_expr_from_string(s: String) -> Result<String, CompileErr> {
    let mut allocator = Allocator::new();
    let runner = Rc::new(DefaultProgramRunner::new());
    let opts = Rc::new(DefaultCompilerOpts::new(&"*program*".to_string()));
    let loc = Srcloc::start(&"*program*".to_string());
    parse_sexp(loc.clone(), s.bytes())
        .err_into()
        .and_then(|parsed_program| {
            return frontend(opts.clone(), &parsed_program);
        })
        .and_then(|program| {
            let e = Evaluator::new(opts.clone(), runner, program.helpers);
            return e.shrink_bodyform(
                &mut allocator,
                program.args.clone(),
                &HashMap::new(),
                program.exp.clone(),
                false,
                Some(EVAL_STACK_LIMIT),
            );
        })
        .map(|result| result.to_sexp().to_string())
}

#[test]
fn test_basic_shrink_arithmetic() {
    assert_eq!(
        shrink_expr_from_string("(+ 3 (- 10 7))".to_string()).unwrap(),
        "(q . 6)".to_string()
    );
}

#[test]
fn test_basic_expand_macro() {
    assert_eq!(
        shrink_expr_from_string("(if 3 1 0)".to_string()).unwrap(),
        "(q . 1)"
    );
}

#[test]
fn test_basic_expand_macro_2() {
    assert_eq!(
        shrink_expr_from_string("(list 1 2 3)".to_string()).unwrap(),
        "(q 1 2 3)"
    );
}

#[test]
fn test_basic_expand_macro_3() {
    assert_eq!(
        shrink_expr_from_string("(mod (A) (list 1 A))".to_string()).unwrap(),
        "(c (q . 1) (c A (q)))"
    );
}

fn convert_clvm_to_chialisp(s: String) -> Result<Rc<SExp>, CompileErr> {
    let loc = Srcloc::start(&"*program*".to_string());
    parse_sexp(loc.clone(), s.bytes())
        .err_into()
        .map(|parsed_program| from_clvm(parsed_program[0].clone()))
}

#[test]
fn test_simple_conversion_from_clvm_to_chialisp() {
    let converted = convert_clvm_to_chialisp("(+ (q . 3) 2)".to_string()).unwrap();
    assert_eq!(converted.to_string(), "(+ (q . 3) (@ 2))");
}

#[test]
fn test_basic_expand_macro_4() {
    assert_eq!(
        shrink_expr_from_string(
            "(mod () (defun torp (S A B) (if S (+ A B) (* A B))) (torp 0 2 3))".to_string()
        )
        .unwrap(),
        "(q . 6)"
    );
}

#[test]
fn test_expand_with_recursive_1() {
    assert_eq!(
        shrink_expr_from_string("(mod () (defun factorial (input_$_11) (if (= input_$_11 1) 1 (* (factorial (- input_$_11 1)) input_$_11))) (factorial 3))".to_string()).unwrap(),
        "(q . 6)"
    );
}

fn compile_with_fe_opt(s: String) -> Result<String, CompileErr> {
    let mut allocator = Allocator::new();
    let runner = Rc::new(DefaultProgramRunner::new());
    let mut opts: Rc<dyn CompilerOpts> =
        Rc::new(DefaultCompilerOpts::new(&"*program*".to_string()));
    opts = opts.set_frontend_opt(true);
    compile_file(&mut allocator, runner, opts, &s, &mut HashMap::new()).map(|r| r.to_string())
}

#[test]
fn test_simple_fe_opt_compile_1() {
    assert_eq!(
        compile_with_fe_opt("(mod () 99)".to_string()).unwrap(),
        "(2 (1 1 . 99) (4 (1) 1))".to_string()
    );
}

#[test]
<<<<<<< HEAD
fn test_assign_simple_form_0() {
    assert_eq!(
        shrink_expr_from_string("(assign A (* Z 3) X 3 Y 4 Z (+ X Y) A)".to_string()).unwrap(),
        "(q . 21)"
=======
fn test_lambda_eval_1() {
    assert_eq!(
        shrink_expr_from_string("(lambda (X) (+ X 1))".to_string()).unwrap(),
        "(lambda (X) (+ X 1))".to_string()
>>>>>>> dcfb1702
    );
}

#[test]
<<<<<<< HEAD
fn test_assign_simple_form_1() {
    assert_eq!(
        shrink_expr_from_string("(assign A (* Z 3) Z 2 A)".to_string()).unwrap(),
        "(q . 6)"
=======
fn test_lambda_eval_2() {
    assert_eq!(
        shrink_expr_from_string("(a (lambda (X) (+ X 1)) (list 3))".to_string()).unwrap(),
        "(q . 4)".to_string()
>>>>>>> dcfb1702
    );
}

#[test]
<<<<<<< HEAD
fn test_assign_simple_form_2() {
    assert_eq!(
        shrink_expr_from_string("(assign Z 2 A (* Z 3) A)".to_string()).unwrap(),
        "(q . 6)"
=======
fn test_lambda_eval_3() {
    assert_eq!(
        shrink_expr_from_string(
            "(let ((L 10)) (a (lambda ((& L) X) (+ X L)) (list 3)))".to_string()
        )
        .unwrap(),
        "(q . 13)".to_string()
    );
}

#[test]
fn test_lambda_eval_4() {
    assert_eq!(
        shrink_expr_from_string(
            "(a (let ((L 10)) (lambda ((& L) X) (+ X L))) (list 3))".to_string()
        )
        .unwrap(),
        "(q . 13)".to_string()
>>>>>>> dcfb1702
    );
}<|MERGE_RESOLUTION|>--- conflicted
+++ resolved
@@ -120,42 +120,46 @@
 }
 
 #[test]
-<<<<<<< HEAD
 fn test_assign_simple_form_0() {
     assert_eq!(
         shrink_expr_from_string("(assign A (* Z 3) X 3 Y 4 Z (+ X Y) A)".to_string()).unwrap(),
         "(q . 21)"
-=======
+    );
+}
+
+#[test]
 fn test_lambda_eval_1() {
     assert_eq!(
         shrink_expr_from_string("(lambda (X) (+ X 1))".to_string()).unwrap(),
         "(lambda (X) (+ X 1))".to_string()
->>>>>>> dcfb1702
     );
 }
 
 #[test]
-<<<<<<< HEAD
 fn test_assign_simple_form_1() {
     assert_eq!(
         shrink_expr_from_string("(assign A (* Z 3) Z 2 A)".to_string()).unwrap(),
         "(q . 6)"
-=======
+            );
+}
+
+#[test]
 fn test_lambda_eval_2() {
     assert_eq!(
         shrink_expr_from_string("(a (lambda (X) (+ X 1)) (list 3))".to_string()).unwrap(),
         "(q . 4)".to_string()
->>>>>>> dcfb1702
     );
 }
 
 #[test]
-<<<<<<< HEAD
 fn test_assign_simple_form_2() {
     assert_eq!(
         shrink_expr_from_string("(assign Z 2 A (* Z 3) A)".to_string()).unwrap(),
         "(q . 6)"
-=======
+    );
+}
+
+#[test]
 fn test_lambda_eval_3() {
     assert_eq!(
         shrink_expr_from_string(
@@ -174,6 +178,5 @@
         )
         .unwrap(),
         "(q . 13)".to_string()
->>>>>>> dcfb1702
     );
 }