use std::collections::HashMap;
use std::rc::Rc;

use clvm_rs::allocator::Allocator;

use crate::compiler::compiler::compile_file;
use crate::compiler::compiler::DefaultCompilerOpts;
use crate::compiler::comptypes::{CompileErr, CompilerOpts};
use crate::compiler::evaluate::{Evaluator, EVAL_STACK_LIMIT};
use crate::compiler::frontend::{from_clvm, frontend};
use crate::compiler::sexp::{parse_sexp, SExp};
use crate::compiler::srcloc::Srcloc;

use crate::classic::clvm_tools::stages::stage_0::DefaultProgramRunner;
use crate::util::ErrInto;

fn shrink_expr_from_string(s: String) -> Result<String, CompileErr> {
    let mut allocator = Allocator::new();
    let runner = Rc::new(DefaultProgramRunner::new());
    let opts = Rc::new(DefaultCompilerOpts::new(&"*program*".to_string()));
    let loc = Srcloc::start(&"*program*".to_string());
    parse_sexp(loc.clone(), s.bytes())
        .err_into()
        .and_then(|parsed_program| {
            return frontend(opts.clone(), &parsed_program);
        })
        .and_then(|program| {
            let e = Evaluator::new(opts.clone(), runner, program.helpers);
            return e.shrink_bodyform(
                &mut allocator,
                program.args.clone(),
                &HashMap::new(),
                program.exp.clone(),
                false,
                Some(EVAL_STACK_LIMIT),
            );
        })
        .map(|result| result.to_sexp().to_string())
}

#[test]
fn test_basic_shrink_arithmetic() {
    assert_eq!(
        shrink_expr_from_string("(+ 3 (- 10 7))".to_string()).unwrap(),
        "(q . 6)".to_string()
    );
}

#[test]
fn test_basic_expand_macro() {
    assert_eq!(
        shrink_expr_from_string("(if 3 1 0)".to_string()).unwrap(),
        "(q . 1)"
    );
}

#[test]
fn test_basic_expand_macro_2() {
    assert_eq!(
        shrink_expr_from_string("(list 1 2 3)".to_string()).unwrap(),
        "(q 1 2 3)"
    );
}

#[test]
fn test_basic_expand_macro_3() {
    assert_eq!(
        shrink_expr_from_string("(mod (A) (list 1 A))".to_string()).unwrap(),
        "(c (q . 1) (c A (q)))"
    );
}

fn convert_clvm_to_chialisp(s: String) -> Result<Rc<SExp>, CompileErr> {
    let loc = Srcloc::start(&"*program*".to_string());
    parse_sexp(loc.clone(), s.bytes())
        .err_into()
        .map(|parsed_program| from_clvm(parsed_program[0].clone()))
}

#[test]
fn test_simple_conversion_from_clvm_to_chialisp() {
    let converted = convert_clvm_to_chialisp("(+ (q . 3) 2)".to_string()).unwrap();
    assert_eq!(converted.to_string(), "(+ (q . 3) (@ 2))");
}

#[test]
fn test_basic_expand_macro_4() {
    assert_eq!(
        shrink_expr_from_string(
            "(mod () (defun torp (S A B) (if S (+ A B) (* A B))) (torp 0 2 3))".to_string()
        )
        .unwrap(),
        "(q . 6)"
    );
}

#[test]
fn test_expand_with_recursive_1() {
    assert_eq!(
        shrink_expr_from_string("(mod () (defun factorial (input_$_11) (if (= input_$_11 1) 1 (* (factorial (- input_$_11 1)) input_$_11))) (factorial 3))".to_string()).unwrap(),
        "(q . 6)"
    );
}

fn compile_with_fe_opt(s: String) -> Result<String, CompileErr> {
    let mut allocator = Allocator::new();
    let runner = Rc::new(DefaultProgramRunner::new());
    let mut opts: Rc<dyn CompilerOpts> =
        Rc::new(DefaultCompilerOpts::new(&"*program*".to_string()));
    opts = opts.set_frontend_opt(true);
    compile_file(&mut allocator, runner, opts, &s, &mut HashMap::new()).map(|r| r.to_string())
}

#[test]
fn test_simple_fe_opt_compile_1() {
    assert_eq!(
        compile_with_fe_opt("(mod () 99)".to_string()).unwrap(),
        "(2 (1 1 . 99) (4 (1) 1))".to_string()
    );
}

#[test]
<<<<<<< HEAD
fn test_lambda_eval_1() {
    assert_eq!(
        shrink_expr_from_string("(lambda (X) (+ X 1))".to_string()).unwrap(),
        "(lambda (X) (+ X 1))".to_string()
=======
fn test_assign_simple_form_0() {
    assert_eq!(
        shrink_expr_from_string("(assign A (* Z 3) X 3 Y 4 Z (+ X Y) A)".to_string()).unwrap(),
        "(q . 21)"
>>>>>>> 62eaadeb
    );
}

#[test]
<<<<<<< HEAD
fn test_lambda_eval_2() {
    assert_eq!(
        shrink_expr_from_string("(a (lambda (X) (+ X 1)) (list 3))".to_string()).unwrap(),
        "(q . 4)".to_string()
=======
fn test_assign_simple_form_1() {
    assert_eq!(
        shrink_expr_from_string("(assign A (* Z 3) Z 2 A)".to_string()).unwrap(),
        "(q . 6)"
>>>>>>> 62eaadeb
    );
}

#[test]
<<<<<<< HEAD
fn test_lambda_eval_3() {
    assert_eq!(
        shrink_expr_from_string(
            "(let ((L 10)) (a (lambda ((& L) X) (+ X L)) (list 3)))".to_string()
        )
        .unwrap(),
        "(q . 13)".to_string()
    );
}

#[test]
fn test_lambda_eval_4() {
    assert_eq!(
        shrink_expr_from_string(
            "(a (let ((L 10)) (lambda ((& L) X) (+ X L))) (list 3))".to_string()
        )
        .unwrap(),
        "(q . 13)".to_string()
=======
fn test_assign_simple_form_2() {
    assert_eq!(
        shrink_expr_from_string("(assign Z 2 A (* Z 3) A)".to_string()).unwrap(),
        "(q . 6)"
>>>>>>> 62eaadeb
    );
}<|MERGE_RESOLUTION|>--- conflicted
+++ resolved
@@ -120,37 +120,38 @@
 }
 
 #[test]
-<<<<<<< HEAD
 fn test_lambda_eval_1() {
     assert_eq!(
         shrink_expr_from_string("(lambda (X) (+ X 1))".to_string()).unwrap(),
         "(lambda (X) (+ X 1))".to_string()
-=======
+    );
+}
+
+#[test]
 fn test_assign_simple_form_0() {
     assert_eq!(
         shrink_expr_from_string("(assign A (* Z 3) X 3 Y 4 Z (+ X Y) A)".to_string()).unwrap(),
         "(q . 21)"
->>>>>>> 62eaadeb
     );
 }
 
 #[test]
-<<<<<<< HEAD
 fn test_lambda_eval_2() {
     assert_eq!(
         shrink_expr_from_string("(a (lambda (X) (+ X 1)) (list 3))".to_string()).unwrap(),
         "(q . 4)".to_string()
-=======
+    );
+}
+
+#[test]
 fn test_assign_simple_form_1() {
     assert_eq!(
         shrink_expr_from_string("(assign A (* Z 3) Z 2 A)".to_string()).unwrap(),
         "(q . 6)"
->>>>>>> 62eaadeb
     );
 }
 
 #[test]
-<<<<<<< HEAD
 fn test_lambda_eval_3() {
     assert_eq!(
         shrink_expr_from_string(
@@ -169,11 +170,13 @@
         )
         .unwrap(),
         "(q . 13)".to_string()
-=======
+    );
+}
+
+#[test]
 fn test_assign_simple_form_2() {
     assert_eq!(
         shrink_expr_from_string("(assign Z 2 A (* Z 3) A)".to_string()).unwrap(),
         "(q . 6)"
->>>>>>> 62eaadeb
     );
 }