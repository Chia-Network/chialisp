use num_bigint::ToBigInt;

use rand::distributions::Standard;
use rand::prelude::Distribution;
use rand::{Rng, SeedableRng};
use rand_chacha::ChaCha8Rng;
use std::borrow::Borrow;
use std::cell::RefCell;
use std::collections::{BTreeSet, HashMap};
use std::fmt::{Debug, Display};
use std::rc::Rc;

use clvmr::Allocator;

use crate::classic::clvm_tools::stages::stage_0::{DefaultProgramRunner, TRunProgram};
use crate::compiler::clvm::{convert_to_clvm_rs, run};
use crate::compiler::compiler::{compile_file, DefaultCompilerOpts};
use crate::compiler::comptypes::{BodyForm, CompileErr, CompilerOpts, PrimaryCodegen};
use crate::compiler::dialect::{detect_modern, AcceptedDialect};
use crate::compiler::fuzz::{ExprModifier, FuzzChoice, FuzzGenerator, FuzzTypeParams, Rule};
use crate::compiler::prims::primquote;
use crate::compiler::sexp::{enlist, extract_atom_replacement, parse_sexp, SExp};
use crate::compiler::srcloc::Srcloc;

#[derive(Debug)]
pub struct GenError {
    pub message: String,
}
impl From<&str> for GenError {
    fn from(m: &str) -> GenError {
        GenError {
            message: m.to_string(),
        }
    }
}

pub fn compose_sexp(loc: Srcloc, s: &str) -> Rc<SExp> {
    parse_sexp(loc, s.bytes()).expect("should parse")[0].clone()
}

#[derive(Clone)]
pub struct TestModuleCompilerOpts {
    opts: Rc<dyn CompilerOpts>,
    written_files: Rc<RefCell<HashMap<String, Vec<u8>>>>,
}

impl TestModuleCompilerOpts {
    pub fn new(opts: Rc<dyn CompilerOpts>) -> Self {
        TestModuleCompilerOpts {
            opts: opts,
            written_files: Rc::new(RefCell::new(HashMap::new())),
        }
    }

    fn new_opts(&self, opts: Rc<dyn CompilerOpts>) -> Rc<dyn CompilerOpts> {
        Rc::new(TestModuleCompilerOpts {
            opts,
            written_files: self.written_files.clone(),
        })
    }
}

impl CompilerOpts for TestModuleCompilerOpts {
    fn filename(&self) -> String {
        self.opts.filename()
    }

    fn code_generator(&self) -> Option<PrimaryCodegen> {
        self.opts.code_generator()
    }
    fn dialect(&self) -> AcceptedDialect {
        self.opts.dialect()
    }
    fn in_defun(&self) -> bool {
        self.opts.in_defun()
    }
    fn stdenv(&self) -> bool {
        self.opts.stdenv()
    }
    fn optimize(&self) -> bool {
        self.opts.optimize()
    }
    fn frontend_opt(&self) -> bool {
        self.opts.frontend_opt()
    }
    fn frontend_check_live(&self) -> bool {
        self.opts.frontend_check_live()
    }
    fn start_env(&self) -> Option<Rc<SExp>> {
        self.opts.start_env()
    }
    fn disassembly_ver(&self) -> Option<usize> {
        self.opts.disassembly_ver()
    }
    fn prim_map(&self) -> Rc<HashMap<Vec<u8>, Rc<SExp>>> {
        self.opts.prim_map()
    }
    fn get_search_paths(&self) -> Vec<String> {
        self.opts.get_search_paths()
    }
    fn set_dialect(&self, dialect: AcceptedDialect) -> Rc<dyn CompilerOpts> {
        self.new_opts(self.opts.set_dialect(dialect))
    }
    fn set_search_paths(&self, dirs: &[String]) -> Rc<dyn CompilerOpts> {
        self.new_opts(self.opts.set_search_paths(dirs))
    }
    fn set_in_defun(&self, new_in_defun: bool) -> Rc<dyn CompilerOpts> {
        self.new_opts(self.opts.set_in_defun(new_in_defun))
    }
    fn set_stdenv(&self, new_stdenv: bool) -> Rc<dyn CompilerOpts> {
        self.new_opts(self.opts.set_stdenv(new_stdenv))
    }
    fn set_optimize(&self, opt: bool) -> Rc<dyn CompilerOpts> {
        self.new_opts(self.opts.set_optimize(opt))
    }
    fn set_frontend_opt(&self, opt: bool) -> Rc<dyn CompilerOpts> {
        self.new_opts(self.opts.set_frontend_opt(opt))
    }
    fn set_frontend_check_live(&self, check: bool) -> Rc<dyn CompilerOpts> {
        self.new_opts(self.opts.set_frontend_check_live(check))
    }
    fn set_code_generator(&self, new_compiler: PrimaryCodegen) -> Rc<dyn CompilerOpts> {
        self.new_opts(self.opts.set_code_generator(new_compiler))
    }
    fn set_start_env(&self, start_env: Option<Rc<SExp>>) -> Rc<dyn CompilerOpts> {
        self.new_opts(self.opts.set_start_env(start_env))
    }
    fn set_prim_map(&self, prims: Rc<HashMap<Vec<u8>, Rc<SExp>>>) -> Rc<dyn CompilerOpts> {
        self.new_opts(self.opts.set_prim_map(prims))
    }
    fn set_disassembly_ver(&self, ver: Option<usize>) -> Rc<dyn CompilerOpts> {
        self.new_opts(self.opts.set_disassembly_ver(ver))
    }
    fn read_new_file(
        &self,
        inc_from: String,
        filename: String,
    ) -> Result<(String, Vec<u8>), CompileErr> {
        self.opts.read_new_file(inc_from, filename)
    }
    fn compile_program(
        &self,
        allocator: &mut Allocator,
        runner: Rc<dyn TRunProgram>,
        sexp: Rc<SExp>,
        symbol_table: &mut HashMap<String, String>,
    ) -> Result<SExp, CompileErr> {
        self.opts
            .compile_program(allocator, runner, sexp, symbol_table)
    }
}

pub struct PerformCompileResult {
    pub compiled: Rc<SExp>,
    pub source_opts: TestModuleCompilerOpts,
}

pub fn perform_compile_of_file(
    allocator: &mut Allocator,
    runner: Rc<dyn TRunProgram>,
    filename: &str,
    content: &str,
) -> Result<PerformCompileResult, CompileErr> {
    let loc = Srcloc::start(filename);
    let parsed: Vec<Rc<SExp>> = parse_sexp(loc.clone(), content.bytes()).expect("should parse");
    let listed = Rc::new(enlist(loc.clone(), &parsed));
    let nodeptr = convert_to_clvm_rs(allocator, listed.clone()).expect("should convert");
    let dialect = detect_modern(allocator, nodeptr);
    let orig_opts: Rc<dyn CompilerOpts> = Rc::new(DefaultCompilerOpts::new(filename))
        .set_optimize(true)
        .set_frontend_opt(false)
        .set_dialect(dialect)
        .set_search_paths(&["resources/tests/module".to_string()]);
    let source_opts = TestModuleCompilerOpts::new(orig_opts);
    let opts: Rc<dyn CompilerOpts> = Rc::new(source_opts.clone());
    let mut symbol_table = HashMap::new();
    let compiled = compile_file(allocator, runner.clone(), opts, &content, &mut symbol_table)?;
    Ok(PerformCompileResult {
        compiled: Rc::new(compiled),
        source_opts,
    })
}

<<<<<<< HEAD
=======
#[test]
fn test_perform_compile_of_file() {
    let mut allocator = Allocator::new();
    let runner = Rc::new(DefaultProgramRunner::new());
    let result = perform_compile_of_file(
        &mut allocator,
        runner,
        "test.clsp",
        "(mod (A) (include *standard-cl-23*) (+ A 1))",
    )
    .expect("should compile");
    assert_eq!(result.source_opts.dialect().stepping, Some(23));
    assert_eq!(result.compiled.to_string(), "(16 2 (1 . 1))");
}

>>>>>>> db47eab2
pub fn simple_run(
    opts: Rc<dyn CompilerOpts>,
    expr: Rc<SExp>,
    env: Rc<SExp>,
) -> Result<Rc<SExp>, CompileErr> {
    let mut allocator = Allocator::new();
    let runner: Rc<dyn TRunProgram> = Rc::new(DefaultProgramRunner::new());
    Ok(run(
        &mut allocator,
        runner,
        opts.prim_map(),
        expr,
        env,
        None,
        None,
    )?)
}

pub fn simple_seeded_rng(seed: u32) -> ChaCha8Rng {
    let mut seed_data: [u8; 32] = [1; 32];
    for i in 16..28 {
        seed_data[i] = 2;
    }
    seed_data[28] = ((seed >> 24) & 0xff) as u8;
    seed_data[29] = ((seed >> 16) & 0xff) as u8;
    seed_data[30] = ((seed >> 8) & 0xff) as u8;
    seed_data[31] = (seed & 0xff) as u8;
    ChaCha8Rng::from_seed(seed_data)
}

pub trait PropertyTestState<FT: FuzzTypeParams> {
    fn new_state<R: Rng>(rng: &mut R) -> Self;
    fn examine(&self, _result: &FT::Expr) {}
}
pub trait PropertyTestRun {
    fn filename(&self) -> String {
        "test.clsp".to_string()
    }
    fn run_args(&self) -> String {
        "()".to_string()
    }
    fn check(&self, _run_result: Rc<SExp>) {}
}

pub struct PropertyTest<FT: FuzzTypeParams> {
    pub run_times: usize,
    pub run_cutoff: usize,
    pub run_expansion: usize,

    pub top_node: FT::Expr,
    pub rules: Vec<Rc<dyn Rule<FT>>>,
}

impl<FT: FuzzTypeParams> PropertyTest<FT> {
    pub fn run<R>(&self, rng: &mut R)
    where
        R: Rng + Sized,
        FT::State: PropertyTestState<FT> + PropertyTestRun,
        FT::Error: Debug,
        FT::Expr: ToString + Display,
    {
        for _ in 0..self.run_times {
            let (mc, result) = self.make_result(rng);
            let program_text = result.to_string();

            let mut allocator = Allocator::new();
            let runner = Rc::new(DefaultProgramRunner::new());
            eprintln!("program_text {program_text}");
            let compiled = perform_compile_of_file(
                &mut allocator,
                runner.clone(),
                &mc.filename(),
                &program_text,
            )
            .expect("should compile");

            // Collect output values from compiled.
            let srcloc = Srcloc::start("*value*");
            let opts: Rc<dyn CompilerOpts> = Rc::new(DefaultCompilerOpts::new("*test*"));
            let run_args = mc.run_args();
            let arg = compose_sexp(srcloc.clone(), &run_args);
            let run_result =
                simple_run(opts.clone(), compiled.compiled.clone(), arg).expect("should run");
            mc.check(run_result);
        }

        // We've checked all predicted values.
    }

    fn make_result<R>(&self, rng: &mut R) -> (FT::State, FT::Expr)
    where
        R: Rng + Sized,
        FT::Error: Debug,
        FT::State: PropertyTestState<FT>,
    {
        let mut idx = 0;
        let mut fuzzgen = FuzzGenerator::new(self.top_node.clone(), &self.rules);
        let mut mc = FT::State::new_state(rng);
        while fuzzgen
            .expand(&mut mc, idx > self.run_expansion, rng)
            .expect("should expand")
        {
            let mut fuzzgen = FuzzGenerator::new(self.top_node.clone(), &self.rules);
            let mut mc = FT::State::new_state(rng);
            while fuzzgen
                .expand(&mut mc, idx > self.run_expansion, rng)
                .expect("should expand")
            {
                idx += 1;
                mc.examine(fuzzgen.result());
                assert!(idx < self.run_cutoff);
            }
        }

        (mc, fuzzgen.result().clone())
    }
}

// A generic, simple representation of expressions that allow us to evaluate
// simple expressions.  We can add stuff that increases this capability for
// all consumers.
#[derive(Debug, Clone, Eq, PartialEq)]
pub enum SupportedOperators {
    Plus,
    Minus,
    Times,
}

impl SupportedOperators {
    pub fn to_int(&self) -> usize {
        match self {
            SupportedOperators::Plus => 16,
            SupportedOperators::Minus => 17,
            SupportedOperators::Times => 18,
        }
    }
    pub fn to_sexp(&self, srcloc: &Srcloc) -> SExp {
        SExp::Integer(srcloc.clone(), self.to_int().to_bigint().unwrap())
    }

    pub fn to_bodyform(&self, srcloc: &Srcloc) -> BodyForm {
        BodyForm::Value(self.to_sexp(srcloc))
    }
}

impl Distribution<SupportedOperators> for Standard {
    fn sample<R: Rng + ?Sized>(&self, rng: &mut R) -> SupportedOperators {
        match rng.gen::<u8>() % 3 {
            0 => SupportedOperators::Plus,
            1 => SupportedOperators::Minus,
            _ => SupportedOperators::Times,
        }
    }
}

#[derive(Debug, Clone, Eq, PartialEq)]
pub enum ValueSpecification {
    ConstantValue(Rc<SExp>),
    VarRef(Vec<u8>),
    ClvmBinop(
        SupportedOperators,
        Rc<ValueSpecification>,
        Rc<ValueSpecification>,
    ),
}

pub trait HasVariableStore {
    fn get(&self, name: &[u8]) -> Option<Rc<ValueSpecification>>;
}

impl ValueSpecification {
    pub fn to_sexp(&self, srcloc: &Srcloc) -> SExp {
        match self {
            ValueSpecification::ConstantValue(c) => {
                let c_borrowed: &SExp = c.borrow();
                c_borrowed.clone()
            }
            ValueSpecification::VarRef(c) => SExp::Atom(srcloc.clone(), c.clone()),
            ValueSpecification::ClvmBinop(op, left, right) => enlist(
                srcloc.clone(),
                &[
                    Rc::new(op.to_sexp(srcloc)),
                    Rc::new(left.to_sexp(srcloc)),
                    Rc::new(right.to_sexp(srcloc)),
                ],
            ),
        }
    }

    pub fn to_bodyform(&self, srcloc: &Srcloc) -> BodyForm {
        match self {
            ValueSpecification::ClvmBinop(op, left, right) => BodyForm::Call(
                srcloc.clone(),
                vec![
                    Rc::new(op.to_bodyform(srcloc)),
                    Rc::new(left.to_bodyform(srcloc)),
                    Rc::new(right.to_bodyform(srcloc)),
                ],
                None,
            ),
            ValueSpecification::ConstantValue(v) => {
                let borrowed_sexp: &SExp = v.borrow();
                BodyForm::Quoted(borrowed_sexp.clone())
            }
            ValueSpecification::VarRef(v) => {
                BodyForm::Value(SExp::Atom(srcloc.clone(), v.to_vec()))
            }
        }
    }

    pub fn get_free_vars<'a>(&'a self) -> BTreeSet<Vec<u8>> {
        let mut stack = vec![Rc::new(self.clone())];
        let mut result = BTreeSet::default();

        while let Some(v) = stack.pop() {
            match v.borrow() {
                ValueSpecification::VarRef(c) => {
                    result.insert(c.clone());
                }
                ValueSpecification::ClvmBinop(_, l, r) => {
                    stack.push(l.clone());
                    stack.push(r.clone());
                }
                _ => {}
            }
        }

        result
    }

    pub fn interpret<Store: HasVariableStore>(
        &self,
        opts: Rc<dyn CompilerOpts>,
        srcloc: &Srcloc,
        value_map: &Store,
    ) -> Rc<SExp> {
        match self {
            ValueSpecification::ConstantValue(c) => c.clone(),
            ValueSpecification::VarRef(c) => {
                if let Some(value) = value_map.get(c) {
                    value.interpret(opts, srcloc, value_map)
                } else {
                    todo!();
                }
            }
            ValueSpecification::ClvmBinop(op, left, right) => {
                let operator = op.to_sexp(srcloc);
                let left_val = left.interpret(opts.clone(), srcloc, value_map);
                let right_val = right.interpret(opts.clone(), srcloc, value_map);
                let nil = Rc::new(SExp::Nil(srcloc.clone()));
                let expr = Rc::new(SExp::Cons(
                    srcloc.clone(),
                    Rc::new(operator),
                    Rc::new(SExp::Cons(
                        srcloc.clone(),
                        Rc::new(primquote(srcloc.clone(), left_val)),
                        Rc::new(SExp::Cons(
                            srcloc.clone(),
                            Rc::new(primquote(srcloc.clone(), right_val)),
                            nil.clone(),
                        )),
                    )),
                ));
                simple_run(opts, expr, nil).expect("should succeed")
            }
        }
    }
}

//
// Fuzzing support for ValueSpecification alone.
// Provided for testing the fuzzer itself and maybe future use in tests.
//
fn find_in_structure_inner(
    parents: &mut Vec<Rc<ValueSpecification>>,
    structure: Rc<ValueSpecification>,
    target: &Rc<ValueSpecification>,
) -> bool {
    if let ValueSpecification::ClvmBinop(_, l, r) = structure.borrow() {
        parents.push(structure.clone());
        if find_in_structure_inner(parents, l.clone(), target) {
            return true;
        }
        if find_in_structure_inner(parents, r.clone(), target) {
            return true;
        }

        parents.pop();
    }

    structure == *target
}

impl ExprModifier for Rc<ValueSpecification> {
    type Tag = Vec<u8>;
    type Expr = Rc<ValueSpecification>;

    /// Add identified in-progress expansions into waiters.
    /// These are used as expansion candidates during each step of generation.
    /// Each will be tried in a random order with all rules in a random order until
    /// one of the rules returns a replacement.
    fn find_waiters(&self, waiters: &mut Vec<FuzzChoice<Self::Expr, Self::Tag>>) {
        match self.borrow() {
            ValueSpecification::VarRef(v) => {
                if v.starts_with(b"${") && v.ends_with(b"}") {
                    if let Some(r) = extract_atom_replacement(self, v) {
                        waiters.push(r);
                    }
                }
            }
            ValueSpecification::ClvmBinop(_, l, r) => {
                l.find_waiters(waiters);
                r.find_waiters(waiters);
            }
            _ => {}
        }
    }

    /// Replace a value where it appears in the structure with a new value.
    fn replace_node(&self, to_replace: &Self::Expr, new_value: Self::Expr) -> Self::Expr {
        if let ValueSpecification::ClvmBinop(op, l, r) = self.borrow() {
            let new_l = l.replace_node(to_replace, new_value.clone());
            let new_r = r.replace_node(to_replace, new_value.clone());
            if Rc::as_ptr(&new_l) != Rc::as_ptr(l) || Rc::as_ptr(&new_r) != Rc::as_ptr(r) {
                return Rc::new(ValueSpecification::ClvmBinop(op.clone(), new_l, new_r));
            }
        }

        if self == to_replace {
            return new_value;
        }

        self.clone()
    }

    /// Find the expression in the target structure and give the path down to it
    /// expressed as a snapshot of the traversed nodes.
    fn find_in_structure(&self, target: &Self::Expr) -> Option<Vec<Self::Expr>> {
        let mut parents = Vec::new();
        if find_in_structure_inner(&mut parents, self.clone(), target) {
            Some(parents)
        } else {
            None
        }
    }
}

struct SimpleFuzzItselfTestState {
    srcloc: Srcloc,
    used_vars: HashMap<Vec<u8>, Rc<ValueSpecification>>,
}

impl HasVariableStore for SimpleFuzzItselfTestState {
    fn get(&self, name: &[u8]) -> Option<Rc<ValueSpecification>> {
        self.used_vars.get(name).cloned()
    }
}

struct SimpleFuzzItselfTest;
impl FuzzTypeParams for SimpleFuzzItselfTest {
    type Tag = Vec<u8>;
    type Expr = Rc<ValueSpecification>;
    type Error = String;
    type State = SimpleFuzzItselfTestState;
}

struct SimpleRuleVar;
impl Rule<SimpleFuzzItselfTest> for SimpleRuleVar {
    fn check(
        &self,
        state: &mut SimpleFuzzItselfTestState,
        _tag: &Vec<u8>,
        _idx: usize,
        _terminate: bool,
        _parents: &[Rc<ValueSpecification>],
    ) -> Result<Option<Rc<ValueSpecification>>, String> {
        let n = 1 + state.used_vars.len();
        // Set each v<n> = n
        let v1 = format!("v{n}").as_bytes().to_vec();
        state.used_vars.insert(
            v1.clone(),
            Rc::new(ValueSpecification::ConstantValue(Rc::new(SExp::Atom(
                state.srcloc.clone(),
                vec![n as u8],
            )))),
        );
        Ok(Some(Rc::new(ValueSpecification::VarRef(v1))))
    }
}

struct SimpleRuleOp {
    op: SupportedOperators,
}
impl Rule<SimpleFuzzItselfTest> for SimpleRuleOp {
    fn check(
        &self,
        _state: &mut SimpleFuzzItselfTestState,
        _tag: &Vec<u8>,
        idx: usize,
        terminate: bool,
        _parents: &[Rc<ValueSpecification>],
    ) -> Result<Option<Rc<ValueSpecification>>, String> {
        if terminate {
            return Ok(None);
        }

        let l = format!("${{{idx}:expand}}").as_bytes().to_vec();
        let r = format!("${{{}:expand}}", idx + 1).as_bytes().to_vec();

        Ok(Some(Rc::new(ValueSpecification::ClvmBinop(
            self.op.clone(),
            Rc::new(ValueSpecification::VarRef(l)),
            Rc::new(ValueSpecification::VarRef(r)),
        ))))
    }
}

#[test]
fn test_compose_sexp() {
    let loc = Srcloc::start("*vstest*");
    assert_eq!(
        compose_sexp(loc.clone(), "(hi . there)"),
        Rc::new(SExp::Cons(
            loc.clone(),
            Rc::new(SExp::Atom(loc.clone(), b"hi".to_vec())),
            Rc::new(SExp::Atom(loc.clone(), b"there".to_vec()))
        ))
    );
}

#[test]
fn test_random_value_spec() {
    let mut rng = simple_seeded_rng(11);
    let mut state = SimpleFuzzItselfTestState {
        srcloc: Srcloc::start("*vstest*"),
        used_vars: HashMap::default(),
    };
    let topnode = Rc::new(ValueSpecification::VarRef(b"${0:top}".to_vec()));
    let rules: Vec<Rc<dyn Rule<SimpleFuzzItselfTest>>> = vec![
        Rc::new(SimpleRuleVar),
        Rc::new(SimpleRuleOp {
            op: SupportedOperators::Plus,
        }),
        Rc::new(SimpleRuleOp {
            op: SupportedOperators::Times,
        }),
    ];
    let mut fuzzer = FuzzGenerator::new(topnode, &rules);

    let mut idx = 0;
    while let Ok(true) = fuzzer.expand(&mut state, idx > 5, &mut rng) {
        // Repeat
        idx += 1;
    }

    assert_eq!(
        fuzzer.result().to_sexp(&state.srcloc).to_string(),
        "(16 (16 (18 v4 (16 v3 v6)) v5) (18 v7 (18 v1 v2)))"
    );
    // Since each v<n> = n, the expression comes down to
    // (+ (+ (* 4 (+ 3 6)) 5) (* 7 (* 1 2))) = 55
    let opts: Rc<dyn CompilerOpts> = Rc::new(DefaultCompilerOpts::new("*vstest*"));
    assert_eq!(
        fuzzer
            .result()
            .interpret(opts, &state.srcloc, &state)
            .to_string(),
        "55"
    );
}

struct SimpleFuzzSexpTestState {
    srcloc: Srcloc,
    count: usize,
}
struct SimpleFuzzSexpTest;

impl FuzzTypeParams for SimpleFuzzSexpTest {
    type Tag = Vec<u8>;
    type Expr = Rc<SExp>;
    type Error = String;
    type State = SimpleFuzzSexpTestState;
}

struct SimpleRuleAtom;
impl Rule<SimpleFuzzSexpTest> for SimpleRuleAtom {
    fn check(
        &self,
        state: &mut SimpleFuzzSexpTestState,
        _tag: &Vec<u8>,
        _idx: usize,
        _terminate: bool,
        _parents: &[Rc<SExp>],
    ) -> Result<Option<Rc<SExp>>, String> {
        state.count += 1;
        Ok(Some(compose_sexp(
            state.srcloc.clone(),
            &format!("node-{}", state.count),
        )))
    }
}

struct SimpleRuleCons;
impl Rule<SimpleFuzzSexpTest> for SimpleRuleCons {
    fn check(
        &self,
        state: &mut SimpleFuzzSexpTestState,
        _tag: &Vec<u8>,
        idx: usize,
        terminate: bool,
        _parents: &[Rc<SExp>],
    ) -> Result<Option<Rc<SExp>>, String> {
        if terminate {
            return Ok(None);
        }

        let l = format!("${{{idx}:expand}}").as_bytes().to_vec();
        let r = format!("${{{}:expand}}", idx + 1).as_bytes().to_vec();

        Ok(Some(Rc::new(SExp::Cons(
            state.srcloc.clone(),
            Rc::new(SExp::Atom(state.srcloc.clone(), l)),
            Rc::new(SExp::Atom(state.srcloc.clone(), r)),
        ))))
    }
}

#[test]
fn test_random_sexp() {
    let mut rng = simple_seeded_rng(8);
    let mut state = SimpleFuzzSexpTestState {
        srcloc: Srcloc::start("*vstest*"),
        count: 0,
    };
    let topnode = Rc::new(SExp::Atom(state.srcloc.clone(), b"${0:top}".to_vec()));
    let rules: Vec<Rc<dyn Rule<SimpleFuzzSexpTest>>> =
        vec![Rc::new(SimpleRuleAtom), Rc::new(SimpleRuleCons)];
    let mut fuzzer = FuzzGenerator::new(topnode, &rules);

    let mut idx = 0;
    while let Ok(true) = fuzzer.expand(&mut state, idx > 5, &mut rng) {
        // Repeat
        idx += 1;
    }

    assert_eq!(fuzzer.result().to_string(), "((node-3 . node-1) . node-2)");
}<|MERGE_RESOLUTION|>--- conflicted
+++ resolved
@@ -181,8 +181,6 @@
     })
 }
 
-<<<<<<< HEAD
-=======
 #[test]
 fn test_perform_compile_of_file() {
     let mut allocator = Allocator::new();
@@ -198,7 +196,6 @@
     assert_eq!(result.compiled.to_string(), "(16 2 (1 . 1))");
 }
 
->>>>>>> db47eab2
 pub fn simple_run(
     opts: Rc<dyn CompilerOpts>,
     expr: Rc<SExp>,
