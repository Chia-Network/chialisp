--- conflicted
+++ resolved
@@ -26,28 +26,6 @@
 use crate::compiler::dialect::detect_modern;
 use crate::compiler::runtypes::RunFailure;
 
-<<<<<<< HEAD
-=======
-fn include_dialect(
-    allocator: &mut Allocator,
-    dialects: &HashMap<Vec<u8>, i32>,
-    e: &[NodePtr],
-) -> Option<i32> {
-    // Propogated names from let capture to labeled nodes.
-    let inc_node = e[0];
-    let name_node = e[1];
-    if let (SExp::Atom(), SExp::Atom()) = (allocator.sexp(inc_node), allocator.sexp(name_node)) {
-        if allocator.atom(inc_node) == "include".as_bytes().to_vec() {
-            if let Some(dialect) = dialects.get(allocator.atom(name_node)) {
-                return Some(*dialect);
-            }
-        }
-    }
-
-    None
-}
-
->>>>>>> fefd7634
 pub fn write_sym_output(
     compiled_lookup: &HashMap<String, String>,
     path: &str,
