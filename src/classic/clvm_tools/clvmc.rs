use std::collections::HashMap;
use std::fs;
use std::io::Write;
use std::path::Path;
use std::rc::Rc;

use tempfile::NamedTempFile;

use clvm_rs::allocator::{Allocator, NodePtr};
use clvm_rs::reduction::EvalErr;

use crate::classic::clvm::__type_compatibility__::Stream;
use crate::classic::clvm::serialize::sexp_to_stream;
use crate::classic::clvm_tools::binutils::{assemble_from_ir, disassemble};
use crate::classic::clvm_tools::ir::reader::read_ir;
use crate::classic::clvm_tools::stages::run;
use crate::classic::clvm_tools::stages::stage_0::{DefaultProgramRunner, TRunProgram};
use crate::classic::clvm_tools::stages::stage_2::operators::run_program_for_search_paths;

use crate::classic::platform::distutils::dep_util::newer;

use crate::compiler::clvm::convert_to_clvm_rs;
use crate::compiler::compiler::compile_file;
use crate::compiler::compiler::{run_optimizer, DefaultCompilerOpts};
use crate::compiler::comptypes::{CompileErr, CompilerOpts};
use crate::compiler::dialect::detect_modern;
use crate::compiler::runtypes::RunFailure;
use crate::compiler::srcloc::Srcloc;
use crate::compiler::untype::untype_code;

pub fn write_sym_output(
    compiled_lookup: &HashMap<String, String>,
    path: &str,
) -> Result<(), String> {
    let output = serde_json::to_string(compiled_lookup)
        .map_err(|_| "failed to serialize to json".to_string())?;

    fs::write(path, output)
        .map_err(|_| format!("failed to write {path}"))
        .map(|_| ())
}

<<<<<<< HEAD
pub fn detect_modern(allocator: &mut Allocator, sexp: NodePtr) -> Option<i32> {
    let mut dialects = HashMap::new();
    dialects.insert("*standard-cl-21*".as_bytes().to_vec(), 21);
    dialects.insert("*standard-cl-22*".as_bytes().to_vec(), 22);
    dialects.insert("*standard-cl-23*".as_bytes().to_vec(), 23);

    proper_list(allocator, sexp, true).and_then(|l| {
        for elt in l.iter() {
            if let Some(dialect) = detect_modern(allocator, *elt) {
                return Some(dialect);
            }

            match proper_list(allocator, *elt, true) {
                None => {
                    continue;
                }

                Some(e) => {
                    if e.len() != 2 {
                        continue;
                    }

                    if let Some(dialect) = include_dialect(allocator, &dialects, &e) {
                        return Some(dialect);
                    }
                }
            }
        }

        None
    })
}

=======
>>>>>>> 62cfdb96
pub fn compile_clvm_text_maybe_opt(
    allocator: &mut Allocator,
    do_optimize: bool,
    opts: Rc<dyn CompilerOpts>,
    symbol_table: &mut HashMap<String, String>,
    text: &str,
    input_path: &str,
    classic_with_opts: bool,
) -> Result<NodePtr, EvalErr> {
    let ir_src = read_ir(text).map_err(|s| EvalErr(allocator.null(), s.to_string()))?;
    let assembled_sexp = assemble_from_ir(allocator, Rc::new(ir_src))?;
<<<<<<< HEAD
    let untyped_sexp = untype_code(allocator, Srcloc::start(input_path), assembled_sexp)?;

    if let Some(dialect) = detect_modern(allocator, untyped_sexp) {
        let runner = Rc::new(DefaultProgramRunner::new());
        let opts = opts
            .set_optimize(do_optimize)
            .set_frontend_opt(dialect > 21);
=======
    let dialect = detect_modern(allocator, assembled_sexp);
    if let Some(stepping) = dialect.stepping {
        let runner = Rc::new(DefaultProgramRunner::new());
        let opts = opts
            .set_dialect(dialect)
            .set_optimize(do_optimize)
            .set_frontend_opt(stepping > 21);
>>>>>>> 62cfdb96

        let unopt_res = compile_file(allocator, runner.clone(), opts, text, symbol_table);
        let res = if do_optimize {
            unopt_res.and_then(|x| run_optimizer(allocator, runner, Rc::new(x)))
        } else {
            unopt_res.map(Rc::new)
        };

        res.and_then(|x| {
            convert_to_clvm_rs(allocator, x).map_err(|r| match r {
                RunFailure::RunErr(l, x) => CompileErr(l, x),
                RunFailure::RunExn(l, x) => CompileErr(l, x.to_string()),
            })
        })
        .map_err(|s| EvalErr(allocator.null(), s.1))
    } else {
        let compile_invoke_code = run(allocator);
        let input_sexp = allocator.new_pair(assembled_sexp, allocator.null())?;
        let run_program = run_program_for_search_paths(input_path, &opts.get_search_paths(), false);
        if classic_with_opts {
            run_program.set_compiler_opts(Some(opts));
        }
        let run_program_output =
            run_program.run_program(allocator, compile_invoke_code, input_sexp, None)?;
        Ok(run_program_output.1)
    }
}

pub fn compile_clvm_text(
    allocator: &mut Allocator,
    opts: Rc<dyn CompilerOpts>,
    symbol_table: &mut HashMap<String, String>,
    text: &str,
    input_path: &str,
    classic_with_opts: bool,
) -> Result<NodePtr, EvalErr> {
    compile_clvm_text_maybe_opt(
        allocator,
        true,
        opts,
        symbol_table,
        text,
        input_path,
        classic_with_opts,
    )
}

pub fn compile_clvm_inner(
    allocator: &mut Allocator,
    opts: Rc<dyn CompilerOpts>,
    symbol_table: &mut HashMap<String, String>,
    filename: &str,
    text: &str,
    result_stream: &mut Stream,
    classic_with_opts: bool,
) -> Result<(), String> {
    let result = compile_clvm_text(
        allocator,
        opts,
        symbol_table,
        text,
        filename,
        classic_with_opts,
    )
    .map_err(|x| format!("error {} compiling {}", x.1, disassemble(allocator, x.0)))?;
    sexp_to_stream(allocator, result, result_stream);
    Ok(())
}

pub fn compile_clvm(
    input_path: &str,
    output_path: &str,
    search_paths: &[String],
    symbol_table: &mut HashMap<String, String>,
) -> Result<String, String> {
    let mut allocator = Allocator::new();

    let compile = newer(input_path, output_path).unwrap_or(true);
    let mut result_stream = Stream::new(None);

    if compile {
        let text = fs::read_to_string(input_path)
            .map_err(|x| format!("error reading {input_path}: {x:?}"))?;
        let opts = Rc::new(DefaultCompilerOpts::new(input_path)).set_search_paths(search_paths);

        compile_clvm_inner(
            &mut allocator,
            opts,
            symbol_table,
            input_path,
            &text,
            &mut result_stream,
            false,
        )?;

        let output_path_obj = Path::new(output_path);
        let output_dir = output_path_obj
            .parent()
            .map(Ok)
            .unwrap_or_else(|| Err("could not get parent of output path"))?;

        let target_data = result_stream.get_value().hex();

        // Try to detect whether we'd put the same output in the output file.
        // Don't proceed if true.
        if let Ok(prev_content) = fs::read_to_string(output_path) {
            let prev_trimmed = prev_content.trim();
            let trimmed = target_data.trim();
            if prev_trimmed == trimmed {
                // It's the same program, bail regardless.
                return Ok(output_path.to_string());
            }
        }

        // Make the contents appear atomically so that other test processes
        // won't mistake an empty file for intended output.
        let mut temp_output_file = NamedTempFile::new_in(output_dir).map_err(|e| {
            format!("error creating temporary compiler output for {input_path}: {e:?}")
        })?;

        temp_output_file
            .write_all(target_data.as_bytes())
            .map_err(|_| format!("failed to write to {:?}", temp_output_file.path()))?;

        temp_output_file.persist(output_path).map_err(|e| {
            format!("error persisting temporary compiler output {output_path}: {e:?}")
        })?;
    }

    Ok(output_path.to_string())
}

// export function find_files(path: str = ""){
//   const r: string[] = [];
//   for(const {dirpath, filenames} of os_walk(path)){
//     for(const filename of filenames){
//       if(filename.endsWith(".clvm")){
//         const full_path = path_join(dirpath, filename);
//         const target = `${full_path}.hex}`;
//         compile_clvm(full_path, target);
//         r.push(target);
//       }
//     }
//   }
//   return r;
// }<|MERGE_RESOLUTION|>--- conflicted
+++ resolved
@@ -40,42 +40,6 @@
         .map(|_| ())
 }
 
-<<<<<<< HEAD
-pub fn detect_modern(allocator: &mut Allocator, sexp: NodePtr) -> Option<i32> {
-    let mut dialects = HashMap::new();
-    dialects.insert("*standard-cl-21*".as_bytes().to_vec(), 21);
-    dialects.insert("*standard-cl-22*".as_bytes().to_vec(), 22);
-    dialects.insert("*standard-cl-23*".as_bytes().to_vec(), 23);
-
-    proper_list(allocator, sexp, true).and_then(|l| {
-        for elt in l.iter() {
-            if let Some(dialect) = detect_modern(allocator, *elt) {
-                return Some(dialect);
-            }
-
-            match proper_list(allocator, *elt, true) {
-                None => {
-                    continue;
-                }
-
-                Some(e) => {
-                    if e.len() != 2 {
-                        continue;
-                    }
-
-                    if let Some(dialect) = include_dialect(allocator, &dialects, &e) {
-                        return Some(dialect);
-                    }
-                }
-            }
-        }
-
-        None
-    })
-}
-
-=======
->>>>>>> 62cfdb96
 pub fn compile_clvm_text_maybe_opt(
     allocator: &mut Allocator,
     do_optimize: bool,
@@ -87,23 +51,14 @@
 ) -> Result<NodePtr, EvalErr> {
     let ir_src = read_ir(text).map_err(|s| EvalErr(allocator.null(), s.to_string()))?;
     let assembled_sexp = assemble_from_ir(allocator, Rc::new(ir_src))?;
-<<<<<<< HEAD
     let untyped_sexp = untype_code(allocator, Srcloc::start(input_path), assembled_sexp)?;
-
-    if let Some(dialect) = detect_modern(allocator, untyped_sexp) {
-        let runner = Rc::new(DefaultProgramRunner::new());
-        let opts = opts
-            .set_optimize(do_optimize)
-            .set_frontend_opt(dialect > 21);
-=======
-    let dialect = detect_modern(allocator, assembled_sexp);
+    let dialect = detect_modern(allocator, untyped_sexp);
     if let Some(stepping) = dialect.stepping {
         let runner = Rc::new(DefaultProgramRunner::new());
         let opts = opts
             .set_dialect(dialect)
             .set_optimize(do_optimize)
             .set_frontend_opt(stepping > 21);
->>>>>>> 62cfdb96
 
         let unopt_res = compile_file(allocator, runner.clone(), opts, text, symbol_table);
         let res = if do_optimize {
