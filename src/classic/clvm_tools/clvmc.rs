--- conflicted
+++ resolved
@@ -38,43 +38,7 @@
         .map(|_| ())
 }
 
-<<<<<<< HEAD
-pub fn detect_modern(allocator: &mut Allocator, sexp: NodePtr) -> Option<i32> {
-    let mut dialects = HashMap::new();
-    dialects.insert("*standard-cl-21*".as_bytes().to_vec(), 21);
-    dialects.insert("*standard-cl-22*".as_bytes().to_vec(), 22);
-
-    proper_list(allocator, sexp, true).and_then(|l| {
-        for elt in l.iter() {
-            if let Some(dialect) = detect_modern(allocator, *elt) {
-                return Some(dialect);
-            }
-
-            match proper_list(allocator, *elt, true) {
-                None => {
-                    continue;
-                }
-
-                Some(e) => {
-                    if e.len() != 2 {
-                        continue;
-                    }
-
-                    if let Some(dialect) = include_dialect(allocator, &dialects, &e) {
-                        return Some(dialect);
-                    }
-                }
-            }
-        }
-
-        None
-    })
-}
-
 pub fn compile_clvm_text_maybe_opt(
-=======
-pub fn compile_clvm_text(
->>>>>>> c753bbaf
     allocator: &mut Allocator,
     do_optimize: bool,
     opts: Rc<dyn CompilerOpts>,
