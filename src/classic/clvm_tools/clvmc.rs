--- conflicted
+++ resolved
@@ -22,38 +22,10 @@
 use crate::compiler::clvm::convert_to_clvm_rs;
 use crate::compiler::compiler::compile_file;
 use crate::compiler::compiler::{run_optimizer, DefaultCompilerOpts};
-<<<<<<< HEAD
 use crate::compiler::comptypes::{CompileErr, CompilerOpts};
 use crate::compiler::dialect::detect_modern;
 use crate::compiler::runtypes::RunFailure;
 
-=======
-use crate::compiler::comptypes::{AcceptedDialect, CompileErr, CompilerOpts};
-use crate::compiler::runtypes::RunFailure;
-
-fn include_dialect(
-    allocator: &Allocator,
-    dialects: &HashMap<Vec<u8>, i32>,
-    e: &[NodePtr],
-) -> Option<i32> {
-    // Propogated names from let capture to labeled nodes.
-    let include_keyword_node = e[0];
-    let name_node = e[1];
-    if let (SExp::Atom(), SExp::Atom()) = (
-        allocator.sexp(include_keyword_node),
-        allocator.sexp(name_node),
-    ) {
-        if allocator.atom(include_keyword_node) == "include".as_bytes().to_vec() {
-            if let Some(dialect) = dialects.get(allocator.atom(name_node)) {
-                return Some(*dialect);
-            }
-        }
-    }
-
-    None
-}
-
->>>>>>> 7812149b
 pub fn write_sym_output(
     compiled_lookup: &HashMap<String, String>,
     path: &str,
@@ -66,61 +38,7 @@
         .map(|_| ())
 }
 
-<<<<<<< HEAD
 pub fn compile_clvm_text_maybe_opt(
-=======
-// Now return more parameters about the "modern" dialect, including in the future,
-// strictness.  This will allow us to support the transition to modern macros which
-// in turn allow us to turn on strictness in variable naming.  Often multiple moves
-// are needed to get from one point to another and there's a tension between
-// unitary changes and smaller PRs which do fewer things by themselves.  This is
-// part of a broader narrative, which many requested that sets us on the path of
-// being able to include more information in the dialect result.
-pub fn detect_modern(allocator: &mut Allocator, sexp: NodePtr) -> AcceptedDialect {
-    let mut dialects = HashMap::new();
-    dialects.insert("*standard-cl-21*".as_bytes().to_vec(), 21);
-    dialects.insert("*standard-cl-22*".as_bytes().to_vec(), 22);
-
-    // Start with an empty definition of the dialect (classic).
-    let mut result = AcceptedDialect::default();
-
-    // For each form in the source file, try to find a sigil at the top level of
-    // the list it forms to find a sigil.
-    if let Some(l) = proper_list(allocator, sexp, true) {
-        for elt in l.iter() {
-            let detect_modern_result = detect_modern(allocator, *elt);
-            if detect_modern_result.stepping.is_some() {
-                // We found a dialect directive.
-                result = detect_modern_result;
-                break;
-            }
-
-            match proper_list(allocator, *elt, true) {
-                None => {
-                    continue;
-                }
-
-                Some(e) => {
-                    if e.len() != 2 {
-                        continue;
-                    }
-
-                    if let Some(dialect) = include_dialect(allocator, &dialects, &e) {
-                        // We found a sigil.
-                        result.stepping = Some(dialect);
-                        break;
-                    }
-                }
-            }
-        }
-    }
-
-    // Return whatever we found or the default.
-    result
-}
-
-pub fn compile_clvm_text(
->>>>>>> 7812149b
     allocator: &mut Allocator,
     do_optimize: bool,
     opts: Rc<dyn CompilerOpts>,
@@ -131,16 +49,10 @@
 ) -> Result<NodePtr, EvalErr> {
     let ir_src = read_ir(text).map_err(|s| EvalErr(allocator.null(), s.to_string()))?;
     let assembled_sexp = assemble_from_ir(allocator, Rc::new(ir_src))?;
-<<<<<<< HEAD
-    let dialect = detect_modern(allocator, assembled_sexp);
-    if let Some(stepping) = dialect.stepping {
-=======
-
     let dialect = detect_modern(allocator, assembled_sexp);
     // Now the stepping is optional (None for classic) but we may communicate
     // other information in dialect as well.
-    if let Some(dialect) = dialect.stepping {
->>>>>>> 7812149b
+    if let Some(stepping) = dialect.stepping {
         let runner = Rc::new(DefaultProgramRunner::new());
         let opts = opts
             .set_dialect(dialect)
