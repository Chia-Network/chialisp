use std::collections::HashMap;
use std::fs;
use std::io::Write;
use std::path::Path;
use std::rc::Rc;

use tempfile::NamedTempFile;

use clvm_rs::allocator::{Allocator, NodePtr};
use clvm_rs::reduction::EvalErr;

use crate::classic::clvm::__type_compatibility__::Stream;
use crate::classic::clvm::serialize::sexp_to_stream;
use crate::classic::clvm_tools::binutils::{assemble_from_ir, disassemble};
use crate::classic::clvm_tools::ir::reader::read_ir;
use crate::classic::clvm_tools::stages::run;
use crate::classic::clvm_tools::stages::stage_0::{DefaultProgramRunner, TRunProgram};
use crate::classic::clvm_tools::stages::stage_2::operators::run_program_for_search_paths;

use crate::classic::platform::distutils::dep_util::newer;

use crate::compiler::clvm::convert_to_clvm_rs;
use crate::compiler::compiler::compile_file;
use crate::compiler::compiler::DefaultCompilerOpts;
use crate::compiler::comptypes::{CompileErr, CompilerOpts};
use crate::compiler::dialect::detect_modern;
use crate::compiler::optimize::run_optimizer;
use crate::compiler::runtypes::RunFailure;

pub fn write_sym_output(
    compiled_lookup: &HashMap<String, String>,
    path: &str,
) -> Result<(), String> {
    let output = serde_json::to_string(compiled_lookup)
        .map_err(|_| "failed to serialize to json".to_string())?;

    fs::write(path, output)
        .map_err(|_| format!("failed to write {path}"))
        .map(|_| ())
}

pub fn compile_clvm_text_maybe_opt(
    allocator: &mut Allocator,
    do_optimize: bool,
    opts: Rc<dyn CompilerOpts>,
    symbol_table: &mut HashMap<String, String>,
    text: &str,
    input_path: &str,
    classic_with_opts: bool,
) -> Result<NodePtr, EvalErr> {
    let ir_src = read_ir(text).map_err(|s| EvalErr(allocator.null(), s.to_string()))?;
    let assembled_sexp = assemble_from_ir(allocator, Rc::new(ir_src))?;

    let dialect = detect_modern(allocator, assembled_sexp);
    // Now the stepping is optional (None for classic) but we may communicate
    // other information in dialect as well.
<<<<<<< HEAD
    if let Some(stepping) = dialect.stepping {
        let runner = Rc::new(DefaultProgramRunner::new());
        let opts = opts
            .set_dialect(dialect)
            .set_optimize(do_optimize || stepping > 22)
            .set_frontend_opt(stepping == 22);
=======
    //
    // I think stepping is a good name for the number below as dialect is going
    // to get more members that are somewhat independent.
    if let Some(stepping) = dialect.stepping {
        let runner = Rc::new(DefaultProgramRunner::new());
        let opts = opts.set_optimize(true).set_frontend_opt(stepping > 21);
>>>>>>> 308a98f6

        let unopt_res = compile_file(allocator, runner.clone(), opts, text, symbol_table);
        let res = if do_optimize {
            unopt_res.and_then(|x| run_optimizer(allocator, runner, Rc::new(x)))
        } else {
            unopt_res.map(Rc::new)
        };

        res.and_then(|x| {
            convert_to_clvm_rs(allocator, x).map_err(|r| match r {
                RunFailure::RunErr(l, x) => CompileErr(l, x),
                RunFailure::RunExn(l, x) => CompileErr(l, x.to_string()),
            })
        })
        .map_err(|s| EvalErr(allocator.null(), s.1))
    } else {
        let compile_invoke_code = run(allocator);
        let input_sexp = allocator.new_pair(assembled_sexp, allocator.null())?;
        let run_program = run_program_for_search_paths(input_path, &opts.get_search_paths(), false);
        if classic_with_opts {
            run_program.set_compiler_opts(Some(opts));
        }
        let run_program_output =
            run_program.run_program(allocator, compile_invoke_code, input_sexp, None)?;
        Ok(run_program_output.1)
    }
}

pub fn compile_clvm_text(
    allocator: &mut Allocator,
    opts: Rc<dyn CompilerOpts>,
    symbol_table: &mut HashMap<String, String>,
    text: &str,
    input_path: &str,
    classic_with_opts: bool,
) -> Result<NodePtr, EvalErr> {
    compile_clvm_text_maybe_opt(
        allocator,
        true,
        opts,
        symbol_table,
        text,
        input_path,
        classic_with_opts,
    )
}

pub fn compile_clvm_inner(
    allocator: &mut Allocator,
    opts: Rc<dyn CompilerOpts>,
    symbol_table: &mut HashMap<String, String>,
    filename: &str,
    text: &str,
    result_stream: &mut Stream,
    classic_with_opts: bool,
) -> Result<(), String> {
    let result = compile_clvm_text(
        allocator,
        opts.clone(),
        symbol_table,
        text,
        filename,
        classic_with_opts,
    )
    .map_err(|x| {
        format!(
            "error {} compiling {}",
            x.1,
            disassemble(allocator, x.0, opts.disassembly_ver())
        )
    })?;
    sexp_to_stream(allocator, result, result_stream);
    Ok(())
}

pub fn compile_clvm(
    input_path: &str,
    output_path: &str,
    search_paths: &[String],
    symbol_table: &mut HashMap<String, String>,
) -> Result<String, String> {
    let mut allocator = Allocator::new();

    let compile = newer(input_path, output_path).unwrap_or(true);
    let mut result_stream = Stream::new(None);

    if compile {
        let text = fs::read_to_string(input_path)
            .map_err(|x| format!("error reading {input_path}: {x:?}"))?;
        let opts = Rc::new(DefaultCompilerOpts::new(input_path)).set_search_paths(search_paths);

        compile_clvm_inner(
            &mut allocator,
            opts,
            symbol_table,
            input_path,
            &text,
            &mut result_stream,
            false,
        )?;

        let target_data = result_stream.get_value().hex();

        let write_file = |output_path: &str, target_data: &str| -> Result<(), String> {
            let output_path_obj = Path::new(output_path);
            let output_dir = output_path_obj
                .parent()
                .map(Ok)
                .unwrap_or_else(|| Err("could not get parent of output path"))?;

            // Make the contents appear atomically so that other test processes
            // won't mistake an empty file for intended output.
            let mut temp_output_file = NamedTempFile::new_in(output_dir).map_err(|e| {
                format!("error creating temporary compiler output for {input_path}: {e:?}")
            })?;

            let err_text = format!("failed to write to {:?}", temp_output_file.path());
            let translate_err = |_| err_text.clone();

            temp_output_file
                .write_all(target_data.as_bytes())
                .map_err(translate_err)?;

            temp_output_file.write_all(b"\n").map_err(translate_err)?;

            temp_output_file.persist(output_path).map_err(|e| {
                format!("error persisting temporary compiler output {output_path}: {e:?}")
            })?;

            Ok(())
        };

        // Try to detect whether we'd put the same output in the output file.
        // Don't proceed if true.
        if let Ok(prev_content) = fs::read_to_string(output_path) {
            let prev_trimmed = prev_content.trim();
            let trimmed = target_data.trim();
            if prev_trimmed == trimmed {
                // We should try to overwrite here, but not fail if it doesn't
                // work.  This will accomodate both the read only scenario and
                // the scenario where a target file is newer and people want the
                // date to be updated.
                write_file(output_path, &target_data).ok();

                // It's the same program, bail regardless.
                return Ok(output_path.to_string());
            }
        }

        write_file(output_path, &target_data)?;
    }

    Ok(output_path.to_string())
}

// export function find_files(path: str = ""){
//   const r: string[] = [];
//   for(const {dirpath, filenames} of os_walk(path)){
//     for(const filename of filenames){
//       if(filename.endsWith(".clvm")){
//         const full_path = path_join(dirpath, filename);
//         const target = `${full_path}.hex}`;
//         compile_clvm(full_path, target);
//         r.push(target);
//       }
//     }
//   }
//   return r;
// }<|MERGE_RESOLUTION|>--- conflicted
+++ resolved
@@ -54,21 +54,15 @@
     let dialect = detect_modern(allocator, assembled_sexp);
     // Now the stepping is optional (None for classic) but we may communicate
     // other information in dialect as well.
-<<<<<<< HEAD
+    //
+    // I think stepping is a good name for the number below as dialect is going
+    // to get more members that are somewhat independent.
     if let Some(stepping) = dialect.stepping {
         let runner = Rc::new(DefaultProgramRunner::new());
         let opts = opts
             .set_dialect(dialect)
             .set_optimize(do_optimize || stepping > 22)
             .set_frontend_opt(stepping == 22);
-=======
-    //
-    // I think stepping is a good name for the number below as dialect is going
-    // to get more members that are somewhat independent.
-    if let Some(stepping) = dialect.stepping {
-        let runner = Rc::new(DefaultProgramRunner::new());
-        let opts = opts.set_optimize(true).set_frontend_opt(stepping > 21);
->>>>>>> 308a98f6
 
         let unopt_res = compile_file(allocator, runner.clone(), opts, text, symbol_table);
         let res = if do_optimize {
