--- conflicted
+++ resolved
@@ -60,13 +60,8 @@
         let runner = Rc::new(DefaultProgramRunner::new());
         let opts = opts
             .set_dialect(dialect)
-<<<<<<< HEAD
             .set_optimize(do_optimize)
             .set_frontend_opt(stepping > 21);
-=======
-            .set_optimize(do_optimize || stepping > 22) // Would apply to cl23
-            .set_frontend_opt(stepping == 22);
->>>>>>> 59f15058
 
         let unopt_res = compile_file(allocator, runner.clone(), opts.clone(), text, symbol_table);
         let res = unopt_res.and_then(|x| {
