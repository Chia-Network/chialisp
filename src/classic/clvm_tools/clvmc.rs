use std::collections::HashMap;
use std::fs;
use std::io::Write;
use std::path::Path;
use std::rc::Rc;

use tempfile::NamedTempFile;

use clvm_rs::allocator::{Allocator, NodePtr, SExp};
use clvm_rs::reduction::EvalErr;

use crate::classic::clvm::__type_compatibility__::Stream;
use crate::classic::clvm::serialize::sexp_to_stream;
use crate::classic::clvm::sexp::proper_list;
use crate::classic::clvm_tools::binutils::{assemble_from_ir, disassemble};
use crate::classic::clvm_tools::ir::reader::read_ir;
use crate::classic::clvm_tools::stages::run;
use crate::classic::clvm_tools::stages::stage_0::{DefaultProgramRunner, TRunProgram};
use crate::classic::clvm_tools::stages::stage_2::operators::run_program_for_search_paths;

use crate::classic::platform::distutils::dep_util::newer;

use crate::compiler::clvm::convert_to_clvm_rs;
use crate::compiler::compiler::compile_file;
use crate::compiler::compiler::run_optimizer;
use crate::compiler::compiler::DefaultCompilerOpts;
use crate::compiler::comptypes::CompileErr;
use crate::compiler::comptypes::CompilerOpts;
use crate::compiler::runtypes::RunFailure;

fn include_dialect(
    allocator: &mut Allocator,
    dialects: &HashMap<Vec<u8>, i32>,
    e: &[NodePtr],
) -> Option<i32> {
    if let (SExp::Atom(inc), SExp::Atom(name)) = (allocator.sexp(e[0]), allocator.sexp(e[1])) {
        if allocator.buf(&inc) == "include".as_bytes().to_vec() {
            if let Some(dialect) = dialects.get(allocator.buf(&name)) {
                return Some(*dialect);
            }
        }
    }

    None
}

pub fn write_sym_output(
    compiled_lookup: &HashMap<String, String>,
    path: &str,
) -> Result<(), String> {
    let output = serde_json::to_string(compiled_lookup)
        .map_err(|_| "failed to serialize to json".to_string())?;

    fs::write(path, output)
        .map_err(|_| format!("failed to write {path}"))
        .map(|_| ())
}

pub fn detect_modern(allocator: &mut Allocator, sexp: NodePtr) -> Option<i32> {
    let mut dialects = HashMap::new();
    dialects.insert("*standard-cl-21*".as_bytes().to_vec(), 21);
    dialects.insert("*standard-cl-22*".as_bytes().to_vec(), 22);

    proper_list(allocator, sexp, true).and_then(|l| {
        for elt in l.iter() {
            if let Some(dialect) = detect_modern(allocator, *elt) {
                return Some(dialect);
            }

            match proper_list(allocator, *elt, true) {
                None => {
                    continue;
                }

                Some(e) => {
                    if e.len() != 2 {
                        continue;
                    }

                    if let Some(dialect) = include_dialect(allocator, &dialects, &e) {
                        return Some(dialect);
                    }
                }
            }
        }

        None
    })
}

pub fn compile_clvm_text_maybe_opt(
    allocator: &mut Allocator,
<<<<<<< HEAD
    do_optimize: bool,
    search_paths: &[String],
=======
    opts: Rc<dyn CompilerOpts>,
>>>>>>> 0a6a14a5
    symbol_table: &mut HashMap<String, String>,
    text: &str,
    input_path: &str,
    classic_with_opts: bool,
) -> Result<NodePtr, EvalErr> {
    let ir_src = read_ir(text).map_err(|s| EvalErr(allocator.null(), s.to_string()))?;
    let assembled_sexp = assemble_from_ir(allocator, Rc::new(ir_src))?;

    if let Some(dialect) = detect_modern(allocator, assembled_sexp) {
        let runner = Rc::new(DefaultProgramRunner::new());
<<<<<<< HEAD
        let opts = Rc::new(DefaultCompilerOpts::new(input_path))
            .set_optimize(do_optimize)
            .set_frontend_opt(dialect > 21)
            .set_search_paths(search_paths);
=======
        let opts = opts.set_optimize(true).set_frontend_opt(dialect > 21);
>>>>>>> 0a6a14a5

        let unopt_res = compile_file(allocator, runner.clone(), opts, text, symbol_table);
        let res = if do_optimize {
            unopt_res.and_then(|x| run_optimizer(allocator, runner, Rc::new(x)))
        } else {
            unopt_res.map(Rc::new)
        };

        res.and_then(|x| {
            convert_to_clvm_rs(allocator, x).map_err(|r| match r {
                RunFailure::RunErr(l, x) => CompileErr(l, x),
                RunFailure::RunExn(l, x) => CompileErr(l, x.to_string()),
            })
        })
        .map_err(|s| EvalErr(allocator.null(), s.1))
    } else {
        let compile_invoke_code = run(allocator);
        let input_sexp = allocator.new_pair(assembled_sexp, allocator.null())?;
        let run_program = run_program_for_search_paths(input_path, &opts.get_search_paths(), false);
        if classic_with_opts {
            run_program.set_compiler_opts(Some(opts));
        }
        let run_program_output =
            run_program.run_program(allocator, compile_invoke_code, input_sexp, None)?;
        Ok(run_program_output.1)
    }
}

pub fn compile_clvm_text(
    allocator: &mut Allocator,
    search_paths: &[String],
    symbol_table: &mut HashMap<String, String>,
    text: &str,
    input_path: &str,
) -> Result<NodePtr, EvalErr> {
    compile_clvm_text_maybe_opt(
        allocator,
        true,
        search_paths,
        symbol_table,
        text,
        input_path,
    )
}

pub fn compile_clvm_inner(
    allocator: &mut Allocator,
    opts: Rc<dyn CompilerOpts>,
    symbol_table: &mut HashMap<String, String>,
    filename: &str,
    text: &str,
    result_stream: &mut Stream,
    classic_with_opts: bool,
) -> Result<(), String> {
    let result = compile_clvm_text(
        allocator,
        opts,
        symbol_table,
        text,
        filename,
        classic_with_opts,
    )
    .map_err(|x| format!("error {} compiling {}", x.1, disassemble(allocator, x.0)))?;
    sexp_to_stream(allocator, result, result_stream);
    Ok(())
}

pub fn compile_clvm(
    input_path: &str,
    output_path: &str,
    search_paths: &[String],
    symbol_table: &mut HashMap<String, String>,
) -> Result<String, String> {
    let mut allocator = Allocator::new();

    let compile = newer(input_path, output_path).unwrap_or(true);
    let mut result_stream = Stream::new(None);

    if compile {
        let text = fs::read_to_string(input_path)
            .map_err(|x| format!("error reading {input_path}: {x:?}"))?;
        let opts = Rc::new(DefaultCompilerOpts::new(input_path)).set_search_paths(search_paths);

        compile_clvm_inner(
            &mut allocator,
            opts,
            symbol_table,
            input_path,
            &text,
            &mut result_stream,
            false,
        )?;

        let output_path_obj = Path::new(output_path);
        let output_dir = output_path_obj
            .parent()
            .map(Ok)
            .unwrap_or_else(|| Err("could not get parent of output path"))?;

        let target_data = result_stream.get_value().hex();

        // Try to detect whether we'd put the same output in the output file.
        // Don't proceed if true.
        if let Ok(prev_content) = fs::read_to_string(output_path) {
            let prev_trimmed = prev_content.trim();
            let trimmed = target_data.trim();
            if prev_trimmed == trimmed {
                // It's the same program, bail regardless.
                return Ok(output_path.to_string());
            }
        }

        // Make the contents appear atomically so that other test processes
        // won't mistake an empty file for intended output.
        let mut temp_output_file = NamedTempFile::new_in(output_dir).map_err(|e| {
            format!("error creating temporary compiler output for {input_path}: {e:?}")
        })?;

        temp_output_file
            .write_all(target_data.as_bytes())
            .map_err(|_| format!("failed to write to {:?}", temp_output_file.path()))?;

        temp_output_file.persist(output_path).map_err(|e| {
            format!("error persisting temporary compiler output {output_path}: {e:?}")
        })?;
    }

    Ok(output_path.to_string())
}

// export function find_files(path: str = ""){
//   const r: string[] = [];
//   for(const {dirpath, filenames} of os_walk(path)){
//     for(const filename of filenames){
//       if(filename.endsWith(".clvm")){
//         const full_path = path_join(dirpath, filename);
//         const target = `${full_path}.hex}`;
//         compile_clvm(full_path, target);
//         r.push(target);
//       }
//     }
//   }
//   return r;
// }<|MERGE_RESOLUTION|>--- conflicted
+++ resolved
@@ -90,12 +90,8 @@
 
 pub fn compile_clvm_text_maybe_opt(
     allocator: &mut Allocator,
-<<<<<<< HEAD
     do_optimize: bool,
-    search_paths: &[String],
-=======
     opts: Rc<dyn CompilerOpts>,
->>>>>>> 0a6a14a5
     symbol_table: &mut HashMap<String, String>,
     text: &str,
     input_path: &str,
@@ -106,14 +102,9 @@
 
     if let Some(dialect) = detect_modern(allocator, assembled_sexp) {
         let runner = Rc::new(DefaultProgramRunner::new());
-<<<<<<< HEAD
-        let opts = Rc::new(DefaultCompilerOpts::new(input_path))
+        let opts = opts
             .set_optimize(do_optimize)
-            .set_frontend_opt(dialect > 21)
-            .set_search_paths(search_paths);
-=======
-        let opts = opts.set_optimize(true).set_frontend_opt(dialect > 21);
->>>>>>> 0a6a14a5
+            .set_frontend_opt(dialect > 21);
 
         let unopt_res = compile_file(allocator, runner.clone(), opts, text, symbol_table);
         let res = if do_optimize {
@@ -144,18 +135,20 @@
 
 pub fn compile_clvm_text(
     allocator: &mut Allocator,
-    search_paths: &[String],
+    opts: Rc<dyn CompilerOpts>,
     symbol_table: &mut HashMap<String, String>,
     text: &str,
     input_path: &str,
+    classic_with_opts: bool,
 ) -> Result<NodePtr, EvalErr> {
     compile_clvm_text_maybe_opt(
         allocator,
         true,
-        search_paths,
+        opts,
         symbol_table,
         text,
         input_path,
+        classic_with_opts,
     )
 }
 
