use core::cell::RefCell;

use std::borrow::Borrow;
use std::collections::{BTreeMap, HashMap};
use std::fs;
use std::io;
use std::io::Write;
use std::mem::swap;
use std::rc::Rc;
use std::sync::mpsc::{channel, Receiver, Sender};
use std::sync::{Arc, Mutex};
use std::thread;
use std::time::SystemTime;

use core::cmp::max;

use linked_hash_map::LinkedHashMap;
use yaml_rust::{Yaml, YamlEmitter};

use clvm_rs::allocator::{Allocator, NodePtr};
use clvm_rs::reduction::EvalErr;
use clvm_rs::run_program::PreEval;

use crate::classic::clvm::__type_compatibility__::{
    t, Bytes, BytesFromType, Stream, Tuple, UnvalidatedBytesFromType,
};
use crate::classic::clvm::keyword_from_atom;
use crate::classic::clvm::serialize::{sexp_from_stream, sexp_to_stream, SimpleCreateCLVMObject};
use crate::classic::clvm::sexp::{enlist, proper_list, sexp_as_bin};
use crate::classic::clvm::OPERATORS_LATEST_VERSION;
use crate::classic::clvm_tools::binutils::{assemble_from_ir, disassemble, disassemble_with_kw};
use crate::classic::clvm_tools::clvmc::write_sym_output;
use crate::classic::clvm_tools::comp_input::{get_disassembly_ver, RunAndCompileInputData};
use crate::classic::clvm_tools::debug::check_unused;
use crate::classic::clvm_tools::debug::{
    program_hash_from_program_env_cons, start_log_after, trace_pre_eval, trace_to_table,
    trace_to_text,
};
use crate::classic::clvm_tools::ir::reader::read_ir;
use crate::classic::clvm_tools::sha256tree::sha256tree;
use crate::classic::clvm_tools::stages;
use crate::classic::clvm_tools::stages::stage_0::{
    DefaultProgramRunner, RunProgramOption, TRunProgram,
};
use crate::classic::clvm_tools::stages::stage_2::operators::run_program_for_search_paths;
use crate::classic::platform::PathJoin;

use crate::classic::platform::argparse::{
    Argument, ArgumentParser, ArgumentValue, ArgumentValueConv, IntConversion, NArgsSpec,
    TArgOptionAction, TArgumentParserProps,
};

use crate::compiler::cldb::{
<<<<<<< HEAD
    hex_to_modern_sexp, hexize, CldbNoOverride, CldbRun, CldbRunEnv, FAVOR_HEX,
=======
    hex_to_modern_sexp, improve_presentation, CldbNoOverride, CldbRun, CldbRunEnv, FAVOR_HEX,
>>>>>>> 5dd4de01
};
use crate::compiler::cldb_hierarchy::{HierarchialRunner, HierarchialStepResult, RunPurpose};
use crate::compiler::clvm::start_step;
use crate::compiler::compiler::DefaultCompilerOpts;
use crate::compiler::comptypes::{CompileErr, CompilerOpts};
use crate::compiler::frontend::frontend;
use crate::compiler::preprocessor::gather_dependencies;
use crate::compiler::prims;
use crate::compiler::runtypes::RunFailure;
use crate::compiler::sexp;
use crate::compiler::sexp::{decode_string, parse_sexp};
use crate::compiler::srcloc::Srcloc;

use crate::util::collapse;
use crate::util::version;

struct ConversionDesc {
    desc: &'static str,
    conv: Box<dyn TConversion>,
}

fn get_tool_description(tool_name: &str) -> Option<ConversionDesc> {
    if tool_name == "opc" {
        Some(ConversionDesc {
            desc: "Compile a clvm script.",
            conv: Box::new(OpcConversion {}),
        })
    } else if tool_name == "opd" {
        Some(ConversionDesc {
            desc: "Disassemble a compiled clvm script from hex.",
            conv: Box::new(OpdConversion { op_version: None }),
        })
    } else {
        None
    }
}

pub struct PathOrCodeConv {}

impl ArgumentValueConv for PathOrCodeConv {
    fn convert(&self, arg: &str) -> Result<ArgumentValue, String> {
        match fs::read_to_string(arg) {
            Ok(s) => Ok(ArgumentValue::ArgString(Some(arg.to_string()), s)),
            Err(_) => Ok(ArgumentValue::ArgString(None, arg.to_string())),
        }
    }
}

// export function stream_to_bin(write_f: (f: Stream) => void){
//   const f = new Stream();
//   write_f(f);
//   return f.getValue();
// }

pub trait TConversion {
    fn apply_args(&mut self, parsed_args: &HashMap<String, ArgumentValue>);

    fn invoke(
        &self,
        allocator: &mut Allocator,
        text: &str,
    ) -> Result<Tuple<NodePtr, String>, String>;
}

pub fn call_tool_stdout(allocator: &mut Allocator, tool_name: &str, input_args: &[String]) {
    let mut stdout_stream = Stream::new(None);
    match call_tool(&mut stdout_stream, allocator, tool_name, input_args) {
        Ok(_) => {
            let s = stdout_stream.get_value();
            if s.length() > 0 {
                println!("{}", s.decode());
            }
        }
        Err(e) => {
            eprintln!("{e}");
        }
    }
}

pub fn call_tool(
    stream: &mut Stream,
    allocator: &mut Allocator,
    tool_name: &str,
    input_args: &[String],
) -> Result<(), String> {
    let mut task =
        get_tool_description(tool_name).ok_or_else(|| format!("unknown tool {tool_name}"))?;
    let props = TArgumentParserProps {
        description: task.desc.to_string(),
        prog: tool_name.to_string(),
    };

    let mut parser = ArgumentParser::new(Some(props));
    parser.add_argument(
        vec!["--version".to_string()],
        Argument::new()
            .set_action(TArgOptionAction::StoreTrue)
            .set_help("Show version".to_string()),
    );
    parser.add_argument(
        vec!["-H".to_string(), "--script-hash".to_string()],
        Argument::new()
            .set_action(TArgOptionAction::StoreTrue)
            .set_help("Show only sha256 tree hash of program".to_string()),
    );
    parser.add_argument(
        vec!["--operators-version".to_string()],
        Argument::new()
            .set_type(Rc::new(OperatorsVersion {}))
            .set_default(ArgumentValue::ArgInt(OPERATORS_LATEST_VERSION as i64)),
    );
    parser.add_argument(
        vec!["path_or_code".to_string()],
        Argument::new()
            .set_n_args(NArgsSpec::KleeneStar)
            .set_type(Rc::new(PathOrCodeConv {}))
            .set_help("path to clvm script, or literal script".to_string()),
    );

    let rest_args: Vec<String> = input_args.iter().skip(1).cloned().collect();
    let args_res = parser.parse_args(&rest_args);
    let args: HashMap<String, ArgumentValue> = match args_res {
        Ok(a) => a,
        Err(e) => {
            println!("{e}");
            return Ok(());
        }
    };

    task.conv.apply_args(&args);

    if args.contains_key("version") {
        let version = version();
        println!("{version}");
        return Ok(());
    }

    let args_path_or_code_val = match args.get("path_or_code") {
        None => ArgumentValue::ArgArray(vec![]),
        Some(v) => v.clone(),
    };

    let args_path_or_code = match args_path_or_code_val {
        ArgumentValue::ArgArray(v) => v,
        _ => vec![],
    };

    for program in args_path_or_code {
        match program {
            ArgumentValue::ArgString(_, s) => {
                if s == "-" {
                    return Err("Read stdin is not supported at this time".to_string());
                }

                let conv_result = task.conv.invoke(allocator, &s)?;
                let sexp = *conv_result.first();
                let text = conv_result.rest();
                if args.contains_key("script_hash") {
                    let data: Vec<u8> = sha256tree(allocator, sexp).hex().bytes().collect();
                    stream.write(Bytes::new(Some(BytesFromType::Raw(data))));
                } else if !text.is_empty() {
                    let data: Vec<u8> = text.to_string().bytes().collect();
                    stream.write(Bytes::new(Some(BytesFromType::Raw(data))));
                }
            }
            _ => {
                return Err("inappropriate argument conversion".to_string());
            }
        }
    }

    Ok(())
}

pub struct OpcConversion {}

impl TConversion for OpcConversion {
    fn apply_args(&mut self, _args: &HashMap<String, ArgumentValue>) {}

    fn invoke(
        &self,
        allocator: &mut Allocator,
        hex_text: &str,
    ) -> Result<Tuple<NodePtr, String>, String> {
        read_ir(hex_text)
            .map_err(|e| e.to_string())
            .and_then(|ir_sexp| assemble_from_ir(allocator, Rc::new(ir_sexp)).map_err(|e| e.1))
            .map(|sexp| t(sexp, sexp_as_bin(allocator, sexp).hex()))
            .map(Ok) // Flatten result type to Ok
            .unwrap_or_else(|err| Ok(t(allocator.null(), err))) // Original code printed error messages on stdout, ret 0 on CLVM error
    }
}

#[derive(Debug)]
pub struct OpdConversion {
    pub op_version: Option<usize>,
}

impl TConversion for OpdConversion {
    fn apply_args(&mut self, args: &HashMap<String, ArgumentValue>) {
        if let Some(ArgumentValue::ArgInt(i)) = args.get("operators_version") {
            self.op_version = Some(*i as usize);
        }
    }

    fn invoke(
        &self,
        allocator: &mut Allocator,
        hex_text: &str,
    ) -> Result<Tuple<NodePtr, String>, String> {
        let mut stream = Stream::new(Some(
            match Bytes::new_validated(Some(UnvalidatedBytesFromType::Hex(hex_text.to_string()))) {
                Ok(x) => x,
                Err(e) => return Err(e.to_string()),
            },
        ));

        sexp_from_stream(allocator, &mut stream, Box::new(SimpleCreateCLVMObject {}))
            .map_err(|e| e.1)
            .map(|sexp| {
                let disassembled = disassemble(allocator, sexp.1, self.op_version);
                t(sexp.1, disassembled)
            })
    }
}

pub fn opc(args: &[String]) {
    let mut allocator = Allocator::new();
    call_tool_stdout(&mut allocator, "opc", args);
}

pub fn opd(args: &[String]) {
    let mut allocator = Allocator::new();
    call_tool_stdout(&mut allocator, "opd", args);
}

struct StageImport {}

impl ArgumentValueConv for StageImport {
    fn convert(&self, arg: &str) -> Result<ArgumentValue, String> {
        if arg == "0" {
            return Ok(ArgumentValue::ArgInt(0));
        } else if arg == "1" {
            return Ok(ArgumentValue::ArgInt(1));
        } else if arg == "2" {
            return Ok(ArgumentValue::ArgInt(2));
        }
        Err(format!("Unknown stage: {arg}"))
    }
}

struct OperatorsVersion {}

impl ArgumentValueConv for OperatorsVersion {
    fn convert(&self, arg: &str) -> Result<ArgumentValue, String> {
        let ver = arg
            .parse::<i64>()
            .map_err(|_| format!("expected number 0-{OPERATORS_LATEST_VERSION} but found {arg}"))?;
        Ok(ArgumentValue::ArgInt(ver))
    }
}

pub fn run(args: &[String]) {
    let mut s = Stream::new(None);
    launch_tool(&mut s, args, "run", 2);
    io::stdout()
        .write_all(s.get_value().data())
        .expect("stdout");
    io::stdout().flush().expect("stdout");
}

pub fn brun(args: &[String]) {
    let mut s = Stream::new(None);
    launch_tool(&mut s, args, "brun", 0);
    if let Err(e) = io::stdout().write_all(s.get_value().data()) {
        println!("{e}")
    }
    io::stdout().flush().expect("stdout");
}

#[derive(Debug, Clone, PartialOrd, Ord, PartialEq, Eq)]
pub enum YamlElement {
    String(String),
    Array(Vec<YamlElement>),
    Subtree(BTreeMap<String, YamlElement>),
}

pub fn to_yaml_element(y: &YamlElement) -> Yaml {
    match y {
        YamlElement::String(s) => Yaml::String(s.clone()),
        YamlElement::Array(a) => {
            let array_elts: Vec<Yaml> = a.iter().map(to_yaml_element).collect();
            Yaml::Array(array_elts)
        }
        YamlElement::Subtree(t) => {
            let mut h = LinkedHashMap::new();
            for (k, v) in t.iter() {
                let converted = to_yaml_element(v);
                h.insert(Yaml::String(k.clone()), converted);
            }
            Yaml::Hash(h)
        }
    }
}

fn to_yaml<T, F>(entries: &[BTreeMap<String, T>], cvt: F) -> Yaml
where
    F: Fn(&T) -> YamlElement,
{
    let result_array: Vec<Yaml> = entries
        .iter()
        .map(|tm| {
            let mut h = LinkedHashMap::new();
            for (k, v) in tm.iter() {
                h.insert(Yaml::String(k.clone()), to_yaml_element(&cvt(v)));
            }
            Yaml::Hash(h)
        })
        .collect();
    Yaml::Array(result_array)
}

fn yamlette_string(to_print: &[BTreeMap<String, YamlElement>]) -> String {
    let mut result = String::new();
    let mut emitter = YamlEmitter::new(&mut result);
    match emitter.dump(&to_yaml(to_print, |s| s.clone())) {
        Ok(_) => result,
        Err(e) => format!("error producing yaml: {e:?}"),
    }
}

pub struct CldbHierarchyArgs {
    pub runner: Rc<dyn TRunProgram>,
    pub prim_map: Rc<HashMap<Vec<u8>, Rc<sexp::SExp>>>,
    pub input_file_name: Option<String>,
    pub lines: Rc<Vec<String>>,
    pub symbol_table: Rc<HashMap<String, String>>,
    pub prog: Rc<sexp::SExp>,
    pub args: Rc<sexp::SExp>,
    pub flags: u32,
}

pub fn cldb_hierarchy(args: CldbHierarchyArgs) -> Vec<BTreeMap<String, YamlElement>> {
    let mut runner = HierarchialRunner::new(
        args.runner,
        args.prim_map,
        args.input_file_name,
        args.lines,
        args.symbol_table,
        args.prog,
        args.args,
    );

    runner.set_flags(args.flags);

    let mut output_stack = vec![Vec::new()];

    loop {
        if runner.is_ended() {
            break;
        }

        match runner.step() {
            Ok(HierarchialStepResult::ShapeChange) => {
                // Nothing.
            }
            Ok(HierarchialStepResult::Info(Some(info))) => {
                let running_frames = runner
                    .running
                    .iter()
                    .map(|f| f.purpose.clone())
                    .filter(|p| matches!(p, RunPurpose::Main))
                    .count();

                // Ensure we're showing enough frames.
                while running_frames >= output_stack.len() {
                    output_stack.push(Vec::new());
                }

                let run_idx = runner.running.len() - 1;
                let mut function_entry = BTreeMap::new();
                function_entry.insert(
                    "Function-Name".to_string(),
                    YamlElement::String(runner.running[run_idx].function_name.clone()),
                );
                let mut arg_values = BTreeMap::new();
                for (k, v) in runner.running[run_idx].named_args.iter() {
                    arg_values.insert(
                        k.clone(),
<<<<<<< HEAD
                        YamlElement::String(format!("{}", hexize(v.clone(), args.flags))),
=======
                        YamlElement::String(format!(
                            "{}",
                            improve_presentation(v.clone(), args.flags)
                        )),
>>>>>>> 5dd4de01
                    );
                }
                function_entry.insert(
                    "Function-Args".to_string(),
                    YamlElement::Subtree(arg_values),
                );
                let mut info_values = BTreeMap::new();
                for (k, v) in info.iter() {
                    info_values.insert(k.clone(), YamlElement::String(v.clone()));
                }
                function_entry.insert("Output".to_string(), YamlElement::Subtree(info_values));

                // Put in this entry on the current frame.
                let os_last = output_stack.len() - 1;
                output_stack[os_last].push(function_entry);

                // If we're showing too many frames, ensure that children
                // are in their parent entries.
                while running_frames < output_stack.len() {
                    let take_stack = output_stack
                        .pop()
                        .unwrap()
                        .iter()
                        .map(|e| YamlElement::Subtree(e.clone()))
                        .collect();
                    let mut inner_run_item: BTreeMap<String, YamlElement> = BTreeMap::new();
                    inner_run_item.insert("Compute".to_string(), YamlElement::Array(take_stack));
                    let os_last = output_stack.len() - 1;
                    output_stack[os_last].push(inner_run_item);
                }
            }
            Ok(HierarchialStepResult::Info(None)) => {
                // Nothing
            }
            Ok(HierarchialStepResult::Done(Some(info))) => {
                let mut done_output = BTreeMap::new();
                for (k, v) in info.iter() {
                    done_output.insert(k.clone(), YamlElement::String(v.clone()));
                }
                let os_last = output_stack.len() - 1;
                output_stack[os_last].push(done_output);
            }
            Ok(HierarchialStepResult::Done(None)) => {
                // Nothing
            }
            Err(RunFailure::RunErr(l, e)) => {
                println!("Runtime Error: {l}: {e}");
                break;
            }
            Err(RunFailure::RunExn(l, e)) => {
                println!("Raised exception: {l}: {e}");
                break;
            }
        }
    }

    // Move out of output_stack nicely.
    let mut result = Vec::new();
    swap(&mut result, &mut output_stack[0]);
    result
}

pub fn cldb(args: &[String]) {
    let mut allocator = Allocator::new();
    let mut output = Vec::new();

    let tool_name = "cldb".to_string();
    let props = TArgumentParserProps {
        description: "Execute a clvm script.".to_string(),
        prog: format!("clvm_tools {tool_name}"),
    };

    let mut parser = ArgumentParser::new(Some(props));
    parser.add_argument(
        vec!["-i".to_string(), "--include".to_string()],
        Argument::new()
            .set_type(Rc::new(PathJoin {}))
            .set_help("add a search path for included files".to_string())
            .set_action(TArgOptionAction::Append)
            .set_default(ArgumentValue::ArgArray(vec![])),
    );
    parser.add_argument(
        vec!["-O".to_string(), "--optimize".to_string()],
        Argument::new()
            .set_action(TArgOptionAction::StoreTrue)
            .set_help("run optimizer".to_string()),
    );
    parser.add_argument(
        vec!["-x".to_string(), "--hex".to_string()],
        Argument::new()
            .set_action(TArgOptionAction::StoreTrue)
            .set_help("parse input program and arguments from hex".to_string()),
    );
    parser.add_argument(
        vec!["-y".to_string(), "--symbol-table".to_string()],
        Argument::new()
            .set_type(Rc::new(PathOrCodeConv {}))
            .set_help("path to symbol file".to_string()),
    );
    parser.add_argument(
        vec!["-X".to_string(), "--favor-hex".to_string()],
        Argument::new()
            .set_action(TArgOptionAction::StoreTrue)
            .set_help("favor hex output to integer".to_string()),
    );
    parser.add_argument(
        vec!["-p".to_string(), "--only-print".to_string()],
        Argument::new()
            .set_action(TArgOptionAction::StoreTrue)
            .set_help("only show printing from the program".to_string()),
    );
    parser.add_argument(
        vec!["-t".to_string(), "--tree".to_string()],
        Argument::new()
            .set_action(TArgOptionAction::StoreTrue)
            .set_help("new style hierarchial view of function calls and args".to_string()),
    );
    parser.add_argument(
        vec!["path_or_code".to_string()],
        Argument::new()
            .set_type(Rc::new(PathOrCodeConv {}))
            .set_help("filepath to clvm script, or a literal script".to_string()),
    );
    parser.add_argument(
        vec!["env".to_string()],
        Argument::new()
            .set_n_args(NArgsSpec::Optional)
            .set_type(Rc::new(PathOrCodeConv {}))
            .set_help("clvm script environment, as clvm src, or hex".to_string()),
    );
    let arg_vec = args[1..].to_vec();

    let prog_srcloc = Srcloc::start("*program*");
    let args_srcloc = Srcloc::start("*args*");

    let errorize =
        |output: &mut Vec<BTreeMap<String, YamlElement>>, location: Option<Srcloc>, c: &str| {
            let mut parse_error = BTreeMap::new();
            if let Some(l) = location {
                parse_error.insert(
                    "Error-Location".to_string(),
                    YamlElement::String(l.to_string()),
                );
            };
            parse_error.insert("Error".to_string(), YamlElement::String(c.to_string()));
            output.push(parse_error.clone());
            println!("{}", yamlette_string(output));
        };

    let parsed_args: HashMap<String, ArgumentValue> = match parser.parse_args(&arg_vec) {
        Err(e) => {
            println!("FAIL: {e}");
            return;
        }
        Ok(pa) => pa,
    };

    let symbol_table = parsed_args
        .get("symbol_table")
        .and_then(|jstring| match jstring {
            ArgumentValue::ArgString(_, s) => {
                let decoded_symbol_table: Option<HashMap<String, String>> =
                    serde_json::from_str(s).ok();
                decoded_symbol_table
            }
            _ => None,
        });

    let parsed = match RunAndCompileInputData::new(&mut allocator, &parsed_args) {
        Ok(r) => r,
        Err(e) => {
            println!("FAIL: {e}");
            return;
        }
    };

    let only_print = parsed_args.get("only_print").map(|_| true).unwrap_or(false);
    let favor_hex = parsed_args.get("favor_hex").map(|_| true).unwrap_or(false);

    let runner = Rc::new(DefaultProgramRunner::new());

    let mut use_symbol_table = symbol_table.unwrap_or_default();

    let res = match parsed_args.get("hex") {
        Some(ArgumentValue::ArgBool(true)) => hex_to_modern_sexp(
            &mut allocator,
            &use_symbol_table,
            prog_srcloc.clone(),
            &parsed.program.content,
        )
        .map_err(|_| CompileErr(prog_srcloc, "Failed to parse hex".to_string())),
        _ => parsed.compile_modern(&mut allocator, &mut use_symbol_table),
    };

    let program = match res {
        Ok(r) => r,
        Err(c) => {
            errorize(&mut output, Some(c.0.clone()), &c.1);
            return;
        }
    };

    let env_loc = Srcloc::start("*args*");
    let env = match parsed_args.get("hex") {
        Some(ArgumentValue::ArgBool(true)) => {
            match hex_to_modern_sexp(
                &mut allocator,
                &HashMap::new(),
                args_srcloc,
                &parsed.args.content,
            ) {
                Ok(r) => r,
                Err(p) => {
                    let mut parse_error = BTreeMap::new();
                    parse_error.insert("Error".to_string(), YamlElement::String(p.to_string()));
                    output.push(parse_error.clone());
                    println!("{}", yamlette_string(&output));
                    return;
                }
            }
        }

        _ => match parse_sexp(env_loc.clone(), parsed.args.content.bytes()) {
            Ok(r) => {
                if !r.is_empty() {
                    r[0].clone()
                } else {
                    Rc::new(sexp::SExp::Nil(env_loc))
                }
            }
            Err(c) => {
                let mut parse_error = BTreeMap::new();
                parse_error.insert(
                    "Error-Location".to_string(),
                    YamlElement::String(c.0.to_string()),
                );
                parse_error.insert("Error".to_string(), YamlElement::String(c.1));
                output.push(parse_error.clone());
                println!("{}", yamlette_string(&output));
                return;
            }
        },
    };

    let mut prim_map = HashMap::new();
    for p in prims::prims().iter() {
        prim_map.insert(p.0.clone(), Rc::new(p.1.clone()));
    }
    let program_lines: Rc<Vec<String>> = Rc::new(
        parsed
            .program
            .content
            .lines()
            .map(|x| x.to_string())
            .collect(),
    );
    let cldbenv = CldbRunEnv::new(
        parsed.program.path.clone(),
        program_lines.clone(),
        Box::new(CldbNoOverride::new_symbols(use_symbol_table.clone())),
    );

    if parsed_args.contains_key("tree") {
        let result = cldb_hierarchy(CldbHierarchyArgs {
            runner,
            prim_map: Rc::new(prim_map),
            input_file_name: parsed.program.path.clone(),
            lines: program_lines,
            symbol_table: Rc::new(use_symbol_table),
            prog: program,
<<<<<<< HEAD
            args: env,
=======
            args,
>>>>>>> 5dd4de01
            flags: if favor_hex { FAVOR_HEX } else { 0 },
        });

        // Print the tree
        let string_result = yamlette_string(&result);
        println!("{string_result}");
        return;
    }

    let step = start_step(program, env);
    let mut cldbrun = CldbRun::new(runner, Rc::new(prim_map), Box::new(cldbenv), step);
    if favor_hex {
        cldbrun.set_flags(FAVOR_HEX);
    }

    let print_tree = |output: &mut Vec<_>, result: &BTreeMap<String, String>| {
        let mut cvt_subtree = BTreeMap::new();
        for (k, v) in result.iter() {
            cvt_subtree.insert(k.clone(), YamlElement::String(v.clone()));
        }
        output.push(cvt_subtree);
    };

    cldbrun.set_print_only(only_print);

    loop {
        if cldbrun.is_ended() {
            println!("{}", yamlette_string(&output));
            return;
        }

        if let Some(result) = cldbrun.step(&mut allocator) {
            if only_print {
                if let Some(p) = result.get("Print") {
                    let mut only_print = BTreeMap::new();
                    only_print.insert("Print".to_string(), YamlElement::String(p.clone()));
                    output.push(only_print);
                } else {
                    let is_final = result.contains_key("Final");
                    let is_throw = result.contains_key("Throw");
                    let is_failure = result.contains_key("Failure");
                    if is_final || is_throw || is_failure {
                        print_tree(&mut output, &result);
                    }
                }
            } else {
                print_tree(&mut output, &result);
            }
        }
    }
}

struct RunLog<T> {
    log_entries: RefCell<Vec<T>>,
}

impl<T> RunLog<T> {
    fn push(&self, new_log: T) {
        self.log_entries.replace_with(|log| {
            let mut empty_log = Vec::new();
            swap(&mut empty_log, &mut *log);
            empty_log.push(new_log);
            empty_log
        });
    }

    fn finish(&self) -> Vec<T> {
        let mut empty_log = Vec::new();
        self.log_entries.replace_with(|log| {
            swap(&mut empty_log, &mut *log);
            Vec::new()
        });
        empty_log
    }
}

fn calculate_cost_offset(
    allocator: &mut Allocator,
    run_program: Rc<dyn TRunProgram>,
    run_script: NodePtr,
) -> i64 {
    /*
     These commands are used by the test suite, and many of them expect certain costs.
     If boilerplate invocation code changes by a fixed cost, you can tweak this
     value so you don't have to change all the tests' expected costs.
     Eventually you should re-tare this to zero and alter the tests' costs though.
     This is a hack and need to go away, probably when we do dialects for real,
     and then the dialect can have a `run_program` API.
    */
    let almost_empty_list = enlist(allocator, &[allocator.null()]).unwrap();
    let cost = run_program
        .run_program(allocator, run_script, almost_empty_list, None)
        .map(|x| x.0)
        .unwrap_or_else(|_| 0);

    53 - cost as i64
}

fn fix_log(
    allocator: &mut Allocator,
    log_result: &mut [NodePtr],
    log_updates: &[(NodePtr, Option<NodePtr>)],
) {
    let mut update_map: HashMap<NodePtr, Option<NodePtr>> = HashMap::new();
    for update in log_updates {
        update_map.insert(update.0, update.1);
    }

    for (i, entry) in log_result.to_vec().iter().enumerate() {
        update_map.get(entry).and_then(|v| *v).map(|v| {
            proper_list(allocator, *entry, true).map(|list| {
                let mut updated = list.to_vec();
                updated.push(v);
                log_result[i] = enlist(allocator, &updated).unwrap();
            })
        });
    }
}

// A function which performs preprocessing on a whole program and renders the
// output to the user.
//
// This is used in the same way as cc -E in a C compiler; to see what
// preprocessing did to the source so you can debug and improve your macros.
//
// Without this, it's difficult for some to visualize how macro are functioning
// and what forms they output.
fn perform_preprocessing(
    stdout: &mut Stream,
    opts: Rc<dyn CompilerOpts>,
    input_file: &str,
    program_text: &str,
) -> Result<(), CompileErr> {
    let srcloc = Srcloc::start(input_file);
    // Parse the source file.
    let parsed = parse_sexp(srcloc.clone(), program_text.bytes())?;
    // Get the detected dialect and compose a sigil that matches.
    // Classic preprocessing (also shared by standard sigil 21 and 21) does macro
    // expansion during the compile process, making all macros available to all
    // code regardless of its lexical order and therefore isn't rendered in a
    // unified way (for example, 'com' and 'mod' forms invoke macros when
    // encountered and expanded.  By contrast strict mode reads the macros and
    // evaluates them in that order (as in C).
    //
    // The result is fully rendered before the next stage of compilation so that
    // it can be inspected and so that the execution environment for macros is
    // fully and cleanly separated from compile time.
    let stepping_form_text = match opts.dialect().stepping {
        Some(21) => Some("(include *strict-cl-21*)".to_string()),
        Some(n) => Some(format!("(include *standard-cl-{n}*)")),
        _ => None,
    };
    let frontend = frontend(opts, &parsed)?;
    let fe_sexp = frontend.to_sexp();
    let with_stepping = if let Some(s) = stepping_form_text {
        let parsed_stepping_form = parse_sexp(srcloc.clone(), s.bytes())?;
        if let sexp::SExp::Cons(_, a, rest) = fe_sexp.borrow() {
            Rc::new(sexp::SExp::Cons(
                srcloc.clone(),
                a.clone(),
                Rc::new(sexp::SExp::Cons(
                    srcloc.clone(),
                    parsed_stepping_form[0].clone(),
                    rest.clone(),
                )),
            ))
        } else {
            fe_sexp
        }
    } else {
        fe_sexp
    };

    let whole_mod = sexp::SExp::Cons(
        srcloc.clone(),
        Rc::new(sexp::SExp::Atom(srcloc, b"mod".to_vec())),
        with_stepping,
    );

    stdout.write_str(&format!("{}", whole_mod));
    Ok(())
}

pub fn launch_tool(stdout: &mut Stream, args: &[String], tool_name: &str, default_stage: u32) {
    let mut allocator = Allocator::new();

    let props = TArgumentParserProps {
        description: "Execute a clvm script.".to_string(),
        prog: format!("clvm_tools {tool_name}"),
    };

    let mut parser = ArgumentParser::new(Some(props));
    parser.add_argument(
        vec!["--version".to_string()],
        Argument::new()
            .set_action(TArgOptionAction::StoreTrue)
            .set_help("Show version".to_string()),
    );
    parser.add_argument(
        vec!["-s".to_string(), "--stage".to_string()],
        Argument::new()
            .set_type(Rc::new(StageImport {}))
            .set_help("stage number to include".to_string())
            .set_default(ArgumentValue::ArgInt(default_stage as i64)),
    );
    parser.add_argument(
        vec!["--strict".to_string()],
        Argument::new()
            .set_action(TArgOptionAction::StoreTrue)
            .set_help("Unknown opcodes are always fatal errors in strict mode".to_string()),
    );
    parser.add_argument(
        vec!["-x".to_string(), "--hex".to_string()],
        Argument::new()
            .set_action(TArgOptionAction::StoreTrue)
            .set_help("Read program and environment as hexadecimal bytecode".to_string()),
    );
    parser.add_argument(
        vec!["-v".to_string(), "--verbose".to_string()],
        Argument::new()
            .set_action(TArgOptionAction::StoreTrue)
            .set_help("Display resolve of all reductions, for debugging".to_string()),
    );
    parser.add_argument(
        vec!["-t".to_string(), "--table".to_string()],
        Argument::new()
            .set_action(TArgOptionAction::StoreTrue)
            .set_help("Print diagnostic table of reductions, for debugging".to_string()),
    );
    parser.add_argument(
        vec!["-c".to_string(), "--cost".to_string()],
        Argument::new()
            .set_action(TArgOptionAction::StoreTrue)
            .set_help("Show cost".to_string()),
    );
    parser.add_argument(
        vec!["--time".to_string()],
        Argument::new()
            .set_action(TArgOptionAction::StoreTrue)
            .set_help("Print execution time".to_string()),
    );
    parser.add_argument(
        vec!["-d".to_string(), "--dump".to_string()],
        Argument::new()
            .set_action(TArgOptionAction::StoreTrue)
            .set_help("dump hex version of final output".to_string()),
    );
    parser.add_argument(
        vec!["--quiet".to_string()],
        Argument::new()
            .set_action(TArgOptionAction::StoreTrue)
            .set_help("Suppress printing the program result".to_string()),
    );
    parser.add_argument(
        vec!["-y".to_string(), "--symbol-table".to_string()],
        Argument::new()
            .set_type(Rc::new(PathJoin {}))
            .set_help(".SYM file generated by compiler".to_string()),
    );
    parser.add_argument(
        vec!["-n".to_string(), "--no-keywords".to_string()],
        Argument::new()
            .set_action(TArgOptionAction::StoreTrue)
            .set_help("Output result as data, not as a program".to_string()),
    );
    parser.add_argument(
        vec!["-i".to_string(), "--include".to_string()],
        Argument::new()
            .set_type(Rc::new(PathJoin {}))
            .set_help("add a search path for included files".to_string())
            .set_action(TArgOptionAction::Append)
            .set_default(ArgumentValue::ArgArray(vec![])),
    );
    parser.add_argument(
        vec!["path_or_code".to_string()],
        Argument::new()
            .set_type(Rc::new(PathOrCodeConv {}))
            .set_help("filepath to clvm script, or a literal script".to_string()),
    );
    parser.add_argument(
        vec!["env".to_string()],
        Argument::new()
            .set_n_args(NArgsSpec::Optional)
            .set_type(Rc::new(PathOrCodeConv {}))
            .set_help("clvm script environment, as clvm src, or hex".to_string()),
    );
    parser.add_argument(
        vec!["-m".to_string(), "--max-cost".to_string()],
        Argument::new()
            .set_type(Rc::new(IntConversion::new(Rc::new(|| "help".to_string()))))
            .set_default(ArgumentValue::ArgInt(11000000000))
            .set_help("Maximum cost".to_string()),
    );
    parser.add_argument(
        vec!["-O".to_string(), "--optimize".to_string()],
        Argument::new()
            .set_action(TArgOptionAction::StoreTrue)
            .set_help("run optimizer".to_string()),
    );
    parser.add_argument(
        vec!["--only-exn".to_string()],
        Argument::new()
            .set_action(TArgOptionAction::StoreTrue)
            .set_help("Only show frames along the exception path".to_string()),
    );
    parser.add_argument(
        vec!["-M".to_string(), "--dependencies".to_string()],
        Argument::new()
            .set_action(TArgOptionAction::StoreTrue)
            .set_help("Visit dependencies and output a list of used files".to_string()),
    );
    parser.add_argument(
        vec!["-g".to_string(), "--extra-syms".to_string()],
        Argument::new()
            .set_action(TArgOptionAction::StoreTrue)
            .set_help("Produce more diagnostic info in symbols".to_string()),
    );
    parser.add_argument(
        vec!["--symbol-output-file".to_string()],
        Argument::new()
            .set_type(Rc::new(PathJoin {}))
            .set_default(ArgumentValue::ArgString(None, "main.sym".to_string())),
    );
    parser.add_argument(
        vec!["--strict".to_string()],
        Argument::new()
            .set_action(TArgOptionAction::StoreTrue)
            .set_help("For modern dialects, don't treat unknown names as constants".to_string()),
    );
    parser.add_argument(
        vec!["-E".to_string(), "--preprocess".to_string()],
        Argument::new()
            .set_action(TArgOptionAction::StoreTrue)
            .set_help("Perform strict mode preprocessing and show the result".to_string()),
    );
    parser.add_argument(
        vec!["--operators-version".to_string()],
        Argument::new()
            .set_type(Rc::new(OperatorsVersion {}))
            .set_default(ArgumentValue::ArgInt(OPERATORS_LATEST_VERSION as i64)),
    );

    if tool_name == "run" {
        parser.add_argument(
            vec!["--check-unused-args".to_string()],
            Argument::new()
                .set_action(TArgOptionAction::StoreTrue)
                .set_help(
                    "check for unused uncurried parameters (by convention lower case)".to_string(),
                ),
        );
    }

    let arg_vec = args[1..].to_vec();
    let parsed_args: HashMap<String, ArgumentValue> = match parser.parse_args(&arg_vec) {
        Err(e) => {
            stdout.write_str(&format!("FAIL: {e}\n"));
            return;
        }
        Ok(pa) => pa,
    };

    if parsed_args.contains_key("version") {
        let version = version();
        println!("{version}");
        return;
    }

    let parsed = match RunAndCompileInputData::new(&mut allocator, &parsed_args) {
        Ok(r) => r,
        Err(e) => {
            stdout.write_str(&format!("FAIL: {e}\n"));
            return;
        }
    };

    let empty_map = HashMap::new();
    let keywords = match parsed_args.get("no_keywords") {
        Some(ArgumentValue::ArgBool(_b)) => &empty_map,
        _ => {
            keyword_from_atom(get_disassembly_ver(&parsed_args).unwrap_or(OPERATORS_LATEST_VERSION))
        }
    };

    // If extra symbol output is desired (not all keys are hashes, but there's
    // more info).
    let extra_symbol_info = parsed_args.get("extra_syms").map(|_| true).unwrap_or(false);

    let time_start = SystemTime::now();
    let time_read_hex = SystemTime::now();

    if let (
        Some(ArgumentValue::ArgBool(true)),
        Some(ArgumentValue::ArgString(file, file_content)),
    ) = (
        parsed_args.get("dependencies"),
        parsed_args.get("path_or_code"),
    ) {
        if let Some(filename) = &file {
            let opts = DefaultCompilerOpts::new(filename).set_search_paths(&parsed.search_paths);

            match gather_dependencies(opts, filename, file_content) {
                Err(e) => {
                    stdout.write_str(&format!("{}: {}\n", e.0, e.1));
                }
                Ok(res) => {
                    for r in res.iter() {
                        stdout.write_str(&decode_string(&r.name));
                        stdout.write_str("\n");
                    }
                }
            }
        } else {
            stdout.write_str("FAIL: must specify a filename\n");
        }
        return;
    }

    let special_runner = run_program_for_search_paths(
        &parsed.use_filename(),
        &parsed.search_paths,
        extra_symbol_info,
    );
    // Ensure we know the user's wishes about the disassembly version here.
    special_runner.set_operators_version(get_disassembly_ver(&parsed_args));
    let dpr = special_runner.clone();
    let run_program = special_runner;

    let time_assemble = SystemTime::now();

    let input_sexp = allocator
        .new_pair(parsed.program.parsed, parsed.args.parsed)
        .ok();

    // Symbol table related checks: should one be loaded, should one be saved.
    // This code is confusingly woven due to 'run' and 'brun' serving many roles.
    let mut symbol_table: Option<HashMap<String, String>> = None;
    let mut emit_symbol_output = false;

    let symbol_table_clone = parsed_args
        .get("symbol_table")
        .and_then(|jstring| match jstring {
            ArgumentValue::ArgString(_, s) => fs::read_to_string(s).ok().and_then(|s| {
                let decoded_symbol_table: Option<HashMap<String, String>> =
                    serde_json::from_str(&s).ok();
                decoded_symbol_table
            }),
            _ => None,
        })
        .map(|st| {
            emit_symbol_output = true;
            symbol_table = Some(st.clone());
            st
        });

    if let Some(ArgumentValue::ArgBool(true)) = parsed_args.get("verbose") {
        emit_symbol_output = true;
    }

    if parsed_args.contains_key("table") {
        emit_symbol_output = true;
    }

    // Add unused check.
    let do_check_unused = parsed_args
        .get("check_unused_args")
        .map(|a| matches!(a, ArgumentValue::ArgBool(true)))
        .unwrap_or(false);

    // Dialect is now not overall optional.
    let mut stderr_output = |s: String| {
        if parsed.dialect.stepping.is_some() {
            eprintln!("{s}");
        } else {
            stdout.write_str(&s);
        }
    };

    if do_check_unused {
        let opts = Rc::new(DefaultCompilerOpts::new(&parsed.use_filename()))
            .set_search_paths(&parsed.search_paths);
        match check_unused(opts, &parsed.program.content) {
            Ok((success, output)) => {
                stderr_output(output);
                if !success {
                    return;
                }
            }
            Err(e) => {
                stderr_output(format!("{}: {}\n", e.0, e.1));
                return;
            }
        }
    }

    // In testing: short circuit for modern compilation.
    if parsed.dialect.stepping.is_some() {
        // Short circuit preprocessing display.
        if parsed_args.contains_key("preprocess") {
            if let Err(e) = perform_preprocessing(
                stdout,
                parsed.opts.clone(),
                &parsed.use_filename(),
                &parsed.program.content,
            ) {
                stdout.write_str(&format!("{}: {}", e.0, e.1));
            }
            return;
        }

        let mut symbol_table = HashMap::new();
        let res = parsed
            .compile_modern(&mut allocator, &mut symbol_table)
            .and_then(|r| {
                write_sym_output(&symbol_table, &parsed.symbol_table_output).map_err(|e| {
                    CompileErr(
                        Srcloc::start(&parsed.use_filename()),
                        format!("writing symbols: {e:?}"),
                    )
                })?;

                Ok(r)
            });

        match res {
            Ok(r) => {
                stdout.write_str(&r.to_string());
            }
            Err(c) => {
                stdout.write_str(&format!("{}: {}", c.0, c.1));
            }
        }
        return;
    }

    let mut pre_eval_f: Option<PreEval> = None;

    // Collections used to generate the run log.
    let log_entries: Arc<Mutex<RunLog<NodePtr>>> = Arc::new(Mutex::new(RunLog {
        log_entries: RefCell::new(Vec::new()),
    }));
    #[allow(clippy::type_complexity)]
    let log_updates: Arc<Mutex<RunLog<(NodePtr, Option<NodePtr>)>>> =
        Arc::new(Mutex::new(RunLog {
            log_entries: RefCell::new(Vec::new()),
        }));

    // clvm_rs uses boxed callbacks with unspecified lifetimes so in order to
    // support logging as intended, we must have values that can be moved so
    // the callbacks can become immortal.  Our strategy is to use channels
    // and threads for this.
    let (pre_eval_req_out, pre_eval_req_in) = channel();
    let (pre_eval_resp_out, pre_eval_resp_in): (Sender<()>, Receiver<()>) = channel();

    let (post_eval_req_out, post_eval_req_in) = channel();
    let (post_eval_resp_out, post_eval_resp_in): (Sender<()>, Receiver<()>) = channel();

    let post_eval_fn: Rc<dyn Fn(NodePtr, Option<NodePtr>)> = Rc::new(move |at, n| {
        post_eval_req_out.send((at, n)).ok();
        post_eval_resp_in.recv().unwrap();
    });

    #[allow(clippy::type_complexity)]
    let pre_eval_fn: Rc<dyn Fn(&mut Allocator, NodePtr)> = Rc::new(move |_allocator, new_log| {
        pre_eval_req_out.send(new_log).ok();
        pre_eval_resp_in.recv().unwrap();
    });

    #[allow(clippy::type_complexity)]
    let closure: Rc<dyn Fn(NodePtr) -> Box<dyn Fn(Option<NodePtr>)>> = Rc::new(move |v| {
        let post_eval_fn_clone = post_eval_fn.clone();
        Box::new(move |n| {
            let post_eval_fn_clone_2 = post_eval_fn_clone.clone();
            (*post_eval_fn_clone_2)(v, n)
        })
    });

    if emit_symbol_output {
        #[allow(clippy::type_complexity)]
        let pre_eval_f_closure: Box<
            dyn Fn(
                &mut Allocator,
                NodePtr,
                NodePtr,
            ) -> Result<Option<Box<(dyn Fn(Option<NodePtr>))>>, EvalErr>,
        > = Box::new(move |allocator, sexp, args| {
            let pre_eval_clone = pre_eval_fn.clone();
            trace_pre_eval(
                allocator,
                &|allocator, n| (*pre_eval_clone)(allocator, n),
                symbol_table_clone.clone(),
                sexp,
                args,
            )
            .map(|t| {
                t.map(|log_ent| {
                    let closure_clone = closure.clone();
                    (*closure_clone)(log_ent)
                })
            })
        });

        pre_eval_f = Some(pre_eval_f_closure);
    }

    let run_script = match parsed_args.get("stage") {
        Some(ArgumentValue::ArgInt(0)) => stages::brun(&mut allocator),
        _ => stages::run(&mut allocator),
    };

    let cost_offset = calculate_cost_offset(&mut allocator, run_program.clone(), run_script);

    let max_cost = parsed_args
        .get("max_cost")
        .map(|x| match x {
            ArgumentValue::ArgInt(i) => *i - cost_offset,
            _ => 0,
        })
        .unwrap_or_else(|| 0);
    let max_cost = max(0, max_cost);

    // Part 2 of doing pre_eval: Have a thing that receives the messages and
    // performs some action.
    let log_entries_clone = log_entries.clone();
    thread::spawn(move || {
        let pre_in = pre_eval_req_in;
        let pre_out = pre_eval_resp_out;

        while let Ok(received) = pre_in.recv() {
            {
                let locked = log_entries_clone.lock();
                locked.unwrap().push(received);
            }
            pre_out.send(()).ok();
        }
    });

    let log_updates_clone = log_updates.clone();
    thread::spawn(move || {
        let post_in = post_eval_req_in;
        let post_out = post_eval_resp_out;

        while let Ok(received) = post_in.recv() {
            {
                let locked = log_updates_clone.lock();
                locked.unwrap().push(received);
            }
            post_out.send(()).ok();
        }
    });

    // In the case of table tracing, we don't want to emit the startup steps for
    // brun, which involves excuting (2 2 3) on the program and its args.
    //
    // Here, if we're in that mode, we'll produce the hash of the input program so
    // that we can recognize it and start the output for the table trace.
    let maybe_program_hash = parsed_args
        .get("table")
        .and_then(|_| program_hash_from_program_env_cons(&mut allocator, input_sexp.unwrap()).ok());

    let time_parse_input = SystemTime::now();
    let res = run_program
        .run_program(
            &mut allocator,
            run_script,
            input_sexp.unwrap(),
            Some(RunProgramOption {
                max_cost: if max_cost == 0 {
                    None
                } else {
                    Some(max_cost as u64)
                },
                pre_eval_f,
                new_operators: false,
                strict: parsed_args
                    .get("strict")
                    .map(|_| true)
                    .unwrap_or_else(|| false),
            }),
        )
        .map(|run_program_result| {
            let mut cost: i64 = run_program_result.0 as i64;
            let result = run_program_result.1;
            let time_done = SystemTime::now();

            if parsed_args.contains_key("cost") {
                if cost > 0 {
                    cost += cost_offset;
                }
                stdout.write_str(&format!("cost = {cost}\n"));
            };

            if let Some(ArgumentValue::ArgBool(true)) = parsed_args.get("time") {
                if parsed_args.contains_key("hex") {
                    stdout.write_str(&format!(
                        "read_hex: {}\n",
                        time_read_hex
                            .duration_since(time_start)
                            .unwrap()
                            .as_millis()
                    ));
                } else {
                    stdout.write_str(&format!(
                        "assemble_from_ir: {}\n",
                        time_assemble
                            .duration_since(time_start)
                            .unwrap()
                            .as_millis()
                    ));
                    stdout.write_str(&format!(
                        "to_sexp_f: {}\n",
                        time_parse_input
                            .duration_since(time_assemble)
                            .unwrap()
                            .as_millis()
                    ));
                }

                stdout.write_str(&format!(
                    "run_program: {}\n",
                    time_done
                        .duration_since(time_parse_input)
                        .unwrap()
                        .as_millis()
                ));
            }

            let mut run_output = disassemble_with_kw(&allocator, result, keywords);
            if let Some(ArgumentValue::ArgBool(true)) = parsed_args.get("dump") {
                let mut f = Stream::new(None);
                sexp_to_stream(&mut allocator, result, &mut f);
                run_output = f.get_value().hex();
            } else if let Some(ArgumentValue::ArgBool(true)) = parsed_args.get("quiet") {
                run_output = "".to_string();
            };

            run_output
        });

    let output = collapse(res.map_err(|ex| {
        format!(
            "FAIL: {} {}",
            ex.1,
            disassemble_with_kw(&allocator, ex.0, keywords)
        )
    }));

    // Get the disassembly ver we're using based on the user's request.
    let disassembly_ver = get_disassembly_ver(&parsed_args);

    let compile_sym_out = dpr.get_compiles();
    if !compile_sym_out.is_empty() {
        write_sym_output(&compile_sym_out, &parsed.symbol_table_output).ok();
    }

    stdout.write_str(&format!("{output}\n"));

    // Third part of our scheme: now that we have results from the forward pass
    // and the pass doing the post callbacks, we can integrate them in the main
    // thread.  We didn't do this in the callbacks because we didn't want to
    // deal with a possibly escaping mutable allocator &.
    let mut log_content = start_log_after(
        &mut allocator,
        maybe_program_hash,
        log_entries.lock().unwrap().finish(),
    );
    let log_updates = log_updates.lock().unwrap().finish();
    fix_log(&mut allocator, &mut log_content, &log_updates);

    let only_exn = parsed_args
        .get("only_exn")
        .map(|_| true)
        .unwrap_or_else(|| false);

    if emit_symbol_output {
        if parsed_args.contains_key("table") {
            trace_to_table(
                &mut allocator,
                stdout,
                only_exn,
                &log_content,
                symbol_table,
                // Clippy: disassemble no longer requires mutability,
                // but this callback interface delivers it.
                &|allocator, p| disassemble(allocator, p, disassembly_ver),
            );
        } else {
            stdout.write_str("\n");
            trace_to_text(
                &mut allocator,
                stdout,
                only_exn,
                &log_content,
                symbol_table,
                // Same as above.
                &|allocator, p| disassemble(allocator, p, disassembly_ver),
            );
        }
    }
}

/*
Copyright 2018 Chia Network Inc
Licensed under the Apache License, Version 2.0 (the "License");
you may not use this file except in compliance with the License.
You may obtain a copy of the License at
   http://www.apache.org/licenses/LICENSE-2.0
Unless required by applicable law or agreed to in writing, software
distributed under the License is distributed on an "AS IS" BASIS,
WITHOUT WARRANTIES OR CONDITIONS OF ANY KIND, either express or implied.
See the License for the specific language governing permissions and
limitations under the License.
 */<|MERGE_RESOLUTION|>--- conflicted
+++ resolved
@@ -51,11 +51,7 @@
 };
 
 use crate::compiler::cldb::{
-<<<<<<< HEAD
-    hex_to_modern_sexp, hexize, CldbNoOverride, CldbRun, CldbRunEnv, FAVOR_HEX,
-=======
     hex_to_modern_sexp, improve_presentation, CldbNoOverride, CldbRun, CldbRunEnv, FAVOR_HEX,
->>>>>>> 5dd4de01
 };
 use crate::compiler::cldb_hierarchy::{HierarchialRunner, HierarchialStepResult, RunPurpose};
 use crate::compiler::clvm::start_step;
@@ -445,14 +441,10 @@
                 for (k, v) in runner.running[run_idx].named_args.iter() {
                     arg_values.insert(
                         k.clone(),
-<<<<<<< HEAD
-                        YamlElement::String(format!("{}", hexize(v.clone(), args.flags))),
-=======
                         YamlElement::String(format!(
                             "{}",
                             improve_presentation(v.clone(), args.flags)
                         )),
->>>>>>> 5dd4de01
                     );
                 }
                 function_entry.insert(
@@ -723,11 +715,7 @@
             lines: program_lines,
             symbol_table: Rc::new(use_symbol_table),
             prog: program,
-<<<<<<< HEAD
             args: env,
-=======
-            args,
->>>>>>> 5dd4de01
             flags: if favor_hex { FAVOR_HEX } else { 0 },
         });
 
