use core::cell::RefCell;

use std::collections::{BTreeMap, HashMap};
use std::fs;
use std::io;
use std::io::Write;
use std::mem::swap;
use std::rc::Rc;
use std::sync::mpsc::{channel, Receiver, Sender};
use std::sync::{Arc, Mutex};
use std::thread;
use std::time::SystemTime;

use core::cmp::max;

use linked_hash_map::LinkedHashMap;
use yaml_rust::{Yaml, YamlEmitter};

use clvm_rs::allocator::{Allocator, NodePtr};
use clvm_rs::reduction::EvalErr;
use clvm_rs::run_program::PreEval;

use crate::classic::clvm::__type_compatibility__::{t, Bytes, BytesFromType, Stream, Tuple};
use crate::classic::clvm::keyword_from_atom;
use crate::classic::clvm::serialize::{sexp_from_stream, sexp_to_stream, SimpleCreateCLVMObject};
use crate::classic::clvm::sexp::{enlist, proper_list, sexp_as_bin};
use crate::classic::clvm_tools::binutils::{assemble_from_ir, disassemble, disassemble_with_kw};
use crate::classic::clvm_tools::clvmc::detect_modern;
use crate::classic::clvm_tools::debug::{
    check_unused, trace_pre_eval, trace_to_table, trace_to_text,
};
use crate::classic::clvm_tools::ir::reader::read_ir;
use crate::classic::clvm_tools::sha256tree::sha256tree;
use crate::classic::clvm_tools::stages;
use crate::classic::clvm_tools::stages::stage_0::{
    DefaultProgramRunner, RunProgramOption, TRunProgram,
};
use crate::classic::clvm_tools::stages::stage_2::operators::run_program_for_search_paths;
use crate::classic::platform::PathJoin;

use crate::classic::platform::argparse::{
    Argument, ArgumentParser, ArgumentValue, ArgumentValueConv, IntConversion, NArgsSpec,
    TArgOptionAction, TArgumentParserProps,
};

use crate::compiler::cldb::{hex_to_modern_sexp, CldbNoOverride, CldbRun, CldbRunEnv};
use crate::compiler::clvm::start_step;
use crate::compiler::compiler::{compile_file, run_optimizer, DefaultCompilerOpts};
use crate::compiler::comptypes::{CompileErr, CompilerOpts};
use crate::compiler::debug::build_symbol_table_mut;
use crate::compiler::prims;
use crate::compiler::sexp;
use crate::compiler::sexp::parse_sexp;
use crate::compiler::srcloc::Srcloc;
use crate::util::collapse;

pub struct PathOrCodeConv {}

impl ArgumentValueConv for PathOrCodeConv {
    fn convert(&self, arg: &str) -> Result<ArgumentValue, String> {
        match fs::read_to_string(arg) {
            Ok(s) => Ok(ArgumentValue::ArgString(Some(arg.to_string()), s)),
            Err(_) => Ok(ArgumentValue::ArgString(None, arg.to_string())),
        }
    }
}

// export function stream_to_bin(write_f: (f: Stream) => void){
//   const f = new Stream();
//   write_f(f);
//   return f.getValue();
// }

pub trait TConversion {
    fn invoke<'a>(
        &self,
        allocator: &'a mut Allocator,
        text: &str,
    ) -> Result<Tuple<NodePtr, String>, String>;
}
pub fn call_tool(
    allocator: &mut Allocator,
    tool_name: &str,
    desc: &str,
    conversion: Box<dyn TConversion>,
    input_args: &[String],
) {
    let props = TArgumentParserProps {
        description: desc.to_string(),
        prog: tool_name.to_string(),
    };

    let mut parser = ArgumentParser::new(Some(props));
    parser.add_argument(
        vec!["-H".to_string(), "--script-hash".to_string()],
        Argument::new()
            .set_action(TArgOptionAction::StoreTrue)
            .set_help("Show only sha256 tree hash of program".to_string()),
    );
    parser.add_argument(
        vec!["path_or_code".to_string()],
        Argument::new()
            .set_n_args(NArgsSpec::KleeneStar)
            .set_type(Rc::new(PathOrCodeConv {}))
            .set_help("path to clvm script, or literal script".to_string()),
    );

    let rest_args: Vec<String> = input_args.iter().skip(1).cloned().collect();
    let args_res = parser.parse_args(&rest_args);
    let args: HashMap<String, ArgumentValue> = match args_res {
        Ok(a) => a,
        Err(e) => {
            println!("{}", e);
            return;
        }
    };

    let args_path_or_code_val = match args.get(&"path_or_code".to_string()) {
        None => ArgumentValue::ArgArray(vec![]),
        Some(v) => v.clone(),
    };

    let args_path_or_code = match args_path_or_code_val {
        ArgumentValue::ArgArray(v) => v,
        _ => vec![],
    };

    for program in args_path_or_code {
        match program {
            ArgumentValue::ArgString(_, s) => {
                if s == "-" {
                    panic!("Read stdin is not supported at this time");
                }

                let conv_result = conversion.invoke(allocator, &s);
                match conv_result {
                    Ok(conv_result) => {
                        let sexp = *conv_result.first();
                        let text = conv_result.rest();
                        if args.contains_key(&"script_hash".to_string()) {
                            println!("{}", sha256tree(allocator, sexp).hex());
                        } else if !text.is_empty() {
                            println!("{}", text);
                        }
                    }
                    Err(e) => {
                        panic!("Conversion returned error: {:?}", e);
                    }
                }
            }
            _ => {
                panic!("inappropriate argument conversion");
            }
        }
    }
}

pub struct OpcConversion {}

impl TConversion for OpcConversion {
    fn invoke<'a>(
        &self,
        allocator: &'a mut Allocator,
        hex_text: &str,
    ) -> Result<Tuple<NodePtr, String>, String> {
        read_ir(hex_text)
            .and_then(|ir_sexp| assemble_from_ir(allocator, Rc::new(ir_sexp)).map_err(|e| e.1))
            .map(|sexp| t(sexp, sexp_as_bin(allocator, sexp).hex()))
    }
}

pub struct OpdConversion {}

impl TConversion for OpdConversion {
    fn invoke<'a>(
        &self,
        allocator: &'a mut Allocator,
        hex_text: &str,
    ) -> Result<Tuple<NodePtr, String>, String> {
        let mut stream = Stream::new(Some(Bytes::new(Some(BytesFromType::Hex(
            hex_text.to_string(),
        )))));

        sexp_from_stream(allocator, &mut stream, Box::new(SimpleCreateCLVMObject {}))
            .map_err(|e| e.1)
            .map(|sexp| {
                let disassembled = disassemble(allocator, sexp.1);
                t(sexp.1, disassembled)
            })
    }
}

pub fn opc(args: &[String]) {
    let mut allocator = Allocator::new();
    call_tool(
        &mut allocator,
        "opc",
        "Compile a clvm script.",
        Box::new(OpcConversion {}),
        args,
    );
}

pub fn opd(args: &[String]) {
    let mut allocator = Allocator::new();
    call_tool(
        &mut allocator,
        "opd",
        "Disassemble a compiled clvm script from hex.",
        Box::new(OpdConversion {}),
        args,
    );
}

struct StageImport {}

impl ArgumentValueConv for StageImport {
    fn convert(&self, arg: &str) -> Result<ArgumentValue, String> {
        if arg == "0" {
            return Ok(ArgumentValue::ArgInt(0));
        } else if arg == "1" {
            return Ok(ArgumentValue::ArgInt(1));
        } else if arg == "2" {
            return Ok(ArgumentValue::ArgInt(2));
        }
        Err(format!("Unknown stage: {}", arg))
    }
}

pub fn run(args: &[String]) {
    let mut s = Stream::new(None);
    launch_tool(&mut s, args, "run", 2);
    io::stdout()
        .write_all(s.get_value().data())
        .expect("stdout");
}

pub fn brun(args: &[String]) {
    let mut s = Stream::new(None);
    launch_tool(&mut s, args, "brun", 0);
    io::stdout()
        .write_all(s.get_value().data())
        .expect("stdout");
}

fn to_yaml(entries: &[BTreeMap<String, String>]) -> Yaml {
    let result_array: Vec<Yaml> = entries
        .iter()
        .map(|tm| {
            let mut h = LinkedHashMap::new();
            for (k, v) in tm.iter() {
                h.insert(Yaml::String(k.clone()), Yaml::String(v.clone()));
            }
            Yaml::Hash(h)
        })
        .collect();
    Yaml::Array(result_array)
}

pub fn cldb(args: &[String]) {
    let tool_name = "cldb".to_string();
    let props = TArgumentParserProps {
        description: "Execute a clvm script.".to_string(),
        prog: format!("clvm_tools {}", tool_name),
    };

    let mut search_paths = Vec::new();
    let mut parser = ArgumentParser::new(Some(props));
    parser.add_argument(
        vec!["-i".to_string(), "--include".to_string()],
        Argument::new()
            .set_type(Rc::new(PathJoin {}))
            .set_help("add a search path for included files".to_string())
            .set_action(TArgOptionAction::Append)
            .set_default(ArgumentValue::ArgArray(vec![])),
    );
    parser.add_argument(
        vec!["-O".to_string(), "--optimize".to_string()],
        Argument::new()
            .set_action(TArgOptionAction::StoreTrue)
            .set_help("run optimizer".to_string()),
    );
    parser.add_argument(
        vec!["-x".to_string(), "--hex".to_string()],
        Argument::new()
            .set_action(TArgOptionAction::StoreTrue)
            .set_help("parse input program and arguments from hex".to_string()),
    );
    parser.add_argument(
        vec!["-y".to_string(), "--symbol-table".to_string()],
        Argument::new()
            .set_type(Rc::new(PathOrCodeConv {}))
            .set_help("path to symbol file".to_string()),
    );
    parser.add_argument(
        vec!["path_or_code".to_string()],
        Argument::new()
            .set_type(Rc::new(PathOrCodeConv {}))
            .set_help("filepath to clvm script, or a literal script".to_string()),
    );
    parser.add_argument(
        vec!["env".to_string()],
        Argument::new()
            .set_n_args(NArgsSpec::Optional)
            .set_type(Rc::new(PathOrCodeConv {}))
            .set_help("clvm script environment, as clvm src, or hex".to_string()),
    );
    let arg_vec = args[1..].to_vec();

    let mut input_file = None;
    let mut input_program = "()".to_string();

    let prog_srcloc = Srcloc::start("*program*");
    let args_srcloc = Srcloc::start("*args*");

    let mut args = Rc::new(sexp::SExp::atom_from_string(args_srcloc.clone(), ""));
    let mut parsed_args_result: String = "".to_string();

    let parsed_args: HashMap<String, ArgumentValue> = match parser.parse_args(&arg_vec) {
        Err(e) => {
            println!("FAIL: {}", e);
            return;
        }
        Ok(pa) => pa,
    };

    if let Some(ArgumentValue::ArgArray(v)) = parsed_args.get("include") {
        for p in v {
            if let ArgumentValue::ArgString(_, s) = p {
                search_paths.push(s.to_string());
            }
        }
    }

    if let Some(ArgumentValue::ArgString(file, path_or_code)) = parsed_args.get("path_or_code") {
        input_file = file.clone();
        input_program = path_or_code.to_string();
    }

    if let Some(ArgumentValue::ArgString(_, s)) = parsed_args.get("env") {
        parsed_args_result = s.to_string();
    }

    let mut allocator = Allocator::new();

    let symbol_table = parsed_args
        .get("symbol_table")
        .and_then(|jstring| match jstring {
            ArgumentValue::ArgString(_, s) => {
                let decoded_symbol_table: Option<HashMap<String, String>> =
                    serde_json::from_str(s).ok();
                decoded_symbol_table
            }
            _ => None,
        });

    let do_optimize = parsed_args
        .get("optimize")
        .map(|x| matches!(x, ArgumentValue::ArgBool(true)))
        .unwrap_or_else(|| false);
    let runner = Rc::new(DefaultProgramRunner::new());
    let use_filename = input_file
        .clone()
        .unwrap_or_else(|| "*command*".to_string());
    let opts = Rc::new(DefaultCompilerOpts::new(&use_filename))
        .set_optimize(do_optimize)
        .set_search_paths(&search_paths);

    let mut use_symbol_table = symbol_table.unwrap_or_default();
    let unopt_res = compile_file(
        &mut allocator,
        runner.clone(),
        opts.clone(),
        &input_program,
        &mut use_symbol_table,
    );

    let mut output = Vec::new();
    let yamlette_string = |to_print: Vec<BTreeMap<String, String>>| {
        let mut result = String::new();
        let mut emitter = YamlEmitter::new(&mut result);
        match emitter.dump(&to_yaml(&to_print)) {
            Ok(_) => result,
            Err(e) => format!("error producing yaml: {:?}", e),
        }
    };

    let res = match parsed_args.get("hex") {
        Some(ArgumentValue::ArgBool(true)) => hex_to_modern_sexp(
            &mut allocator,
            &use_symbol_table,
            prog_srcloc.clone(),
            &input_program,
        )
        .map_err(|_| CompileErr(prog_srcloc, "Failed to parse hex".to_string())),
        _ => {
            if do_optimize {
                unopt_res.and_then(|x| run_optimizer(&mut allocator, runner.clone(), Rc::new(x)))
            } else {
                unopt_res.map(Rc::new)
            }
        }
    };

    let program = match res {
        Ok(r) => r,
        Err(c) => {
            let mut parse_error = BTreeMap::new();
            parse_error.insert("Error-Location".to_string(), c.0.to_string());
            parse_error.insert("Error".to_string(), c.1);
            output.push(parse_error.clone());
            println!("{}", yamlette_string(output));
            return;
        }
    };

    match parsed_args.get("hex") {
        Some(ArgumentValue::ArgBool(true)) => {
            match hex_to_modern_sexp(
                &mut allocator,
                &HashMap::new(),
                args_srcloc,
                &parsed_args_result,
            ) {
                Ok(r) => {
                    args = r;
                }
                Err(p) => {
                    let mut parse_error = BTreeMap::new();
                    parse_error.insert("Error".to_string(), p.to_string());
                    output.push(parse_error.clone());
                    println!("{}", yamlette_string(output));
                    return;
                }
            }
        }
        _ => match parse_sexp(Srcloc::start("*arg*"), &parsed_args_result) {
            Ok(r) => {
                if !r.is_empty() {
                    args = r[0].clone();
                }
            }
            Err(c) => {
                let mut parse_error = BTreeMap::new();
                parse_error.insert("Error-Location".to_string(), c.0.to_string());
                parse_error.insert("Error".to_string(), c.1);
                output.push(parse_error.clone());
                println!("{}", yamlette_string(output));
                return;
            }
        },
    };

    let mut prim_map = HashMap::new();
    for p in prims::prims().iter() {
        prim_map.insert(p.0.clone(), Rc::new(p.1.clone()));
    }
    let program_lines: Vec<String> = input_program.lines().map(|x| x.to_string()).collect();
    let step = start_step(program, args);
    let cldbenv = CldbRunEnv::new(
        input_file,
        program_lines,
        Box::new(CldbNoOverride::new_symbols(use_symbol_table)),
    );
    let mut cldbrun = CldbRun::new(runner, Rc::new(prim_map), Box::new(cldbenv), step);

    loop {
        if cldbrun.is_ended() {
            println!("{}", yamlette_string(output));
            return;
        }

        if let Some(result) = cldbrun.step(&mut allocator) {
            output.push(result);
        }
    }
}

struct RunLog<T> {
    log_entries: RefCell<Vec<T>>,
}

impl<T> RunLog<T> {
    fn push(&self, new_log: T) {
        self.log_entries.replace_with(|log| {
            let mut empty_log = Vec::new();
            swap(&mut empty_log, &mut *log);
            empty_log.push(new_log);
            empty_log
        });
    }

    fn finish(&self) -> Vec<T> {
        let mut empty_log = Vec::new();
        self.log_entries.replace_with(|log| {
            swap(&mut empty_log, &mut *log);
            Vec::new()
        });
        empty_log
    }
}

fn calculate_cost_offset(
    allocator: &mut Allocator,
    run_program: Rc<dyn TRunProgram>,
    run_script: NodePtr,
) -> i64 {
    /*
     These commands are used by the test suite, and many of them expect certain costs.
     If boilerplate invocation code changes by a fixed cost, you can tweak this
     value so you don't have to change all the tests' expected costs.
     Eventually you should re-tare this to zero and alter the tests' costs though.
     This is a hack and need to go away, probably when we do dialects for real,
     and then the dialect can have a `run_program` API.
    */
    let almost_empty_list = enlist(allocator, &[allocator.null()]).unwrap();
    let cost = run_program
        .run_program(allocator, run_script, almost_empty_list, None)
        .map(|x| x.0)
        .unwrap_or_else(|_| 0);

    53 - cost as i64
}

fn fix_log(
    allocator: &mut Allocator,
    log_result: &mut [NodePtr],
    log_updates: &[(NodePtr, Option<NodePtr>)],
) {
    let mut update_map: HashMap<NodePtr, Option<NodePtr>> = HashMap::new();
    for update in log_updates {
        update_map.insert(update.0, update.1);
    }

    for (i, entry) in log_result.to_vec().iter().enumerate() {
        update_map.get(entry).and_then(|v| *v).map(|v| {
            proper_list(allocator, *entry, true).map(|list| {
                let mut updated = list.to_vec();
                updated.push(v);
                log_result[i] = enlist(allocator, &updated).unwrap();
            })
        });
    }
}

fn write_sym_output(compiled_lookup: &HashMap<String, String>, path: &str) -> Result<(), String> {
    m! {
        output <- serde_json::to_string(compiled_lookup).map_err(|_| {
            "failed to serialize to json".to_string()
        });

        fs::write(path, output).map_err(|_| {
            format!("failed to write {}", path)
        }).map(|_| ())
    }
}

pub fn launch_tool(stdout: &mut Stream, args: &[String], tool_name: &str, default_stage: u32) {
    let props = TArgumentParserProps {
        description: "Execute a clvm script.".to_string(),
        prog: format!("clvm_tools {}", tool_name),
    };

    let mut parser = ArgumentParser::new(Some(props));
    parser.add_argument(
        vec!["-s".to_string(), "--stage".to_string()],
        Argument::new()
            .set_type(Rc::new(StageImport {}))
            .set_help("stage number to include".to_string())
            .set_default(ArgumentValue::ArgInt(default_stage as i64)),
    );
    parser.add_argument(
        vec!["--strict".to_string()],
        Argument::new()
            .set_action(TArgOptionAction::StoreTrue)
            .set_help("Unknown opcodes are always fatal errors in strict mode".to_string()),
    );
    parser.add_argument(
        vec!["-x".to_string(), "--hex".to_string()],
        Argument::new()
            .set_action(TArgOptionAction::StoreTrue)
            .set_help("Read program and environment as hexadecimal bytecode".to_string()),
    );
    parser.add_argument(
        vec!["-v".to_string(), "--verbose".to_string()],
        Argument::new()
            .set_action(TArgOptionAction::StoreTrue)
            .set_help("Display resolve of all reductions, for debugging".to_string()),
    );
    parser.add_argument(
        vec!["-t".to_string(), "--table".to_string()],
        Argument::new()
            .set_action(TArgOptionAction::StoreTrue)
            .set_help("Print diagnostic table of reductions, for debugging".to_string()),
    );
    parser.add_argument(
        vec!["-c".to_string(), "--cost".to_string()],
        Argument::new()
            .set_action(TArgOptionAction::StoreTrue)
            .set_help("Show cost".to_string()),
    );
    parser.add_argument(
        vec!["--time".to_string()],
        Argument::new()
            .set_action(TArgOptionAction::StoreTrue)
            .set_help("Print execution time".to_string()),
    );
    parser.add_argument(
        vec!["-d".to_string(), "--dump".to_string()],
        Argument::new()
            .set_action(TArgOptionAction::StoreTrue)
            .set_help("dump hex version of final output".to_string()),
    );
    parser.add_argument(
        vec!["--quiet".to_string()],
        Argument::new()
            .set_action(TArgOptionAction::StoreTrue)
            .set_help("Suppress printing the program result".to_string()),
    );
    parser.add_argument(
        vec!["-y".to_string(), "--symbol-table".to_string()],
        Argument::new()
            .set_type(Rc::new(PathJoin {}))
            .set_help(".SYM file generated by compiler".to_string()),
    );
    parser.add_argument(
        vec!["-n".to_string(), "--no-keywords".to_string()],
        Argument::new()
            .set_action(TArgOptionAction::StoreTrue)
            .set_help("Output result as data, not as a program".to_string()),
    );
    parser.add_argument(
        vec!["-i".to_string(), "--include".to_string()],
        Argument::new()
            .set_type(Rc::new(PathJoin {}))
            .set_help("add a search path for included files".to_string())
            .set_action(TArgOptionAction::Append)
            .set_default(ArgumentValue::ArgArray(vec![])),
    );
    parser.add_argument(
        vec!["path_or_code".to_string()],
        Argument::new()
            .set_type(Rc::new(PathOrCodeConv {}))
            .set_help("filepath to clvm script, or a literal script".to_string()),
    );
    parser.add_argument(
        vec!["env".to_string()],
        Argument::new()
            .set_n_args(NArgsSpec::Optional)
            .set_type(Rc::new(PathOrCodeConv {}))
            .set_help("clvm script environment, as clvm src, or hex".to_string()),
    );
    parser.add_argument(
        vec!["-m".to_string(), "--max-cost".to_string()],
        Argument::new()
            .set_type(Rc::new(IntConversion::new(Rc::new(|| "help".to_string()))))
            .set_default(ArgumentValue::ArgInt(11000000000))
            .set_help("Maximum cost".to_string()),
    );
    parser.add_argument(
        vec!["-O".to_string(), "--optimize".to_string()],
        Argument::new()
            .set_action(TArgOptionAction::StoreTrue)
            .set_help("run optimizer".to_string()),
    );
    parser.add_argument(
        vec!["--only-exn".to_string()],
        Argument::new()
            .set_action(TArgOptionAction::StoreTrue)
            .set_help("Only show frames along the exception path".to_string()),
    );

    if tool_name == "run" {
        parser.add_argument(
            vec!["--check-unused-args".to_string()],
            Argument::new()
                .set_action(TArgOptionAction::StoreTrue)
                .set_help(
                    "check for unused uncurried parameters (by convention lower case)".to_string(),
                ),
        );
    }

    let arg_vec = args[1..].to_vec();
    let parsed_args: HashMap<String, ArgumentValue> = match parser.parse_args(&arg_vec) {
        Err(e) => {
            stdout.write_str(&format!("FAIL: {}\n", e));
            return;
        }
        Ok(pa) => pa,
    };

    let empty_map = HashMap::new();
    let keywords = match parsed_args.get("no_keywords") {
        None => keyword_from_atom(),
        Some(ArgumentValue::ArgBool(_b)) => &empty_map,
        _ => keyword_from_atom(),
    };

    let dpr;
    let run_program: Rc<dyn TRunProgram>;
    let mut search_paths = Vec::new();
    match parsed_args.get("include") {
        Some(ArgumentValue::ArgArray(v)) => {
            let mut bare_paths = Vec::with_capacity(v.len());
            for p in v {
                if let ArgumentValue::ArgString(_, s) = p {
                    bare_paths.push(s.to_string());
                }
            }
            let special_runner = run_program_for_search_paths(&bare_paths);
            search_paths = bare_paths;
            dpr = special_runner.clone();
            run_program = special_runner;
        }
        _ => {
            let ordinary_runner = run_program_for_search_paths(&Vec::new());
            dpr = ordinary_runner.clone();
            run_program = ordinary_runner;
        }
    }

    let mut allocator = Allocator::new();

    let mut input_file = None;
    let mut input_serialized = None;
    let mut input_sexp: Option<NodePtr> = None;

    let time_start = SystemTime::now();
    let mut time_read_hex = SystemTime::now();
    let mut time_assemble = SystemTime::now();

    let mut input_program = "()".to_string();
    let mut input_args = "()".to_string();

    if let Some(ArgumentValue::ArgString(file, path_or_code)) = parsed_args.get("path_or_code") {
        input_file = file.clone();
        input_program = path_or_code.to_string();
    }

<<<<<<< HEAD
    match parsed_args.get("hex") {
        Some(_) => {
            let assembled_serialized =
                Bytes::new(Some(BytesFromType::Hex(input_program.to_string())));
            if input_args.is_empty() {
                input_args = "80".to_string();
            }

            let env_serialized = Bytes::new(Some(BytesFromType::Hex(input_args)));
=======
    match parsedArgs.get("env") {
        Some(ArgumentValue::ArgString(file, path_or_code)) => {
            input_file = file.clone();
            input_args = path_or_code.to_string();
        }
        _ => {}
    }

    match parsedArgs.get("hex") {
        Some(_) => {
            let assembled_serialized =
                Bytes::new(Some(BytesFromType::Hex(input_program.to_string())));

            let env_serialized = if input_args == "" {
                Bytes::new(Some(BytesFromType::Hex("80".to_string())))
            } else {
                Bytes::new(Some(BytesFromType::Hex(input_args.to_string())))
            };

>>>>>>> 5001b279
            time_read_hex = SystemTime::now();

            let mut prog_stream = Stream::new(Some(assembled_serialized.clone()));
            let input_prog_sexp = sexp_from_stream(
                &mut allocator,
                &mut prog_stream,
                Box::new(SimpleCreateCLVMObject {}),
            )
            .map(|x| Some(x.1))
            .unwrap();

            let mut arg_stream = Stream::new(Some(env_serialized.clone()));
            let input_arg_sexp = sexp_from_stream(
                &mut allocator,
                &mut arg_stream,
                Box::new(SimpleCreateCLVMObject {}),
            )
            .map(|x| Some(x.1))
            .unwrap();
            if let (Some(ip), Some(ia)) = (input_prog_sexp, input_arg_sexp) {
                input_sexp = allocator.new_pair(ip, ia).ok();
            }
        }
        _ => {
            let src_sexp;
            if let Some(ArgumentValue::ArgString(f, content)) = parsed_args.get("path_or_code") {
                match read_ir(content) {
                    Ok(s) => {
                        input_program = content.clone();
                        input_file = f.clone();
                        src_sexp = s;
                    }
                    Err(e) => {
                        stdout.write_str(&format!("FAIL: {}\n", e));
                        return;
                    }
                }
            } else {
                stdout.write_str(&format!("FAIL: {}\n", "non-string argument"));
                return;
            }

            let assembled_sexp = assemble_from_ir(&mut allocator, Rc::new(src_sexp)).unwrap();
            let mut parsed_args_result = "()".to_string();

            if let Some(ArgumentValue::ArgString(_f, s)) = parsed_args.get("env") {
                parsed_args_result = s.to_string();
            }

            let env_ir = read_ir(&parsed_args_result).unwrap();
            let env = assemble_from_ir(&mut allocator, Rc::new(env_ir)).unwrap();
            time_assemble = SystemTime::now();

<<<<<<< HEAD
            input_sexp = allocator.new_pair(assembled_sexp, env).map(Some).unwrap();
=======
            input_sexp = allocator.new_pair(assembled_sexp, env).ok();
>>>>>>> 5001b279
        }
    }

    // Symbol table related checks: should one be loaded, should one be saved.
    // This code is confusingly woven due to 'run' and 'brun' serving many roles.
    let mut symbol_table: Option<HashMap<String, String>> = None;
    let mut emit_symbol_output = false;

    let symbol_table_clone = parsed_args
        .get("symbol_table")
        .and_then(|jstring| match jstring {
            ArgumentValue::ArgString(_, s) => fs::read_to_string(s).ok().and_then(|s| {
                let decoded_symbol_table: Option<HashMap<String, String>> =
                    serde_json::from_str(&s).ok();
                decoded_symbol_table
            }),
            _ => None,
        })
        .map(|st| {
            emit_symbol_output = true;
            symbol_table = Some(st.clone());
            st
        });

    if let Some(ArgumentValue::ArgBool(true)) = parsed_args.get("verbose") {
        emit_symbol_output = true;
    }

    // Add unused check.
    let do_check_unused = parsed_args
        .get("check_unused_args")
        .map(|a| matches!(a, ArgumentValue::ArgBool(true)))
        .unwrap_or(false);

    let dialect = input_sexp.and_then(|i| detect_modern(&mut allocator, i));
    let mut stderr_output = |s: String| {
        if dialect.is_some() {
            eprintln!("{}", s);
        } else {
            stdout.write_str(&s);
        }
    };

    if do_check_unused {
        let use_filename = input_file
            .as_ref()
            .cloned()
            .unwrap_or_else(|| "*command*".to_string());
        let opts = Rc::new(DefaultCompilerOpts::new(&use_filename)).set_search_paths(&search_paths);
        match check_unused(opts, &input_program) {
            Ok((success, output)) => {
                stderr_output(output);
                if !success {
                    return;
                }
            }
            Err(e) => {
                stderr_output(format!("{}: {}\n", e.0, e.1));
                return;
            }
        }
    }

    // In testing: short circuit for modern compilation.
    if let Some(dialect) = dialect {
        let do_optimize = parsed_args
            .get("optimize")
            .map(|x| matches!(x, ArgumentValue::ArgBool(true)))
            .unwrap_or_else(|| false);
        let runner = Rc::new(DefaultProgramRunner::new());
        let use_filename = input_file.unwrap_or_else(|| "*command*".to_string());
        let opts = Rc::new(DefaultCompilerOpts::new(&use_filename))
            .set_optimize(do_optimize)
            .set_search_paths(&search_paths)
            .set_frontend_opt(dialect > 21);
        let mut symbol_table = HashMap::new();

        let unopt_res = compile_file(
            &mut allocator,
            runner.clone(),
            opts.clone(),
            &input_program,
            &mut symbol_table,
        );
        let res = if do_optimize {
            unopt_res.and_then(|x| run_optimizer(&mut allocator, runner, Rc::new(x)))
        } else {
            unopt_res.map(Rc::new)
        };

        match res {
            Ok(r) => {
                stdout.write_str(&r.to_string());

                build_symbol_table_mut(&mut symbol_table, &r);
                write_sym_output(&symbol_table, "main.sym").expect("writing symbols");
            }
            Err(c) => {
                stdout.write_str(&format!("{}: {}", c.0, c.1));
            }
        }

        return;
    }

    let mut pre_eval_f: Option<PreEval> = None;

    // Collections used to generate the run log.
    let log_entries: Arc<Mutex<RunLog<NodePtr>>> = Arc::new(Mutex::new(RunLog {
        log_entries: RefCell::new(Vec::new()),
    }));
    #[allow(clippy::type_complexity)]
    let log_updates: Arc<Mutex<RunLog<(NodePtr, Option<NodePtr>)>>> =
        Arc::new(Mutex::new(RunLog {
            log_entries: RefCell::new(Vec::new()),
        }));

    // clvm_rs uses boxed callbacks with unspecified lifetimes so in order to
    // support logging as intended, we must have values that can be moved so
    // the callbacks can become immortal.  Our strategy is to use channels
    // and threads for this.
    let (pre_eval_req_out, pre_eval_req_in) = channel();
    let (pre_eval_resp_out, pre_eval_resp_in): (Sender<()>, Receiver<()>) = channel();

    let (post_eval_req_out, post_eval_req_in) = channel();
    let (post_eval_resp_out, post_eval_resp_in): (Sender<()>, Receiver<()>) = channel();

    let post_eval_fn: Rc<dyn Fn(NodePtr, Option<NodePtr>)> = Rc::new(move |at, n| {
        post_eval_req_out.send((at, n)).ok();
        post_eval_resp_in.recv().unwrap();
    });

    #[allow(clippy::type_complexity)]
    let pre_eval_fn: Rc<dyn Fn(&mut Allocator, NodePtr)> = Rc::new(move |_allocator, new_log| {
        pre_eval_req_out.send(new_log).ok();
        pre_eval_resp_in.recv().unwrap();
    });

    #[allow(clippy::type_complexity)]
    let closure: Rc<dyn Fn(NodePtr) -> Box<dyn Fn(Option<NodePtr>)>> = Rc::new(move |v| {
        let post_eval_fn_clone = post_eval_fn.clone();
        Box::new(move |n| {
            let post_eval_fn_clone_2 = post_eval_fn_clone.clone();
            (*post_eval_fn_clone_2)(v, n)
        })
    });

    if emit_symbol_output {
        #[allow(clippy::type_complexity)]
        let pre_eval_f_closure: Box<
            dyn Fn(
                &mut Allocator,
                NodePtr,
                NodePtr,
            ) -> Result<Option<Box<(dyn Fn(Option<NodePtr>))>>, EvalErr>,
        > = Box::new(move |allocator, sexp, args| {
            let pre_eval_clone = pre_eval_fn.clone();
            trace_pre_eval(
                allocator,
                &|allocator, n| (*pre_eval_clone)(allocator, n),
                symbol_table_clone.clone(),
                sexp,
                args,
            )
            .map(|t| {
                t.map(|log_ent| {
                    let closure_clone = closure.clone();
                    (*closure_clone)(log_ent)
                })
            })
        });

        pre_eval_f = Some(pre_eval_f_closure);
    }

    let run_script = match parsed_args.get("stage") {
        Some(ArgumentValue::ArgInt(0)) => stages::brun(&mut allocator),
        _ => stages::run(&mut allocator),
    };

    let cost_offset = calculate_cost_offset(&mut allocator, run_program.clone(), run_script);

    let max_cost = parsed_args
        .get("max_cost")
        .map(|x| match x {
            ArgumentValue::ArgInt(i) => *i as i64 - cost_offset,
            _ => 0,
        })
        .unwrap_or_else(|| 0);
    let max_cost = max(0, max_cost);

    if input_sexp.is_none() {
        input_sexp = sexp_from_stream(
            &mut allocator,
            &mut Stream::new(input_serialized),
            Box::new(SimpleCreateCLVMObject {}),
        )
        .map(|x| Some(x.1))
        .unwrap();
    };

    // Part 2 of doing pre_eval: Have a thing that receives the messages and
    // performs some action.
    let log_entries_clone = log_entries.clone();
    thread::spawn(move || {
        let pre_in = pre_eval_req_in;
        let pre_out = pre_eval_resp_out;

        while let Ok(received) = pre_in.recv() {
            {
                let locked = log_entries_clone.lock();
                locked.unwrap().push(received);
            }
            pre_out.send(()).ok();
        }
    });

    let log_updates_clone = log_updates.clone();
    thread::spawn(move || {
        let post_in = post_eval_req_in;
        let post_out = post_eval_resp_out;

        while let Ok(received) = post_in.recv() {
            {
                let locked = log_updates_clone.lock();
                locked.unwrap().push(received);
            }
            post_out.send(()).ok();
        }
    });

    let time_parse_input = SystemTime::now();
    let res = run_program
        .run_program(
            &mut allocator,
            run_script,
            input_sexp.unwrap(),
            Some(RunProgramOption {
                max_cost: if max_cost == 0 {
                    None
                } else {
                    Some(max_cost as u64)
                },
                pre_eval_f,
                strict: parsed_args
                    .get("strict")
                    .map(|_| true)
                    .unwrap_or_else(|| false),
            }),
        )
        .map(|run_program_result| {
            let mut cost: i64 = run_program_result.0 as i64;
            let result = run_program_result.1;
            let time_done = SystemTime::now();

            if parsed_args.get("cost").is_some() {
                if cost > 0 {
                    cost += cost_offset;
                }
                stdout.write_str(&format!("cost = {}\n", cost));
            };

            if let Some(ArgumentValue::ArgBool(true)) = parsed_args.get("time") {
                if parsed_args.get("hex").is_some() {
                    stdout.write_str(&format!(
                        "read_hex: {}\n",
                        time_read_hex
                            .duration_since(time_start)
                            .unwrap()
                            .as_millis()
                    ));
                } else {
                    stdout.write_str(&format!(
                        "assemble_from_ir: {}\n",
                        time_assemble
                            .duration_since(time_start)
                            .unwrap()
                            .as_millis()
                    ));
                    stdout.write_str(&format!(
                        "to_sexp_f: {}\n",
                        time_parse_input
                            .duration_since(time_assemble)
                            .unwrap()
                            .as_millis()
                    ));
                }

                stdout.write_str(&format!(
                    "run_program: {}\n",
                    time_done
                        .duration_since(time_parse_input)
                        .unwrap()
                        .as_millis()
                ));
            }

            let mut run_output = disassemble_with_kw(&mut allocator, result, keywords);
            if let Some(ArgumentValue::ArgBool(true)) = parsed_args.get("dump") {
                let mut f = Stream::new(None);
                sexp_to_stream(&mut allocator, result, &mut f);
                run_output = f.get_value().hex();
            } else if let Some(ArgumentValue::ArgBool(true)) = parsed_args.get("quiet") {
                run_output = "".to_string();
            };

            run_output
        });

    let output = collapse(res.map_err(|ex| {
        format!(
            "FAIL: {} {}",
            ex.1,
            disassemble_with_kw(&mut allocator, ex.0, keywords)
        )
    }));

    let compile_sym_out = dpr.get_compiles();
    if !compile_sym_out.is_empty() {
        write_sym_output(&compile_sym_out, "main.sym").ok();
    }

    stdout.write_str(&format!("{}\n", output));

    // Third part of our scheme: now that we have results from the forward pass
    // and the pass doing the post callbacks, we can integrate them in the main
    // thread.  We didn't do this in the callbacks because we didn't want to
    // deal with a possibly escaping mutable allocator &.
    let mut log_content = log_entries.lock().unwrap().finish();
    let log_updates = log_updates.lock().unwrap().finish();
    fix_log(&mut allocator, &mut log_content, &log_updates);

    let only_exn = parsed_args
        .get("only_exn")
        .map(|_| true)
        .unwrap_or_else(|| false);

    if emit_symbol_output {
        stdout.write_str("\n");
        trace_to_text(
            &mut allocator,
            stdout,
            only_exn,
            &log_content,
            symbol_table.clone(),
            &disassemble,
        );
        if parsed_args.get("table").is_some() {
            trace_to_table(
                &mut allocator,
                stdout,
                only_exn,
                &log_content,
                symbol_table,
                &disassemble,
            );
        }
    }
}

/*
Copyright 2018 Chia Network Inc
Licensed under the Apache License, Version 2.0 (the "License");
you may not use this file except in compliance with the License.
You may obtain a copy of the License at
   http://www.apache.org/licenses/LICENSE-2.0
Unless required by applicable law or agreed to in writing, software
distributed under the License is distributed on an "AS IS" BASIS,
WITHOUT WARRANTIES OR CONDITIONS OF ANY KIND, either express or implied.
See the License for the specific language governing permissions and
limitations under the License.
 */<|MERGE_RESOLUTION|>--- conflicted
+++ resolved
@@ -738,18 +738,7 @@
         input_program = path_or_code.to_string();
     }
 
-<<<<<<< HEAD
-    match parsed_args.get("hex") {
-        Some(_) => {
-            let assembled_serialized =
-                Bytes::new(Some(BytesFromType::Hex(input_program.to_string())));
-            if input_args.is_empty() {
-                input_args = "80".to_string();
-            }
-
-            let env_serialized = Bytes::new(Some(BytesFromType::Hex(input_args)));
-=======
-    match parsedArgs.get("env") {
+    match parsed_args.get("env") {
         Some(ArgumentValue::ArgString(file, path_or_code)) => {
             input_file = file.clone();
             input_args = path_or_code.to_string();
@@ -768,7 +757,6 @@
                 Bytes::new(Some(BytesFromType::Hex(input_args.to_string())))
             };
 
->>>>>>> 5001b279
             time_read_hex = SystemTime::now();
 
             let mut prog_stream = Stream::new(Some(assembled_serialized.clone()));
@@ -822,11 +810,7 @@
             let env = assemble_from_ir(&mut allocator, Rc::new(env_ir)).unwrap();
             time_assemble = SystemTime::now();
 
-<<<<<<< HEAD
-            input_sexp = allocator.new_pair(assembled_sexp, env).map(Some).unwrap();
-=======
             input_sexp = allocator.new_pair(assembled_sexp, env).ok();
->>>>>>> 5001b279
         }
     }
 
