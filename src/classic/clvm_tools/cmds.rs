--- conflicted
+++ resolved
@@ -905,13 +905,9 @@
         }
     };
 
-<<<<<<< HEAD
     if do_check_unused || typecheck {
-        let use_filename = input_file
-            .as_ref()
-            .cloned()
-            .unwrap_or_else(|| "*command*".to_string());
-        let opts = Rc::new(DefaultCompilerOpts::new(&use_filename)).set_search_paths(&search_paths);
+        let opts =
+            Rc::new(DefaultCompilerOpts::new(&reported_input_file)).set_search_paths(&search_paths);
         if do_check_unused {
             match check_unused(opts.clone(), &input_program) {
                 Ok((success, output)) => {
@@ -922,22 +918,13 @@
                 }
                 Err(e) => {
                     stderr_output(format!("{}: {}\n", e.0, e.1));
-=======
-    if do_check_unused {
-        let opts =
-            Rc::new(DefaultCompilerOpts::new(&reported_input_file)).set_search_paths(&search_paths);
-        match check_unused(opts, &input_program) {
-            Ok((success, output)) => {
-                stderr_output(output);
-                if !success {
->>>>>>> bb08f296
                     return;
                 }
             }
         }
 
         if typecheck {
-            let loc = Srcloc::start(&use_filename);
+            let loc = Srcloc::start(&reported_input_file);
             if let Err(e) = parse_sexp(loc, input_program.bytes())
                 .map_err(|e| CompileErr(e.0.clone(), e.1))
                 .and_then(|pre_forms| {
