--- conflicted
+++ resolved
@@ -707,24 +707,14 @@
     if parsed_args.contains_key("tree") {
         let result = cldb_hierarchy(CldbHierarchyArgs {
             runner,
-<<<<<<< HEAD
-            Rc::new(prim_map),
-            parsed.program.path.clone(),
-            program_lines,
-            Rc::new(use_symbol_table),
-            program,
-            env,
-        );
-=======
             prim_map: Rc::new(prim_map),
-            input_file_name: input_file,
+            input_file_name: parsed.program.path.clone(),
             lines: program_lines,
             symbol_table: Rc::new(use_symbol_table),
             prog: program,
-            args,
+            args: env,
             flags: if favor_hex { FAVOR_HEX } else { 0 },
         });
->>>>>>> 468b2fd9
 
         // Print the tree
         let string_result = yamlette_string(&result);
