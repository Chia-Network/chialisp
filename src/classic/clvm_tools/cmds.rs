use core::cell::RefCell;

use std::collections::{BTreeMap, HashMap};
use std::fs;
use std::io;
use std::io::Write;
use std::mem::swap;
use std::rc::Rc;
use std::sync::mpsc::{channel, Receiver, Sender};
use std::sync::{Arc, Mutex};
use std::thread;
use std::time::SystemTime;

use core::cmp::max;

use linked_hash_map::LinkedHashMap;
use yaml_rust::{Yaml, YamlEmitter};

use clvm_rs::allocator::{Allocator, NodePtr};
use clvm_rs::reduction::EvalErr;
use clvm_rs::run_program::PreEval;

use crate::classic::clvm::__type_compatibility__::{
    t, Bytes, BytesFromType, Stream, Tuple, UnvalidatedBytesFromType,
};
use crate::classic::clvm::keyword_from_atom;
use crate::classic::clvm::serialize::{sexp_from_stream, sexp_to_stream, SimpleCreateCLVMObject};
use crate::classic::clvm::sexp::{enlist, proper_list, sexp_as_bin};
use crate::classic::clvm::OPERATORS_LATEST_VERSION;
use crate::classic::clvm_tools::binutils::{assemble_from_ir, disassemble, disassemble_with_kw};
use crate::classic::clvm_tools::clvmc::write_sym_output;
use crate::classic::clvm_tools::debug::check_unused;
use crate::classic::clvm_tools::debug::{
    program_hash_from_program_env_cons, start_log_after, trace_pre_eval, trace_to_table,
    trace_to_text,
};
use crate::classic::clvm_tools::ir::reader::read_ir;
use crate::classic::clvm_tools::sha256tree::sha256tree;
use crate::classic::clvm_tools::stages;
use crate::classic::clvm_tools::stages::stage_0::{
    DefaultProgramRunner, RunProgramOption, TRunProgram,
};
use crate::classic::clvm_tools::stages::stage_2::operators::run_program_for_search_paths;
use crate::classic::platform::PathJoin;
use crate::compiler::dialect::detect_modern;

use crate::classic::platform::argparse::{
    Argument, ArgumentParser, ArgumentValue, ArgumentValueConv, IntConversion, NArgsSpec,
    TArgOptionAction, TArgumentParserProps,
};

use crate::compiler::cldb::{hex_to_modern_sexp, CldbNoOverride, CldbRun, CldbRunEnv};
use crate::compiler::cldb_hierarchy::{HierarchialRunner, HierarchialStepResult, RunPurpose};
use crate::compiler::clvm::start_step;
use crate::compiler::compiler::{compile_file, run_optimizer, DefaultCompilerOpts};
use crate::compiler::comptypes::{CompileErr, CompilerOpts};
use crate::compiler::debug::build_symbol_table_mut;
use crate::compiler::preprocessor::gather_dependencies;
use crate::compiler::prims;
use crate::compiler::runtypes::RunFailure;
use crate::compiler::sexp;
use crate::compiler::sexp::{decode_string, parse_sexp};
use crate::compiler::srcloc::Srcloc;

use crate::util::collapse;
use crate::util::version;

struct ConversionDesc {
    desc: &'static str,
    conv: Box<dyn TConversion>,
}

fn get_tool_description(tool_name: &str) -> Option<ConversionDesc> {
    if tool_name == "opc" {
        Some(ConversionDesc {
            desc: "Compile a clvm script.",
            conv: Box::new(OpcConversion {}),
        })
    } else if tool_name == "opd" {
        Some(ConversionDesc {
            desc: "Disassemble a compiled clvm script from hex.",
            conv: Box::new(OpdConversion { op_version: None }),
        })
    } else {
        None
    }
}

pub struct PathOrCodeConv {}

impl ArgumentValueConv for PathOrCodeConv {
    fn convert(&self, arg: &str) -> Result<ArgumentValue, String> {
        match fs::read_to_string(arg) {
            Ok(s) => Ok(ArgumentValue::ArgString(Some(arg.to_string()), s)),
            Err(_) => Ok(ArgumentValue::ArgString(None, arg.to_string())),
        }
    }
}

// export function stream_to_bin(write_f: (f: Stream) => void){
//   const f = new Stream();
//   write_f(f);
//   return f.getValue();
// }

pub trait TConversion {
    fn apply_args(&mut self, parsed_args: &HashMap<String, ArgumentValue>);

    fn invoke(
        &self,
        allocator: &mut Allocator,
        text: &str,
    ) -> Result<Tuple<NodePtr, String>, String>;
}

pub fn call_tool_stdout(allocator: &mut Allocator, tool_name: &str, input_args: &[String]) {
    let mut stdout_stream = Stream::new(None);
    match call_tool(&mut stdout_stream, allocator, tool_name, input_args) {
        Ok(_) => {
            let s = stdout_stream.get_value();
            if s.length() > 0 {
                println!("{}", s.decode());
            }
        }
        Err(e) => {
            eprintln!("{e}");
        }
    }
}

pub fn call_tool(
    stream: &mut Stream,
    allocator: &mut Allocator,
    tool_name: &str,
    input_args: &[String],
) -> Result<(), String> {
    let mut task =
        get_tool_description(tool_name).ok_or_else(|| format!("unknown tool {tool_name}"))?;
    let props = TArgumentParserProps {
        description: task.desc.to_string(),
        prog: tool_name.to_string(),
    };

    let mut parser = ArgumentParser::new(Some(props));
    parser.add_argument(
        vec!["--version".to_string()],
        Argument::new()
            .set_action(TArgOptionAction::StoreTrue)
            .set_help("Show version".to_string()),
    );
    parser.add_argument(
        vec!["-H".to_string(), "--script-hash".to_string()],
        Argument::new()
            .set_action(TArgOptionAction::StoreTrue)
            .set_help("Show only sha256 tree hash of program".to_string()),
    );
    parser.add_argument(
        vec!["--operators-version".to_string()],
        Argument::new()
            .set_type(Rc::new(OperatorsVersion {}))
            .set_default(ArgumentValue::ArgInt(OPERATORS_LATEST_VERSION as i64)),
    );
    parser.add_argument(
        vec!["path_or_code".to_string()],
        Argument::new()
            .set_n_args(NArgsSpec::KleeneStar)
            .set_type(Rc::new(PathOrCodeConv {}))
            .set_help("path to clvm script, or literal script".to_string()),
    );

    let rest_args: Vec<String> = input_args.iter().skip(1).cloned().collect();
    let args_res = parser.parse_args(&rest_args);
    let args: HashMap<String, ArgumentValue> = match args_res {
        Ok(a) => a,
        Err(e) => {
            println!("{e}");
            return Ok(());
        }
    };

    task.conv.apply_args(&args);

    if args.contains_key("version") {
        let version = version();
        println!("{version}");
        return Ok(());
    }

    let args_path_or_code_val = match args.get(&"path_or_code".to_string()) {
        None => ArgumentValue::ArgArray(vec![]),
        Some(v) => v.clone(),
    };

    let args_path_or_code = match args_path_or_code_val {
        ArgumentValue::ArgArray(v) => v,
        _ => vec![],
    };

    for program in args_path_or_code {
        match program {
            ArgumentValue::ArgString(_, s) => {
                if s == "-" {
                    return Err("Read stdin is not supported at this time".to_string());
                }

                let conv_result = task.conv.invoke(allocator, &s)?;
                let sexp = *conv_result.first();
                let text = conv_result.rest();
                if args.contains_key(&"script_hash".to_string()) {
                    let data: Vec<u8> = sha256tree(allocator, sexp).hex().bytes().collect();
                    stream.write(Bytes::new(Some(BytesFromType::Raw(data))));
                } else if !text.is_empty() {
                    let data: Vec<u8> = text.to_string().bytes().collect();
                    stream.write(Bytes::new(Some(BytesFromType::Raw(data))));
                }
            }
            _ => {
                return Err("inappropriate argument conversion".to_string());
            }
        }
    }

    Ok(())
}

pub struct OpcConversion {}

impl TConversion for OpcConversion {
    fn apply_args(&mut self, _args: &HashMap<String, ArgumentValue>) {}

    fn invoke(
        &self,
        allocator: &mut Allocator,
        hex_text: &str,
    ) -> Result<Tuple<NodePtr, String>, String> {
        read_ir(hex_text)
            .map_err(|e| e.to_string())
            .and_then(|ir_sexp| assemble_from_ir(allocator, Rc::new(ir_sexp)).map_err(|e| e.1))
            .map(|sexp| t(sexp, sexp_as_bin(allocator, sexp).hex()))
            .map(Ok) // Flatten result type to Ok
            .unwrap_or_else(|err| Ok(t(allocator.null(), err))) // Original code printed error messages on stdout, ret 0 on CLVM error
    }
}

#[derive(Debug)]
pub struct OpdConversion {
    pub op_version: Option<usize>,
}

impl TConversion for OpdConversion {
    fn apply_args(&mut self, args: &HashMap<String, ArgumentValue>) {
        if let Some(ArgumentValue::ArgInt(i)) = args.get("operators_version") {
            self.op_version = Some(*i as usize);
        }
    }

    fn invoke(
        &self,
        allocator: &mut Allocator,
        hex_text: &str,
    ) -> Result<Tuple<NodePtr, String>, String> {
        let mut stream = Stream::new(Some(
            match Bytes::new_validated(Some(UnvalidatedBytesFromType::Hex(hex_text.to_string()))) {
                Ok(x) => x,
                Err(e) => return Err(e.to_string()),
            },
        ));

        sexp_from_stream(allocator, &mut stream, Box::new(SimpleCreateCLVMObject {}))
            .map_err(|e| e.1)
            .map(|sexp| {
                let disassembled = disassemble(allocator, sexp.1, self.op_version);
                t(sexp.1, disassembled)
            })
    }
}

pub fn opc(args: &[String]) {
    let mut allocator = Allocator::new();
    call_tool_stdout(&mut allocator, "opc", args);
}

pub fn opd(args: &[String]) {
    let mut allocator = Allocator::new();
    call_tool_stdout(&mut allocator, "opd", args);
}

struct StageImport {}

impl ArgumentValueConv for StageImport {
    fn convert(&self, arg: &str) -> Result<ArgumentValue, String> {
        if arg == "0" {
            return Ok(ArgumentValue::ArgInt(0));
        } else if arg == "1" {
            return Ok(ArgumentValue::ArgInt(1));
        } else if arg == "2" {
            return Ok(ArgumentValue::ArgInt(2));
        }
        Err(format!("Unknown stage: {arg}"))
    }
}

struct OperatorsVersion {}

impl ArgumentValueConv for OperatorsVersion {
    fn convert(&self, arg: &str) -> Result<ArgumentValue, String> {
        let ver = arg
            .parse::<i64>()
            .map_err(|_| format!("expected number 0-{OPERATORS_LATEST_VERSION} but found {arg}"))?;
        Ok(ArgumentValue::ArgInt(ver))
    }
}

pub fn run(args: &[String]) {
    let mut s = Stream::new(None);
    launch_tool(&mut s, args, "run", 2);
    io::stdout()
        .write_all(s.get_value().data())
        .expect("stdout");
    io::stdout().flush().expect("stdout");
}

pub fn brun(args: &[String]) {
    let mut s = Stream::new(None);
    launch_tool(&mut s, args, "brun", 0);
    if let Err(e) = io::stdout().write_all(s.get_value().data()) {
        println!("{e}")
    }
    io::stdout().flush().expect("stdout");
}

#[derive(Debug, Clone, PartialOrd, Ord, PartialEq, Eq)]
pub enum YamlElement {
    String(String),
    Array(Vec<YamlElement>),
    Subtree(BTreeMap<String, YamlElement>),
}

pub fn to_yaml_element(y: &YamlElement) -> Yaml {
    match y {
        YamlElement::String(s) => Yaml::String(s.clone()),
        YamlElement::Array(a) => {
            let array_elts: Vec<Yaml> = a.iter().map(to_yaml_element).collect();
            Yaml::Array(array_elts)
        }
        YamlElement::Subtree(t) => {
            let mut h = LinkedHashMap::new();
            for (k, v) in t.iter() {
                let converted = to_yaml_element(v);
                h.insert(Yaml::String(k.clone()), converted);
            }
            Yaml::Hash(h)
        }
    }
}

fn to_yaml<T, F>(entries: &[BTreeMap<String, T>], cvt: F) -> Yaml
where
    F: Fn(&T) -> YamlElement,
{
    let result_array: Vec<Yaml> = entries
        .iter()
        .map(|tm| {
            let mut h = LinkedHashMap::new();
            for (k, v) in tm.iter() {
                h.insert(Yaml::String(k.clone()), to_yaml_element(&cvt(v)));
            }
            Yaml::Hash(h)
        })
        .collect();
    Yaml::Array(result_array)
}

fn yamlette_string(to_print: &[BTreeMap<String, YamlElement>]) -> String {
    let mut result = String::new();
    let mut emitter = YamlEmitter::new(&mut result);
    match emitter.dump(&to_yaml(to_print, |s| s.clone())) {
        Ok(_) => result,
        Err(e) => format!("error producing yaml: {e:?}"),
    }
}

pub fn cldb_hierarchy(
    runner: Rc<dyn TRunProgram>,
    prim_map: Rc<HashMap<Vec<u8>, Rc<sexp::SExp>>>,
    input_file_name: Option<String>,
    lines: Rc<Vec<String>>,
    symbol_table: Rc<HashMap<String, String>>,
    prog: Rc<sexp::SExp>,
    args: Rc<sexp::SExp>,
) -> Vec<BTreeMap<String, YamlElement>> {
    let mut runner = HierarchialRunner::new(
        runner,
        prim_map,
        input_file_name,
        lines,
        symbol_table,
        prog,
        args,
    );

    let mut output_stack = vec![Vec::new()];

    loop {
        if runner.is_ended() {
            break;
        }

        match runner.step() {
            Ok(HierarchialStepResult::ShapeChange) => {
                // Nothing.
            }
            Ok(HierarchialStepResult::Info(Some(info))) => {
                let running_frames = runner
                    .running
                    .iter()
                    .map(|f| f.purpose.clone())
                    .filter(|p| matches!(p, RunPurpose::Main))
                    .count();

                // Ensure we're showing enough frames.
                while running_frames >= output_stack.len() {
                    output_stack.push(Vec::new());
                }

                let run_idx = runner.running.len() - 1;
                let mut function_entry = BTreeMap::new();
                function_entry.insert(
                    "Function-Name".to_string(),
                    YamlElement::String(runner.running[run_idx].function_name.clone()),
                );
                let mut arg_values = BTreeMap::new();
                for (k, v) in runner.running[run_idx].named_args.iter() {
                    arg_values.insert(k.clone(), YamlElement::String(format!("{v}")));
                }
                function_entry.insert(
                    "Function-Args".to_string(),
                    YamlElement::Subtree(arg_values),
                );
                let mut info_values = BTreeMap::new();
                for (k, v) in info.iter() {
                    info_values.insert(k.clone(), YamlElement::String(v.clone()));
                }
                function_entry.insert("Output".to_string(), YamlElement::Subtree(info_values));

                // Put in this entry on the current frame.
                let os_last = output_stack.len() - 1;
                output_stack[os_last].push(function_entry);

                // If we're showing too many frames, ensure that children
                // are in their parent entries.
                while running_frames < output_stack.len() {
                    let take_stack = output_stack
                        .pop()
                        .unwrap()
                        .iter()
                        .map(|e| YamlElement::Subtree(e.clone()))
                        .collect();
                    let mut inner_run_item: BTreeMap<String, YamlElement> = BTreeMap::new();
                    inner_run_item.insert("Compute".to_string(), YamlElement::Array(take_stack));
                    let os_last = output_stack.len() - 1;
                    output_stack[os_last].push(inner_run_item);
                }
            }
            Ok(HierarchialStepResult::Info(None)) => {
                // Nothing
            }
            Ok(HierarchialStepResult::Done(Some(info))) => {
                let mut done_output = BTreeMap::new();
                for (k, v) in info.iter() {
                    done_output.insert(k.clone(), YamlElement::String(v.clone()));
                }
                let os_last = output_stack.len() - 1;
                output_stack[os_last].push(done_output);
            }
            Ok(HierarchialStepResult::Done(None)) => {
                // Nothing
            }
            Err(RunFailure::RunErr(l, e)) => {
                println!("Runtime Error: {l}: {e}");
                break;
            }
            Err(RunFailure::RunExn(l, e)) => {
                println!("Raised exception: {l}: {e}");
                break;
            }
        }
    }

    // Move out of output_stack nicely.
    let mut result = Vec::new();
    swap(&mut result, &mut output_stack[0]);
    result
}

pub fn cldb(args: &[String]) {
    let tool_name = "cldb".to_string();
    let props = TArgumentParserProps {
        description: "Execute a clvm script.".to_string(),
        prog: format!("clvm_tools {tool_name}"),
    };

    let mut search_paths = Vec::new();
    let mut parser = ArgumentParser::new(Some(props));
    parser.add_argument(
        vec!["-i".to_string(), "--include".to_string()],
        Argument::new()
            .set_type(Rc::new(PathJoin {}))
            .set_help("add a search path for included files".to_string())
            .set_action(TArgOptionAction::Append)
            .set_default(ArgumentValue::ArgArray(vec![])),
    );
    parser.add_argument(
        vec!["-O".to_string(), "--optimize".to_string()],
        Argument::new()
            .set_action(TArgOptionAction::StoreTrue)
            .set_help("run optimizer".to_string()),
    );
    parser.add_argument(
        vec!["-x".to_string(), "--hex".to_string()],
        Argument::new()
            .set_action(TArgOptionAction::StoreTrue)
            .set_help("parse input program and arguments from hex".to_string()),
    );
    parser.add_argument(
        vec!["-y".to_string(), "--symbol-table".to_string()],
        Argument::new()
            .set_type(Rc::new(PathOrCodeConv {}))
            .set_help("path to symbol file".to_string()),
    );
    parser.add_argument(
        vec!["-t".to_string(), "--tree".to_string()],
        Argument::new()
            .set_action(TArgOptionAction::StoreTrue)
            .set_help("new style hierarchial view of function calls and args".to_string()),
    );
    parser.add_argument(
        vec!["path_or_code".to_string()],
        Argument::new()
            .set_type(Rc::new(PathOrCodeConv {}))
            .set_help("filepath to clvm script, or a literal script".to_string()),
    );
    parser.add_argument(
        vec!["env".to_string()],
        Argument::new()
            .set_n_args(NArgsSpec::Optional)
            .set_type(Rc::new(PathOrCodeConv {}))
            .set_help("clvm script environment, as clvm src, or hex".to_string()),
    );
    let arg_vec = args[1..].to_vec();

    let mut input_file = None;
    let mut input_program = "()".to_string();

    let prog_srcloc = Srcloc::start("*program*");
    let args_srcloc = Srcloc::start("*args*");

    let mut args = Rc::new(sexp::SExp::atom_from_string(args_srcloc.clone(), ""));
    let mut parsed_args_result: String = "".to_string();

    let parsed_args: HashMap<String, ArgumentValue> = match parser.parse_args(&arg_vec) {
        Err(e) => {
            println!("FAIL: {e}");
            return;
        }
        Ok(pa) => pa,
    };

    if let Some(ArgumentValue::ArgArray(v)) = parsed_args.get("include") {
        for p in v {
            if let ArgumentValue::ArgString(_, s) = p {
                search_paths.push(s.to_string());
            }
        }
    }

    if let Some(ArgumentValue::ArgString(file, path_or_code)) = parsed_args.get("path_or_code") {
        input_file = file.clone();
        input_program = path_or_code.to_string();
    }

    if let Some(ArgumentValue::ArgString(_, s)) = parsed_args.get("env") {
        parsed_args_result = s.to_string();
    }

    let mut allocator = Allocator::new();

    let symbol_table = parsed_args
        .get("symbol_table")
        .and_then(|jstring| match jstring {
            ArgumentValue::ArgString(_, s) => {
                let decoded_symbol_table: Option<HashMap<String, String>> =
                    serde_json::from_str(s).ok();
                decoded_symbol_table
            }
            _ => None,
        });

    let do_optimize = parsed_args
        .get("optimize")
        .map(|x| matches!(x, ArgumentValue::ArgBool(true)))
        .unwrap_or_else(|| false);
    let runner = Rc::new(DefaultProgramRunner::new());
    let use_filename = input_file
        .clone()
        .unwrap_or_else(|| "*command*".to_string());
    let opts = Rc::new(DefaultCompilerOpts::new(&use_filename))
        .set_optimize(do_optimize)
        .set_search_paths(&search_paths);

    let mut use_symbol_table = symbol_table.unwrap_or_default();
    let mut output = Vec::new();

    let res = match parsed_args.get("hex") {
        Some(ArgumentValue::ArgBool(true)) => hex_to_modern_sexp(
            &mut allocator,
            &use_symbol_table,
            prog_srcloc.clone(),
            &input_program,
        )
        .map_err(|_| CompileErr(prog_srcloc, "Failed to parse hex".to_string())),
        _ => {
            // don't clobber a symbol table brought in via -y unless we're
            // compiling here.
            let unopt_res = compile_file(
                &mut allocator,
                runner.clone(),
                opts.clone(),
                &input_program,
                &mut use_symbol_table,
            );
            if do_optimize {
                unopt_res.and_then(|x| run_optimizer(&mut allocator, runner.clone(), Rc::new(x)))
            } else {
                unopt_res.map(Rc::new)
            }
        }
    };

    let program = match res {
        Ok(r) => r,
        Err(c) => {
            let mut parse_error = BTreeMap::new();
            parse_error.insert(
                "Error-Location".to_string(),
                YamlElement::String(c.0.to_string()),
            );
            parse_error.insert("Error".to_string(), YamlElement::String(c.1));
            output.push(parse_error.clone());
            println!("{}", yamlette_string(&output));
            return;
        }
    };

    match parsed_args.get("hex") {
        Some(ArgumentValue::ArgBool(true)) => {
            match hex_to_modern_sexp(
                &mut allocator,
                &HashMap::new(),
                args_srcloc,
                &parsed_args_result,
            ) {
                Ok(r) => {
                    args = r;
                }
                Err(p) => {
                    let mut parse_error = BTreeMap::new();
                    parse_error.insert("Error".to_string(), YamlElement::String(p.to_string()));
                    output.push(parse_error.clone());
                    println!("{}", yamlette_string(&output));
                    return;
                }
            }
        }
        _ => match parse_sexp(Srcloc::start("*arg*"), parsed_args_result.bytes()) {
            Ok(r) => {
                if !r.is_empty() {
                    args = r[0].clone();
                }
            }
            Err(c) => {
                let mut parse_error = BTreeMap::new();
                parse_error.insert(
                    "Error-Location".to_string(),
                    YamlElement::String(c.0.to_string()),
                );
                parse_error.insert("Error".to_string(), YamlElement::String(c.1));
                output.push(parse_error.clone());
                println!("{}", yamlette_string(&output));
                return;
            }
        },
    };

    let mut prim_map = HashMap::new();
    for p in prims::prims().iter() {
        prim_map.insert(p.0.clone(), Rc::new(p.1.clone()));
    }
    let program_lines: Rc<Vec<String>> =
        Rc::new(input_program.lines().map(|x| x.to_string()).collect());
    let cldbenv = CldbRunEnv::new(
        input_file.clone(),
        program_lines.clone(),
        Box::new(CldbNoOverride::new_symbols(use_symbol_table.clone())),
    );

    if parsed_args.get("tree").is_some() {
        let result = cldb_hierarchy(
            runner,
            Rc::new(prim_map),
            input_file,
            program_lines,
            Rc::new(use_symbol_table),
            program,
            args,
        );

        // Print the tree
        let string_result = yamlette_string(&result);
        println!("{string_result}");
        return;
    }

    let step = start_step(program, args);
    let mut cldbrun = CldbRun::new(runner, Rc::new(prim_map), Box::new(cldbenv), step);
    loop {
        if cldbrun.is_ended() {
            println!("{}", yamlette_string(&output));
            return;
        }

        if let Some(result) = cldbrun.step(&mut allocator) {
            let mut cvt_subtree = BTreeMap::new();
            for (k, v) in result.iter() {
                cvt_subtree.insert(k.clone(), YamlElement::String(v.clone()));
            }
            output.push(cvt_subtree);
        }
    }
}

struct RunLog<T> {
    log_entries: RefCell<Vec<T>>,
}

impl<T> RunLog<T> {
    fn push(&self, new_log: T) {
        self.log_entries.replace_with(|log| {
            let mut empty_log = Vec::new();
            swap(&mut empty_log, &mut *log);
            empty_log.push(new_log);
            empty_log
        });
    }

    fn finish(&self) -> Vec<T> {
        let mut empty_log = Vec::new();
        self.log_entries.replace_with(|log| {
            swap(&mut empty_log, &mut *log);
            Vec::new()
        });
        empty_log
    }
}

fn calculate_cost_offset(
    allocator: &mut Allocator,
    run_program: Rc<dyn TRunProgram>,
    run_script: NodePtr,
) -> i64 {
    /*
     These commands are used by the test suite, and many of them expect certain costs.
     If boilerplate invocation code changes by a fixed cost, you can tweak this
     value so you don't have to change all the tests' expected costs.
     Eventually you should re-tare this to zero and alter the tests' costs though.
     This is a hack and need to go away, probably when we do dialects for real,
     and then the dialect can have a `run_program` API.
    */
    let almost_empty_list = enlist(allocator, &[allocator.null()]).unwrap();
    let cost = run_program
        .run_program(allocator, run_script, almost_empty_list, None)
        .map(|x| x.0)
        .unwrap_or_else(|_| 0);

    53 - cost as i64
}

fn fix_log(
    allocator: &mut Allocator,
    log_result: &mut [NodePtr],
    log_updates: &[(NodePtr, Option<NodePtr>)],
) {
    let mut update_map: HashMap<NodePtr, Option<NodePtr>> = HashMap::new();
    for update in log_updates {
        update_map.insert(update.0, update.1);
    }

    for (i, entry) in log_result.to_vec().iter().enumerate() {
        update_map.get(entry).and_then(|v| *v).map(|v| {
            proper_list(allocator, *entry, true).map(|list| {
                let mut updated = list.to_vec();
                updated.push(v);
                log_result[i] = enlist(allocator, &updated).unwrap();
            })
        });
    }
}

fn get_disassembly_ver(p: &HashMap<String, ArgumentValue>) -> Option<usize> {
    if let Some(ArgumentValue::ArgInt(x)) = p.get("operators_version") {
        return Some(*x as usize);
    }

    None
}

pub fn launch_tool(stdout: &mut Stream, args: &[String], tool_name: &str, default_stage: u32) {
    let props = TArgumentParserProps {
        description: "Execute a clvm script.".to_string(),
        prog: format!("clvm_tools {tool_name}"),
    };

    let mut parser = ArgumentParser::new(Some(props));
    parser.add_argument(
        vec!["--version".to_string()],
        Argument::new()
            .set_action(TArgOptionAction::StoreTrue)
            .set_help("Show version".to_string()),
    );
    parser.add_argument(
        vec!["-s".to_string(), "--stage".to_string()],
        Argument::new()
            .set_type(Rc::new(StageImport {}))
            .set_help("stage number to include".to_string())
            .set_default(ArgumentValue::ArgInt(default_stage as i64)),
    );
    parser.add_argument(
        vec!["--strict".to_string()],
        Argument::new()
            .set_action(TArgOptionAction::StoreTrue)
            .set_help("Unknown opcodes are always fatal errors in strict mode".to_string()),
    );
    parser.add_argument(
        vec!["-x".to_string(), "--hex".to_string()],
        Argument::new()
            .set_action(TArgOptionAction::StoreTrue)
            .set_help("Read program and environment as hexadecimal bytecode".to_string()),
    );
    parser.add_argument(
        vec!["-v".to_string(), "--verbose".to_string()],
        Argument::new()
            .set_action(TArgOptionAction::StoreTrue)
            .set_help("Display resolve of all reductions, for debugging".to_string()),
    );
    parser.add_argument(
        vec!["-t".to_string(), "--table".to_string()],
        Argument::new()
            .set_action(TArgOptionAction::StoreTrue)
            .set_help("Print diagnostic table of reductions, for debugging".to_string()),
    );
    parser.add_argument(
        vec!["-c".to_string(), "--cost".to_string()],
        Argument::new()
            .set_action(TArgOptionAction::StoreTrue)
            .set_help("Show cost".to_string()),
    );
    parser.add_argument(
        vec!["--time".to_string()],
        Argument::new()
            .set_action(TArgOptionAction::StoreTrue)
            .set_help("Print execution time".to_string()),
    );
    parser.add_argument(
        vec!["-d".to_string(), "--dump".to_string()],
        Argument::new()
            .set_action(TArgOptionAction::StoreTrue)
            .set_help("dump hex version of final output".to_string()),
    );
    parser.add_argument(
        vec!["--quiet".to_string()],
        Argument::new()
            .set_action(TArgOptionAction::StoreTrue)
            .set_help("Suppress printing the program result".to_string()),
    );
    parser.add_argument(
        vec!["-y".to_string(), "--symbol-table".to_string()],
        Argument::new()
            .set_type(Rc::new(PathJoin {}))
            .set_help(".SYM file generated by compiler".to_string()),
    );
    parser.add_argument(
        vec!["-n".to_string(), "--no-keywords".to_string()],
        Argument::new()
            .set_action(TArgOptionAction::StoreTrue)
            .set_help("Output result as data, not as a program".to_string()),
    );
    parser.add_argument(
        vec!["-i".to_string(), "--include".to_string()],
        Argument::new()
            .set_type(Rc::new(PathJoin {}))
            .set_help("add a search path for included files".to_string())
            .set_action(TArgOptionAction::Append)
            .set_default(ArgumentValue::ArgArray(vec![])),
    );
    parser.add_argument(
        vec!["path_or_code".to_string()],
        Argument::new()
            .set_type(Rc::new(PathOrCodeConv {}))
            .set_help("filepath to clvm script, or a literal script".to_string()),
    );
    parser.add_argument(
        vec!["env".to_string()],
        Argument::new()
            .set_n_args(NArgsSpec::Optional)
            .set_type(Rc::new(PathOrCodeConv {}))
            .set_help("clvm script environment, as clvm src, or hex".to_string()),
    );
    parser.add_argument(
        vec!["-m".to_string(), "--max-cost".to_string()],
        Argument::new()
            .set_type(Rc::new(IntConversion::new(Rc::new(|| "help".to_string()))))
            .set_default(ArgumentValue::ArgInt(11000000000))
            .set_help("Maximum cost".to_string()),
    );
    parser.add_argument(
        vec!["-O".to_string(), "--optimize".to_string()],
        Argument::new()
            .set_action(TArgOptionAction::StoreTrue)
            .set_help("run optimizer".to_string()),
    );
    parser.add_argument(
        vec!["--only-exn".to_string()],
        Argument::new()
            .set_action(TArgOptionAction::StoreTrue)
            .set_help("Only show frames along the exception path".to_string()),
    );
    parser.add_argument(
        vec!["-M".to_string(), "--dependencies".to_string()],
        Argument::new()
            .set_action(TArgOptionAction::StoreTrue)
            .set_help("Visit dependencies and output a list of used files".to_string()),
    );
    parser.add_argument(
        vec!["-g".to_string(), "--extra-syms".to_string()],
        Argument::new()
            .set_action(TArgOptionAction::StoreTrue)
            .set_help("Produce more diagnostic info in symbols".to_string()),
    );
    parser.add_argument(
        vec!["--symbol-output-file".to_string()],
        Argument::new()
            .set_type(Rc::new(PathJoin {}))
            .set_default(ArgumentValue::ArgString(None, "main.sym".to_string())),
    );
    parser.add_argument(
        vec!["--operators-version".to_string()],
        Argument::new()
            .set_type(Rc::new(OperatorsVersion {}))
            .set_default(ArgumentValue::ArgInt(OPERATORS_LATEST_VERSION as i64)),
    );

    if tool_name == "run" {
        parser.add_argument(
            vec!["--check-unused-args".to_string()],
            Argument::new()
                .set_action(TArgOptionAction::StoreTrue)
                .set_help(
                    "check for unused uncurried parameters (by convention lower case)".to_string(),
                ),
        );
    }

    let arg_vec = args[1..].to_vec();
    let parsed_args: HashMap<String, ArgumentValue> = match parser.parse_args(&arg_vec) {
        Err(e) => {
            stdout.write_str(&format!("FAIL: {e}\n"));
            return;
        }
        Ok(pa) => pa,
    };

    if parsed_args.contains_key("version") {
        let version = version();
        println!("{version}");
        return;
    }

    let empty_map = HashMap::new();
    let keywords = match parsed_args.get("no_keywords") {
        Some(ArgumentValue::ArgBool(_b)) => &empty_map,
        _ => {
            keyword_from_atom(get_disassembly_ver(&parsed_args).unwrap_or(OPERATORS_LATEST_VERSION))
        }
    };

    // If extra symbol output is desired (not all keys are hashes, but there's
    // more info).
    let extra_symbol_info = parsed_args.get("extra_syms").map(|_| true).unwrap_or(false);

    // Get name of included file so we can use it to initialize the compiler's
    // runner, which contains operators used at compile time in clvm to update
    // symbols.  This is the only means we have of communicating with the
    // compilation process from this level.
    let mut input_file = None;
    let mut input_program = "()".to_string();

    if let Some(ArgumentValue::ArgString(file, path_or_code)) = parsed_args.get("path_or_code") {
        input_file = file.clone();
        input_program = path_or_code.to_string();
    }

    let reported_input_file = input_file
        .as_ref()
        .cloned()
        .unwrap_or_else(|| "*command*".to_string());

    let search_paths = if let Some(ArgumentValue::ArgArray(v)) = parsed_args.get("include") {
        v.iter()
            .filter_map(|p| {
                if let ArgumentValue::ArgString(_, s) = p {
                    Some(s.to_string())
                } else {
                    None
                }
            })
            .collect()
    } else {
        Vec::new()
    };

    let mut allocator = Allocator::new();

    let input_serialized = None;
    let mut input_sexp: Option<NodePtr> = None;

    let time_start = SystemTime::now();
    let mut time_read_hex = SystemTime::now();
    let mut time_assemble = SystemTime::now();

    let mut input_args = "()".to_string();

    if let (
        Some(ArgumentValue::ArgBool(true)),
        Some(ArgumentValue::ArgString(file, file_content)),
    ) = (
        parsed_args.get("dependencies"),
        parsed_args.get("path_or_code"),
    ) {
        if let Some(filename) = &file {
            let opts = DefaultCompilerOpts::new(filename).set_search_paths(&search_paths);

            match gather_dependencies(opts, filename, file_content) {
                Err(e) => {
                    stdout.write_str(&format!("{}: {}\n", e.0, e.1));
                }
                Ok(res) => {
                    for r in res.iter() {
                        stdout.write_str(&decode_string(&r.name));
                        stdout.write_str("\n");
                    }
                }
            }
        } else {
            stdout.write_str("FAIL: must specify a filename\n");
        }
        return;
    }

    if let Some(ArgumentValue::ArgString(file, path_or_code)) = parsed_args.get("env") {
        input_file = file.clone();
        input_args = path_or_code.to_string();
    }

    let special_runner =
        run_program_for_search_paths(&reported_input_file, &search_paths, extra_symbol_info);
    // Ensure we know the user's wishes about the disassembly version here.
    special_runner.set_operators_version(get_disassembly_ver(&parsed_args));
    let dpr = special_runner.clone();
    let run_program = special_runner;

    match parsed_args.get("hex") {
        Some(_) => {
            let assembled_serialized = Bytes::new_validated(Some(UnvalidatedBytesFromType::Hex(
                input_program.to_string(),
            )));

            let env_serialized = if input_args.is_empty() {
                Bytes::new_validated(Some(UnvalidatedBytesFromType::Hex("80".to_string())))
            } else {
                Bytes::new_validated(Some(UnvalidatedBytesFromType::Hex(input_args)))
            };

            let ee = match env_serialized {
                Ok(x) => x,
                Err(e) => {
                    stdout.write_str(&format!("FAIL: {e}\n"));
                    return;
                }
            };
            time_read_hex = SystemTime::now();

            let mut prog_stream = Stream::new(Some(match assembled_serialized {
                Ok(x) => x,
                Err(e) => {
                    stdout.write_str(&format!("FAIL: {e}\n"));
                    return;
                }
            }));

            let input_prog_sexp = sexp_from_stream(
                &mut allocator,
                &mut prog_stream,
                Box::new(SimpleCreateCLVMObject {}),
            )
            .map(|x| Some(x.1))
            .unwrap();

            let mut arg_stream = Stream::new(Some(ee));
            let input_arg_sexp = sexp_from_stream(
                &mut allocator,
                &mut arg_stream,
                Box::new(SimpleCreateCLVMObject {}),
            )
            .map(|x| Some(x.1))
            .unwrap();
            if let (Some(ip), Some(ia)) = (input_prog_sexp, input_arg_sexp) {
                input_sexp = allocator.new_pair(ip, ia).ok();
            }
        }
        _ => {
            let src_sexp;
            if let Some(ArgumentValue::ArgString(f, content)) = parsed_args.get("path_or_code") {
                match read_ir(content) {
                    Ok(s) => {
                        input_program = content.clone();
                        input_file = f.clone();
                        src_sexp = s;
                    }
                    Err(e) => {
                        stdout.write_str(&format!("FAIL: {e}\n"));
                        return;
                    }
                }
            } else {
                stdout.write_str(&format!("FAIL: {}\n", "non-string argument"));
                return;
            }

            let assembled_sexp = assemble_from_ir(&mut allocator, Rc::new(src_sexp)).unwrap();
            let mut parsed_args_result = "()".to_string();

            if let Some(ArgumentValue::ArgString(_f, s)) = parsed_args.get("env") {
                parsed_args_result = s.to_string();
            }

            let env_ir = read_ir(&parsed_args_result).unwrap();
            let env = assemble_from_ir(&mut allocator, Rc::new(env_ir)).unwrap();
            time_assemble = SystemTime::now();

            input_sexp = allocator.new_pair(assembled_sexp, env).ok();
        }
    }

    // Symbol table related checks: should one be loaded, should one be saved.
    // This code is confusingly woven due to 'run' and 'brun' serving many roles.
    let mut symbol_table: Option<HashMap<String, String>> = None;
    let mut emit_symbol_output = false;

    let symbol_table_clone = parsed_args
        .get("symbol_table")
        .and_then(|jstring| match jstring {
            ArgumentValue::ArgString(_, s) => fs::read_to_string(s).ok().and_then(|s| {
                let decoded_symbol_table: Option<HashMap<String, String>> =
                    serde_json::from_str(&s).ok();
                decoded_symbol_table
            }),
            _ => None,
        })
        .map(|st| {
            emit_symbol_output = true;
            symbol_table = Some(st.clone());
            st
        });

    if let Some(ArgumentValue::ArgBool(true)) = parsed_args.get("verbose") {
        emit_symbol_output = true;
    }

    if parsed_args.get("table").is_some() {
        emit_symbol_output = true;
    }

    // Add unused check.
    let do_check_unused = parsed_args
        .get("check_unused_args")
        .map(|a| matches!(a, ArgumentValue::ArgBool(true)))
        .unwrap_or(false);

    // Dialect is now not overall optional.
    let dialect = input_sexp.map(|i| detect_modern(&mut allocator, i));
    let mut stderr_output = |s: String| {
        if dialect.as_ref().and_then(|d| d.stepping).is_some() {
            eprintln!("{s}");
        } else {
            stdout.write_str(&s);
        }
    };

    if do_check_unused {
        let opts =
            Rc::new(DefaultCompilerOpts::new(&reported_input_file)).set_search_paths(&search_paths);
        match check_unused(opts, &input_program) {
            Ok((success, output)) => {
                stderr_output(output);
                if !success {
                    return;
                }
            }
            Err(e) => {
                stderr_output(format!("{}: {}\n", e.0, e.1));
                return;
            }
        }
    }

    let symbol_table_output = parsed_args
        .get("symbol_output_file")
        .and_then(|s| {
            if let ArgumentValue::ArgString(_, v) = s {
                Some(v.clone())
            } else {
                None
            }
        })
        .unwrap_or_else(|| "main.sym".to_string());

<<<<<<< HEAD
    if let Some(dialect) = dialect {
=======
    // In testing: short circuit for modern compilation.
    // Now stepping is the optional part.
    if let Some(dialect) = dialect.and_then(|d| d.stepping) {
>>>>>>> c753bbaf
        let do_optimize = parsed_args
            .get("optimize")
            .map(|x| matches!(x, ArgumentValue::ArgBool(true)))
            .unwrap_or_else(|| false);
        let runner = Rc::new(DefaultProgramRunner::new());
        let use_filename = input_file.unwrap_or_else(|| "*command*".to_string());
        let opts = Rc::new(DefaultCompilerOpts::new(&use_filename))
            .set_optimize(do_optimize)
            .set_search_paths(&search_paths)
            .set_frontend_opt(dialect > 21)
            .set_disassembly_ver(get_disassembly_ver(&parsed_args));
        let mut symbol_table = HashMap::new();

        let unopt_res = compile_file(
            &mut allocator,
            runner.clone(),
            opts.clone(),
            &input_program,
            &mut symbol_table,
        );
        let res = if do_optimize {
            unopt_res.and_then(|x| run_optimizer(&mut allocator, runner, Rc::new(x)))
        } else {
            unopt_res.map(Rc::new)
        };

        match res {
            Ok(r) => {
                stdout.write_str(&r.to_string());

                build_symbol_table_mut(&mut symbol_table, &r);
                write_sym_output(&symbol_table, &symbol_table_output).expect("writing symbols");
            }
            Err(c) => {
                stdout.write_str(&format!("{}: {}", c.0, c.1));
            }
        }

        return;
    }

    let mut pre_eval_f: Option<PreEval> = None;

    // Collections used to generate the run log.
    let log_entries: Arc<Mutex<RunLog<NodePtr>>> = Arc::new(Mutex::new(RunLog {
        log_entries: RefCell::new(Vec::new()),
    }));
    #[allow(clippy::type_complexity)]
    let log_updates: Arc<Mutex<RunLog<(NodePtr, Option<NodePtr>)>>> =
        Arc::new(Mutex::new(RunLog {
            log_entries: RefCell::new(Vec::new()),
        }));

    // clvm_rs uses boxed callbacks with unspecified lifetimes so in order to
    // support logging as intended, we must have values that can be moved so
    // the callbacks can become immortal.  Our strategy is to use channels
    // and threads for this.
    let (pre_eval_req_out, pre_eval_req_in) = channel();
    let (pre_eval_resp_out, pre_eval_resp_in): (Sender<()>, Receiver<()>) = channel();

    let (post_eval_req_out, post_eval_req_in) = channel();
    let (post_eval_resp_out, post_eval_resp_in): (Sender<()>, Receiver<()>) = channel();

    let post_eval_fn: Rc<dyn Fn(NodePtr, Option<NodePtr>)> = Rc::new(move |at, n| {
        post_eval_req_out.send((at, n)).ok();
        post_eval_resp_in.recv().unwrap();
    });

    #[allow(clippy::type_complexity)]
    let pre_eval_fn: Rc<dyn Fn(&mut Allocator, NodePtr)> = Rc::new(move |_allocator, new_log| {
        pre_eval_req_out.send(new_log).ok();
        pre_eval_resp_in.recv().unwrap();
    });

    #[allow(clippy::type_complexity)]
    let closure: Rc<dyn Fn(NodePtr) -> Box<dyn Fn(Option<NodePtr>)>> = Rc::new(move |v| {
        let post_eval_fn_clone = post_eval_fn.clone();
        Box::new(move |n| {
            let post_eval_fn_clone_2 = post_eval_fn_clone.clone();
            (*post_eval_fn_clone_2)(v, n)
        })
    });

    if emit_symbol_output {
        #[allow(clippy::type_complexity)]
        let pre_eval_f_closure: Box<
            dyn Fn(
                &mut Allocator,
                NodePtr,
                NodePtr,
            ) -> Result<Option<Box<(dyn Fn(Option<NodePtr>))>>, EvalErr>,
        > = Box::new(move |allocator, sexp, args| {
            let pre_eval_clone = pre_eval_fn.clone();
            trace_pre_eval(
                allocator,
                &|allocator, n| (*pre_eval_clone)(allocator, n),
                symbol_table_clone.clone(),
                sexp,
                args,
            )
            .map(|t| {
                t.map(|log_ent| {
                    let closure_clone = closure.clone();
                    (*closure_clone)(log_ent)
                })
            })
        });

        pre_eval_f = Some(pre_eval_f_closure);
    }

    let run_script = match parsed_args.get("stage") {
        Some(ArgumentValue::ArgInt(0)) => stages::brun(&mut allocator),
        _ => stages::run(&mut allocator),
    };

    let cost_offset = calculate_cost_offset(&mut allocator, run_program.clone(), run_script);

    let max_cost = parsed_args
        .get("max_cost")
        .map(|x| match x {
            ArgumentValue::ArgInt(i) => *i - cost_offset,
            _ => 0,
        })
        .unwrap_or_else(|| 0);
    let max_cost = max(0, max_cost);

    if input_sexp.is_none() {
        input_sexp = sexp_from_stream(
            &mut allocator,
            &mut Stream::new(input_serialized),
            Box::new(SimpleCreateCLVMObject {}),
        )
        .map(|x| Some(x.1))
        .unwrap();
    };

    // Part 2 of doing pre_eval: Have a thing that receives the messages and
    // performs some action.
    let log_entries_clone = log_entries.clone();
    thread::spawn(move || {
        let pre_in = pre_eval_req_in;
        let pre_out = pre_eval_resp_out;

        while let Ok(received) = pre_in.recv() {
            {
                let locked = log_entries_clone.lock();
                locked.unwrap().push(received);
            }
            pre_out.send(()).ok();
        }
    });

    let log_updates_clone = log_updates.clone();
    thread::spawn(move || {
        let post_in = post_eval_req_in;
        let post_out = post_eval_resp_out;

        while let Ok(received) = post_in.recv() {
            {
                let locked = log_updates_clone.lock();
                locked.unwrap().push(received);
            }
            post_out.send(()).ok();
        }
    });

    // In the case of table tracing, we don't want to emit the startup steps for
    // brun, which involves excuting (2 2 3) on the program and its args.
    //
    // Here, if we're in that mode, we'll produce the hash of the input program so
    // that we can recognize it and start the output for the table trace.
    let maybe_program_hash = parsed_args
        .get("table")
        .and_then(|_| program_hash_from_program_env_cons(&mut allocator, input_sexp.unwrap()).ok());

    let time_parse_input = SystemTime::now();
    let res = run_program
        .run_program(
            &mut allocator,
            run_script,
            input_sexp.unwrap(),
            Some(RunProgramOption {
                max_cost: if max_cost == 0 {
                    None
                } else {
                    Some(max_cost as u64)
                },
                pre_eval_f,
                strict: parsed_args
                    .get("strict")
                    .map(|_| true)
                    .unwrap_or_else(|| false),
            }),
        )
        .map(|run_program_result| {
            let mut cost: i64 = run_program_result.0 as i64;
            let result = run_program_result.1;
            let time_done = SystemTime::now();

            if parsed_args.get("cost").is_some() {
                if cost > 0 {
                    cost += cost_offset;
                }
                stdout.write_str(&format!("cost = {cost}\n"));
            };

            if let Some(ArgumentValue::ArgBool(true)) = parsed_args.get("time") {
                if parsed_args.get("hex").is_some() {
                    stdout.write_str(&format!(
                        "read_hex: {}\n",
                        time_read_hex
                            .duration_since(time_start)
                            .unwrap()
                            .as_millis()
                    ));
                } else {
                    stdout.write_str(&format!(
                        "assemble_from_ir: {}\n",
                        time_assemble
                            .duration_since(time_start)
                            .unwrap()
                            .as_millis()
                    ));
                    stdout.write_str(&format!(
                        "to_sexp_f: {}\n",
                        time_parse_input
                            .duration_since(time_assemble)
                            .unwrap()
                            .as_millis()
                    ));
                }

                stdout.write_str(&format!(
                    "run_program: {}\n",
                    time_done
                        .duration_since(time_parse_input)
                        .unwrap()
                        .as_millis()
                ));
            }

            let mut run_output = disassemble_with_kw(&allocator, result, keywords);
            if let Some(ArgumentValue::ArgBool(true)) = parsed_args.get("dump") {
                let mut f = Stream::new(None);
                sexp_to_stream(&mut allocator, result, &mut f);
                run_output = f.get_value().hex();
            } else if let Some(ArgumentValue::ArgBool(true)) = parsed_args.get("quiet") {
                run_output = "".to_string();
            };

            run_output
        });

    let output = collapse(res.map_err(|ex| {
        format!(
            "FAIL: {} {}",
            ex.1,
            disassemble_with_kw(&allocator, ex.0, keywords)
        )
    }));

    // Get the disassembly ver we're using based on the user's request.
    let disassembly_ver = get_disassembly_ver(&parsed_args);

    let compile_sym_out = dpr.get_compiles();
    if !compile_sym_out.is_empty() {
        write_sym_output(&compile_sym_out, &symbol_table_output).ok();
    }

    stdout.write_str(&format!("{output}\n"));

    // Third part of our scheme: now that we have results from the forward pass
    // and the pass doing the post callbacks, we can integrate them in the main
    // thread.  We didn't do this in the callbacks because we didn't want to
    // deal with a possibly escaping mutable allocator &.
    let mut log_content = start_log_after(
        &mut allocator,
        maybe_program_hash,
        log_entries.lock().unwrap().finish(),
    );
    let log_updates = log_updates.lock().unwrap().finish();
    fix_log(&mut allocator, &mut log_content, &log_updates);

    let only_exn = parsed_args
        .get("only_exn")
        .map(|_| true)
        .unwrap_or_else(|| false);

    if emit_symbol_output {
        if parsed_args.get("table").is_some() {
            trace_to_table(
                &mut allocator,
                stdout,
                only_exn,
                &log_content,
                symbol_table,
                &|allocator, p| disassemble(allocator, p, disassembly_ver),
            );
        } else {
            stdout.write_str("\n");
            trace_to_text(
                &mut allocator,
                stdout,
                only_exn,
                &log_content,
                symbol_table,
                &|allocator, p| disassemble(allocator, p, disassembly_ver),
            );
        }
    }
}

/*
Copyright 2018 Chia Network Inc
Licensed under the Apache License, Version 2.0 (the "License");
you may not use this file except in compliance with the License.
You may obtain a copy of the License at
   http://www.apache.org/licenses/LICENSE-2.0
Unless required by applicable law or agreed to in writing, software
distributed under the License is distributed on an "AS IS" BASIS,
WITHOUT WARRANTIES OR CONDITIONS OF ANY KIND, either express or implied.
See the License for the specific language governing permissions and
limitations under the License.
 */<|MERGE_RESOLUTION|>--- conflicted
+++ resolved
@@ -1234,13 +1234,9 @@
         })
         .unwrap_or_else(|| "main.sym".to_string());
 
-<<<<<<< HEAD
-    if let Some(dialect) = dialect {
-=======
     // In testing: short circuit for modern compilation.
     // Now stepping is the optional part.
     if let Some(dialect) = dialect.and_then(|d| d.stepping) {
->>>>>>> c753bbaf
         let do_optimize = parsed_args
             .get("optimize")
             .map(|x| matches!(x, ArgumentValue::ArgBool(true)))
