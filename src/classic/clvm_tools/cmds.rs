--- conflicted
+++ resolved
@@ -693,24 +693,14 @@
     if parsed_args.contains_key("tree") {
         let result = cldb_hierarchy(CldbHierarchyArgs {
             runner,
-<<<<<<< HEAD
-            Rc::new(prim_map),
-            parsed.program.path.clone(),
-            program_lines,
-            Rc::new(use_symbol_table),
-            program,
-            env,
-        );
-=======
             prim_map: Rc::new(prim_map),
-            input_file_name: input_file,
+            input_file_name: parsed.program.path.clone(),
             lines: program_lines,
             symbol_table: Rc::new(use_symbol_table),
             prog: program,
-            args,
+            args: env,
             flags: 0,
         });
->>>>>>> 6ed6ee88
 
         // Print the tree
         let string_result = yamlette_string(&result);
