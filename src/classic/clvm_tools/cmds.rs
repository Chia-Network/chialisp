--- conflicted
+++ resolved
@@ -379,11 +379,7 @@
     let res = match parsedArgs.get("hex") {
         Some(ArgumentValue::ArgBool(true)) => hex_to_modern_sexp(
             &mut allocator,
-<<<<<<< HEAD
-            &symbol_table.unwrap_or_else(|| HashMap::new()),
-=======
             &use_symbol_table,
->>>>>>> 2e6476a3
             prog_srcloc.clone(),
             &input_program,
         )
@@ -845,12 +841,8 @@
             .unwrap_or_else(|| false);
         let runner = Rc::new(DefaultProgramRunner::new());
         let use_filename = input_file.unwrap_or_else(|| "*command*".to_string());
-<<<<<<< HEAD
         let opts = Rc::new(DefaultCompilerOpts::new(&use_filename)).set_optimize(do_optimize).set_frontend_opt(dialect > 21);
-=======
-        let opts = Rc::new(DefaultCompilerOpts::new(&use_filename)).set_optimize(do_optimize);
         let mut symbol_table = HashMap::new();
->>>>>>> 2e6476a3
 
         let unopt_res = compile_file(
             &mut allocator,
