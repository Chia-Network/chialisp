use core::cell::RefCell;

use std::collections::{BTreeMap, HashMap};
use std::fs;
use std::io;
use std::io::Write;
use std::mem::swap;
use std::rc::Rc;
use std::sync::mpsc::{channel, Receiver, Sender};
use std::sync::{Arc, Mutex};
use std::thread;
use std::time::SystemTime;

use core::cmp::max;

use clvm_rs::allocator::{Allocator, NodePtr};
use clvm_rs::reduction::EvalErr;
use clvm_rs::run_program::PreEval;

#[macro_use]
use yamlette::yamlette;
use yamlette::model::yaml::str::FORCE_QUOTES;

use crate::classic::clvm::__type_compatibility__::{t, Bytes, BytesFromType, Stream, Tuple};
use crate::classic::clvm::serialize::{sexp_from_stream, sexp_to_stream, SimpleCreateCLVMObject};
use crate::classic::clvm::sexp::{enlist, proper_list, sexp_as_bin};
use crate::classic::clvm::KEYWORD_FROM_ATOM;
use crate::classic::clvm_tools::binutils::{assemble_from_ir, disassemble, disassemble_with_kw};
use crate::classic::clvm_tools::clvmc::detect_modern;
use crate::classic::clvm_tools::debug::trace_pre_eval;
use crate::classic::clvm_tools::debug::{trace_to_table, trace_to_text};
use crate::classic::clvm_tools::ir::reader::read_ir;
use crate::classic::clvm_tools::sha256tree::sha256tree;
use crate::classic::clvm_tools::stages;
use crate::classic::clvm_tools::stages::stage_0::{
    DefaultProgramRunner, RunProgramOption, TRunProgram,
};
use crate::classic::clvm_tools::stages::stage_2::operators::run_program_for_search_paths;
use crate::classic::platform::PathJoin;

use crate::classic::platform::argparse::{
    Argument, ArgumentParser, ArgumentValue, ArgumentValueConv, IntConversion, NArgsSpec,
    TArgOptionAction, TArgumentParserProps,
};

use crate::compiler::cldb::{CldbRun, CldbRunEnv, hex_to_modern_sexp};
use crate::compiler::clvm::start_step;
use crate::compiler::compiler::{compile_file, run_optimizer, DefaultCompilerOpts};
use crate::compiler::comptypes::{CompileErr, CompilerOpts};
use crate::compiler::debug::build_symbol_table_mut;
use crate::compiler::prims;
use crate::compiler::sexp;
use crate::compiler::sexp::parse_sexp;
use crate::compiler::srcloc::Srcloc;
use crate::util::collapse;

pub struct PathOrCodeConv {}

impl ArgumentValueConv for PathOrCodeConv {
    fn convert(&self, arg: &String) -> Result<ArgumentValue, String> {
        match fs::read_to_string(arg) {
            Ok(s) => Ok(ArgumentValue::ArgString(Some(arg.to_string()), s)),
            Err(_) => Ok(ArgumentValue::ArgString(None, arg.to_string())),
        }
    }
}

// export function stream_to_bin(write_f: (f: Stream) => void){
//   const f = new Stream();
//   write_f(f);
//   return f.getValue();
// }

pub trait TConversion {
    fn invoke<'a>(
        &self,
        allocator: &'a mut Allocator,
        text: &String,
    ) -> Result<Tuple<NodePtr, String>, String>;
}
pub fn call_tool<'a>(
    allocator: &'a mut Allocator,
    tool_name: String,
    desc: String,
    conversion: Box<dyn TConversion>,
    input_args: &Vec<String>,
) {
    let props = TArgumentParserProps {
        description: desc,
        prog: tool_name.to_string(),
    };

    let mut parser = ArgumentParser::new(Some(props));
    parser.add_argument(
        vec!["-H".to_string(), "--script-hash".to_string()],
        Argument::new()
            .set_action(TArgOptionAction::StoreTrue)
            .set_help("Show only sha256 tree hash of program".to_string()),
    );
    parser.add_argument(
        vec!["path_or_code".to_string()],
        Argument::new()
            .set_n_args(NArgsSpec::KleeneStar)
            .set_type(Rc::new(PathOrCodeConv {}))
            .set_help("path to clvm script, or literal script".to_string()),
    );

    let mut rest_args = Vec::new();
    for a in input_args[1..].into_iter() {
        rest_args.push(a.to_string());
    }
    let args_res = parser.parse_args(&rest_args);
    let args: HashMap<String, ArgumentValue>;

    match args_res {
        Ok(a) => {
            args = a;
        }
        Err(e) => {
            println!("{:?}", e);
            return;
        }
    }

    let args_path_or_code_val = match args.get(&"path_or_code".to_string()) {
        None => ArgumentValue::ArgArray(vec![]),
        Some(v) => v.clone(),
    };

    let args_path_or_code = match args_path_or_code_val {
        ArgumentValue::ArgArray(v) => v,
        _ => vec![],
    };

    for program in args_path_or_code {
        match program {
            ArgumentValue::ArgString(_, s) => {
                if s == "-" {
                    panic!("Read stdin is not supported at this time");
                }

                let conv_result = conversion.invoke(allocator, &s);
                match conv_result {
                    Ok(conv_result) => {
                        let sexp = conv_result.first().clone();
                        let text = conv_result.rest();
                        if args.contains_key(&"script_hash".to_string()) {
                            println!("{}", sha256tree(allocator, sexp).hex());
                        } else if text.len() > 0 {
                            println!("{}", text);
                        }
                    }
                    Err(e) => {
                        panic!("Conversion returned error: {:?}", e);
                    }
                }
            }
            _ => {
                panic!("inappropriate argument conversion");
            }
        }
    }
}

pub struct OpcConversion {}

impl TConversion for OpcConversion {
    fn invoke<'a>(
        &self,
        allocator: &'a mut Allocator,
        hex_text: &String,
    ) -> Result<Tuple<NodePtr, String>, String> {
        read_ir(hex_text)
            .and_then(|ir_sexp| assemble_from_ir(allocator, Rc::new(ir_sexp)).map_err(|e| e.1))
            .map(|sexp| t(sexp, sexp_as_bin(allocator, sexp).hex()))
    }
}

pub struct OpdConversion {}

impl TConversion for OpdConversion {
    fn invoke<'a>(
        &self,
        allocator: &'a mut Allocator,
        hex_text: &String,
    ) -> Result<Tuple<NodePtr, String>, String> {
        let mut stream = Stream::new(Some(Bytes::new(Some(BytesFromType::Hex(
            hex_text.to_string(),
        )))));

        sexp_from_stream(allocator, &mut stream, Box::new(SimpleCreateCLVMObject {}))
            .map_err(|e| e.1)
            .map(|sexp| {
                let disassembled = disassemble(allocator, sexp.1);
                t(sexp.1, disassembled)
            })
    }
}

pub fn opc(args: &Vec<String>) {
    let mut allocator = Allocator::new();
    call_tool(
        &mut allocator,
        "opc".to_string(),
        "Compile a clvm script.".to_string(),
        Box::new(OpcConversion {}),
        args,
    );
}

pub fn opd(args: &Vec<String>) {
    let mut allocator = Allocator::new();
    call_tool(
        &mut allocator,
        "opd".to_string(),
        "Disassemble a compiled clvm script from hex.".to_string(),
        Box::new(OpdConversion {}),
        args,
    );
}

struct StageImport {}

impl ArgumentValueConv for StageImport {
    fn convert(&self, arg: &String) -> Result<ArgumentValue, String> {
        if arg == "0" {
            return Ok(ArgumentValue::ArgInt(0));
        } else if arg == "1" {
            return Ok(ArgumentValue::ArgInt(1));
        } else if arg == "2" {
            return Ok(ArgumentValue::ArgInt(2));
        }
        return Err(format!("Unknown stage: {}", arg));
    }
}

pub fn run(args: &Vec<String>) {
    let mut s = Stream::new(None);
    launch_tool(&mut s, args, &"run".to_string(), 2);
    io::stdout().write_all(s.get_value().data());
}

pub fn brun(args: &Vec<String>) {
    let mut s = Stream::new(None);
    launch_tool(&mut s, args, &"brun".to_string(), 0);
    io::stdout().write_all(s.get_value().data());
}

<<<<<<< HEAD
=======
pub fn hex_to_modern_sexp_inner(
    allocator: &mut Allocator,
    symbol_table: &HashMap<String, String>,
    loc: Srcloc,
    program: NodePtr,
) -> Result<Rc<sexp::SExp>, EvalErr> {
    let hash = sha256tree(allocator, program);
    let hash_str = hash.hex();
    let srcloc = symbol_table
        .get(&hash_str)
        .map(|f| Srcloc::start(f))
        .unwrap_or_else(|| loc.clone());

    match allocator.sexp(program) {
        SExp::Pair(a, b) => Ok(Rc::new(sexp::SExp::Cons(
            srcloc.clone(),
            hex_to_modern_sexp_inner(allocator, symbol_table, srcloc.clone(), a)?,
            hex_to_modern_sexp_inner(allocator, symbol_table, srcloc, b)?,
        ))),
        _ => convert_from_clvm_rs(allocator, srcloc, program).map_err(|_| {
            EvalErr(
                Allocator::null(allocator),
                "clvm_rs allocator failed".to_string(),
            )
        }),
    }
}

pub fn hex_to_modern_sexp(
    allocator: &mut Allocator,
    symbol_table: &HashMap<String, String>,
    loc: Srcloc,
    input_program: &String,
) -> Result<Rc<sexp::SExp>, RunFailure> {
    let input_serialized = Bytes::new(Some(BytesFromType::Hex(input_program.to_string())));

    let mut stream = Stream::new(Some(input_serialized.clone()));
    let sexp = sexp_from_stream(allocator, &mut stream, Box::new(SimpleCreateCLVMObject {}))
        .map(|x| x.1)
        .map_err(|_| RunFailure::RunErr(loc.clone(), "Bad conversion from hex".to_string()))?;

    hex_to_modern_sexp_inner(allocator, symbol_table, loc.clone(), sexp).map_err(|_| {
        RunFailure::RunErr(loc, "Failed to convert from classic to modern".to_string())
    })
}

#[derive(Clone, Debug)]
struct PriorResult {
    reference: usize,
    value: Rc<sexp::SExp>,
}

fn format_arg_inputs(args: &Vec<PriorResult>) -> String {
    let value_strings: Vec<String> = args.iter().map(|pr| pr.reference.to_string()).collect();
    value_strings.join(", ")
}

fn get_arg_associations(
    associations: &HashMap<Number, PriorResult>,
    args: Rc<sexp::SExp>,
) -> Vec<PriorResult> {
    let mut arg_exp: Rc<sexp::SExp> = args;
    let mut result: Vec<PriorResult> = Vec::new();
    loop {
        match arg_exp.borrow() {
            sexp::SExp::Cons(_, arg, rest) => {
                match arg
                    .get_number()
                    .ok()
                    .as_ref()
                    .and_then(|n| associations.get(n))
                {
                    Some(n) => {
                        result.push(n.clone());
                    }
                    _ => {}
                }
                arg_exp = rest.clone();
            }
            _ => {
                return result;
            }
        }
    }
}

>>>>>>> 23c0654d
pub fn cldb(args: &Vec<String>) {
    let tool_name = "cldb".to_string();
    let props = TArgumentParserProps {
        description: "Execute a clvm script.".to_string(),
        prog: format!("clvm_tools {}", tool_name),
    };

    let mut parser = ArgumentParser::new(Some(props));
    parser.add_argument(
        vec!["-i".to_string(), "--include".to_string()],
        Argument::new()
            .set_type(Rc::new(PathJoin {}))
            .set_help("add a search path for included files".to_string())
            .set_action(TArgOptionAction::Append)
            .set_default(ArgumentValue::ArgArray(vec![])),
    );
    parser.add_argument(
        vec!["-O".to_string(), "--optimize".to_string()],
        Argument::new()
            .set_action(TArgOptionAction::StoreTrue)
            .set_help("run optimizer".to_string()),
    );
    parser.add_argument(
        vec!["-x".to_string(), "--hex".to_string()],
        Argument::new()
            .set_action(TArgOptionAction::StoreTrue)
            .set_help("parse input program and arguments from hex".to_string()),
    );
    parser.add_argument(
        vec!["-y".to_string(), "--symbol-table".to_string()],
        Argument::new()
            .set_type(Rc::new(PathOrCodeConv {}))
            .set_help("path to symbol file".to_string()),
    );
    parser.add_argument(
        vec!["path_or_code".to_string()],
        Argument::new()
            .set_type(Rc::new(PathOrCodeConv {}))
            .set_help("filepath to clvm script, or a literal script".to_string()),
    );
    parser.add_argument(
        vec!["env".to_string()],
        Argument::new()
            .set_n_args(NArgsSpec::Optional)
            .set_type(Rc::new(PathOrCodeConv {}))
            .set_help("clvm script environment, as clvm src, or hex".to_string()),
    );
    let arg_vec = args[1..].to_vec();
    let parsedArgs: HashMap<String, ArgumentValue>;

    let mut input_file = None;
    let mut input_program = "()".to_string();

    let prog_srcloc = Srcloc::start(&"*program*".to_string());
    let args_srcloc = Srcloc::start(&"*args*".to_string());

    let mut args = Rc::new(sexp::SExp::atom_from_string(
        args_srcloc.clone(),
        &"".to_string(),
    ));
    let mut parsed_args_result: String = "".to_string();

    match parser.parse_args(&arg_vec) {
        Err(e) => {
            println!("FAIL: {}", e);
            return;
        }
        Ok(pa) => {
            parsedArgs = pa;
        }
    }

    match parsedArgs.get("path_or_code") {
        Some(ArgumentValue::ArgString(file, path_or_code)) => {
            input_file = file.clone();
            input_program = path_or_code.to_string();
        }
        _ => {}
    }

    match parsedArgs.get("env") {
        Some(ArgumentValue::ArgString(_, s)) => {
            parsed_args_result = s.to_string();
        }
        _ => {}
    }

    let run_program: Rc<dyn TRunProgram>;
    match parsedArgs.get("include") {
        Some(ArgumentValue::ArgArray(v)) => {
            let mut bare_paths = Vec::with_capacity(v.len());
            for p in v {
                match p {
                    ArgumentValue::ArgString(_, s) => bare_paths.push(s.to_string()),
                    _ => {}
                }
            }
            let special_runner = run_program_for_search_paths(&bare_paths);
            run_program = special_runner;
        }
        _ => {
            let ordinary_runner = run_program_for_search_paths(&Vec::new());
            run_program = ordinary_runner;
        }
    }

    let mut allocator = Allocator::new();

    let symbol_table = parsedArgs
        .get("symbol_table")
        .and_then(|jstring| match jstring {
            ArgumentValue::ArgString(_, s) => {
                let decoded_symbol_table: Option<HashMap<String, String>> =
                    serde_json::from_str(&s).ok();
                decoded_symbol_table
            }
            _ => None,
        });

    let do_optimize = parsedArgs
        .get("optimize")
        .map(|x| match x {
            ArgumentValue::ArgBool(true) => true,
            _ => false,
        })
        .unwrap_or_else(|| false);
    let runner = Rc::new(DefaultProgramRunner::new());
    let use_filename = input_file
        .clone()
        .unwrap_or_else(|| "*command*".to_string());
    let opts = Rc::new(DefaultCompilerOpts::new(&use_filename)).set_optimize(do_optimize);

    let unopt_res = compile_file(&mut allocator, runner.clone(), opts.clone(), &input_program);

    let mut program = Rc::new(sexp::SExp::Nil(Srcloc::start(&"*nil*".to_string())));
    let mut output = Vec::new();
    let yamlette_string = |to_print: Vec<BTreeMap<String, String>>| match yamlette!(write; [[( # FORCE_QUOTES => to_print )]])
    {
        Ok(s) => s,
        Err(e) => format!("error producing yaml: {:?}", e),
    };

    let res = match parsedArgs.get("hex") {
        Some(ArgumentValue::ArgBool(true)) => hex_to_modern_sexp(
            &mut allocator,
            &symbol_table.unwrap_or_else(|| HashMap::new()),
            prog_srcloc.clone(),
            &input_program,
        )
        .map_err(|_| CompileErr(prog_srcloc, "Failed to parse hex".to_string())),
        _ => {
            if do_optimize {
                unopt_res.and_then(|x| run_optimizer(&mut allocator, runner.clone(), Rc::new(x)))
            } else {
                unopt_res.map(|x| Rc::new(x))
            }
        }
    };

    match res {
        Ok(r) => {
            program = r.clone();
        }
        Err(c) => {
            let mut parse_error = BTreeMap::new();
            parse_error.insert("Error-Location".to_string(), c.0.to_string());
            parse_error.insert("Error".to_string(), c.1);
            output.push(parse_error.clone());
            println!("{}", yamlette_string(output));
            return;
        }
    }

    match parsedArgs.get("hex") {
        Some(ArgumentValue::ArgBool(true)) => {
            match hex_to_modern_sexp(
                &mut allocator,
                &HashMap::new(),
                args_srcloc.clone(),
                &parsed_args_result,
            ) {
                Ok(r) => {
                    args = r;
                }
                Err(p) => {
                    let mut parse_error = BTreeMap::new();
                    parse_error.insert("Error".to_string(), p.to_string());
                    output.push(parse_error.clone());
                    println!("{}", yamlette_string(output));
                    return;
                }
            }
        }
        _ => match parse_sexp(Srcloc::start(&"*arg*".to_string()), &parsed_args_result) {
            Ok(r) => {
                if r.len() > 0 {
                    args = r[0].clone();
                }
            }
            Err(c) => {
                let mut parse_error = BTreeMap::new();
                parse_error.insert("Error-Location".to_string(), c.0.to_string());
                parse_error.insert("Error".to_string(), c.1);
                output.push(parse_error.clone());
                println!("{}", yamlette_string(output));
                return;
            }
        },
    };

    let mut prim_map = HashMap::new();
    for p in prims::prims().iter() {
        prim_map.insert(p.0.clone(), Rc::new(p.1.clone()));
    }
    let program_lines: Vec<String> = input_program.lines().map(|x| x.to_string()).collect();
    let step = start_step(program.clone(), args.clone());
    let cldbenv = CldbRunEnv::new(input_file, program_lines);
    let mut cldbrun = CldbRun::new(runner, Rc::new(prim_map), Box::new(cldbenv), step);

    loop {
        if cldbrun.is_ended() {
            println!("{}", yamlette_string(output));
            return;
        }

        match cldbrun.step(&mut allocator) {
            Some(result) => {
                output.push(result);
            },
            _ => { }
        }
    }
}

struct RunLog<T> {
    log_entries: RefCell<Vec<T>>,
}

impl<T> RunLog<T> {
    fn push(&self, new_log: T) {
        self.log_entries.replace_with(|log| {
            let mut empty_log = Vec::new();
            swap(&mut empty_log, &mut *log);
            empty_log.push(new_log);
            empty_log
        });
    }

    fn finish(&self) -> Vec<T> {
        let mut empty_log = Vec::new();
        self.log_entries.replace_with(|log| {
            swap(&mut empty_log, &mut *log);
            Vec::new()
        });
        empty_log
    }
}

fn calculate_cost_offset(
    allocator: &mut Allocator,
    run_program: Rc<dyn TRunProgram>,
    run_script: NodePtr,
) -> i64 {
    /*
     These commands are used by the test suite, and many of them expect certain costs.
     If boilerplate invocation code changes by a fixed cost, you can tweak this
     value so you don't have to change all the tests' expected costs.
     Eventually you should re-tare this to zero and alter the tests' costs though.
     This is a hack and need to go away, probably when we do dialects for real,
     and then the dialect can have a `run_program` API.
    */
    let almost_empty_list = enlist(allocator, &vec![allocator.null()]).unwrap();
    let cost = run_program
        .run_program(allocator, run_script, almost_empty_list, None)
        .map(|x| x.0)
        .unwrap_or_else(|_| 0);

    53 - cost as i64
}

fn fix_log(
    allocator: &mut Allocator,
    log_result: &mut Vec<NodePtr>,
    log_updates: &Vec<(NodePtr, Option<NodePtr>)>,
) {
    let mut update_map: HashMap<NodePtr, Option<NodePtr>> = HashMap::new();
    for update in log_updates {
        update_map.insert(update.0, update.1);
    }

    for i in 0..log_result.len() {
        let entry = log_result[i];
        update_map.get(&entry).and_then(|v| *v).map(|v| {
            proper_list(allocator, entry, true).map(|list| {
                let mut updated = list.to_vec();
                updated.push(v);
                log_result[i] = enlist(allocator, &updated).unwrap();
            })
        });
    }
}

fn write_sym_output(
    compiled_lookup: &HashMap<String, String>,
    path: &String,
) -> Result<(), String> {
    m! {
        output <- serde_json::to_string(compiled_lookup).map_err(|_| {
            "failed to serialize to json".to_string()
        });

        fs::write(path.clone(), output).map_err(|_| {
            format!("failed to write {}", path)
        }).map(|_| ())
    }
}

pub fn launch_tool(
    stdout: &mut Stream,
    args: &Vec<String>,
    tool_name: &String,
    default_stage: u32,
) {
    let props = TArgumentParserProps {
        description: "Execute a clvm script.".to_string(),
        prog: format!("clvm_tools {}", tool_name),
    };

    let mut parser = ArgumentParser::new(Some(props));
    parser.add_argument(
        vec!["--strict".to_string()],
        Argument::new()
            .set_action(TArgOptionAction::StoreTrue)
            .set_help("Unknown opcodes are always fatal errors in strict mode".to_string()),
    );
    parser.add_argument(
        vec!["-x".to_string(), "--hex".to_string()],
        Argument::new()
            .set_action(TArgOptionAction::StoreTrue)
            .set_help("Read program and environment as hexadecimal bytecode".to_string()),
    );
    parser.add_argument(
        vec!["-s".to_string(), "--stage".to_string()],
        Argument::new()
            .set_type(Rc::new(StageImport {}))
            .set_help("stage number to include".to_string())
            .set_default(ArgumentValue::ArgInt(default_stage as i64)),
    );
    parser.add_argument(
        vec!["-v".to_string(), "--verbose".to_string()],
        Argument::new()
            .set_action(TArgOptionAction::StoreTrue)
            .set_help("Display resolve of all reductions, for debugging".to_string()),
    );
    parser.add_argument(
        vec!["-t".to_string(), "--table".to_string()],
        Argument::new()
            .set_action(TArgOptionAction::StoreTrue)
            .set_help("Print diagnostic table of reductions, for debugging".to_string()),
    );
    parser.add_argument(
        vec!["-c".to_string(), "--cost".to_string()],
        Argument::new()
            .set_action(TArgOptionAction::StoreTrue)
            .set_help("Show cost".to_string()),
    );
    parser.add_argument(
        vec!["--time".to_string()],
        Argument::new()
            .set_action(TArgOptionAction::StoreTrue)
            .set_help("Print execution time".to_string()),
    );
    parser.add_argument(
        vec!["-d".to_string(), "--dump".to_string()],
        Argument::new()
            .set_action(TArgOptionAction::StoreTrue)
            .set_help("dump hex version of final output".to_string()),
    );
    parser.add_argument(
        vec!["--quiet".to_string()],
        Argument::new()
            .set_action(TArgOptionAction::StoreTrue)
            .set_help("Suppress printing the program result".to_string()),
    );
    parser.add_argument(
        vec!["-y".to_string(), "--symbol-table".to_string()],
        Argument::new()
            .set_type(Rc::new(PathJoin {}))
            .set_help(".SYM file generated by compiler".to_string()),
    );
    parser.add_argument(
        vec!["-n".to_string(), "--no-keywords".to_string()],
        Argument::new()
            .set_action(TArgOptionAction::StoreTrue)
            .set_help("Output result as data, not as a program".to_string()),
    );
    parser.add_argument(
        vec!["-i".to_string(), "--include".to_string()],
        Argument::new()
            .set_type(Rc::new(PathJoin {}))
            .set_help("add a search path for included files".to_string())
            .set_action(TArgOptionAction::Append)
            .set_default(ArgumentValue::ArgArray(vec![])),
    );
    parser.add_argument(
        vec!["path_or_code".to_string()],
        Argument::new()
            .set_type(Rc::new(PathOrCodeConv {}))
            .set_help("filepath to clvm script, or a literal script".to_string()),
    );
    parser.add_argument(
        vec!["env".to_string()],
        Argument::new()
            .set_n_args(NArgsSpec::Optional)
            .set_type(Rc::new(PathOrCodeConv {}))
            .set_help("clvm script environment, as clvm src, or hex".to_string()),
    );
    parser.add_argument(
        vec!["-m".to_string(), "--max-cost".to_string()],
        Argument::new()
            .set_type(Rc::new(IntConversion::new(Rc::new(|| "help".to_string()))))
            .set_default(ArgumentValue::ArgInt(11000000000))
            .set_help("Maximum cost".to_string()),
    );
    parser.add_argument(
        vec!["-O".to_string(), "--optimize".to_string()],
        Argument::new()
            .set_action(TArgOptionAction::StoreTrue)
            .set_help("run optimizer".to_string()),
    );

    let arg_vec = args[1..].to_vec();
    let parsedArgs: HashMap<String, ArgumentValue>;

    match parser.parse_args(&arg_vec) {
        Err(e) => {
            stdout.write_string(format!("FAIL: {}\n", e));
            return;
        }
        Ok(pa) => {
            parsedArgs = pa;
        }
    }

    let empty_map = HashMap::new();
    let keywords = match parsedArgs.get("no_keywords") {
        None => KEYWORD_FROM_ATOM(),
        Some(ArgumentValue::ArgBool(_b)) => &empty_map,
        _ => KEYWORD_FROM_ATOM(),
    };

    let dpr;
    let run_program: Rc<dyn TRunProgram>;
    match parsedArgs.get("include") {
        Some(ArgumentValue::ArgArray(v)) => {
            let mut bare_paths = Vec::with_capacity(v.len());
            for p in v {
                match p {
                    ArgumentValue::ArgString(_, s) => bare_paths.push(s.to_string()),
                    _ => {}
                }
            }
            let special_runner = run_program_for_search_paths(&bare_paths);
            dpr = special_runner.clone();
            run_program = special_runner;
        }
        _ => {
            let ordinary_runner = run_program_for_search_paths(&Vec::new());
            dpr = ordinary_runner.clone();
            run_program = ordinary_runner;
        }
    }

    let mut allocator = Allocator::new();

    let mut input_file = None;
    let mut input_serialized = None;
    let mut input_sexp;

    let time_start = SystemTime::now();
    let mut time_read_hex = SystemTime::now();
    let mut time_assemble = SystemTime::now();
    let time_parse_input;

    let mut input_program = "()".to_string();
    let mut input_args = "()".to_string();

    match parsedArgs.get("path_or_code") {
        Some(ArgumentValue::ArgString(file, path_or_code)) => {
            input_file = file.clone();
            input_program = path_or_code.to_string();
        }
        _ => {}
    }

    match parsedArgs.get("hex") {
        Some(_) => {
            let assembled_serialized =
                Bytes::new(Some(BytesFromType::Hex(input_program.to_string())));
            if input_args.len() == 0 {
                input_args = "80".to_string();
            }

            let env_serialized = Bytes::new(Some(BytesFromType::Hex(input_args.to_string())));
            time_read_hex = SystemTime::now();

            input_serialized = Some(
                Bytes::new(Some(BytesFromType::Raw(vec![0xff])))
                    .concat(&assembled_serialized)
                    .concat(&env_serialized),
            );

            let mut stream = Stream::new(input_serialized.clone());
            input_sexp = sexp_from_stream(
                &mut allocator,
                &mut stream,
                Box::new(SimpleCreateCLVMObject {}),
            )
            .map(|x| Some(x.1))
            .unwrap();
        }
        _ => {
            let src_sexp;
            match parsedArgs.get("path_or_code") {
                Some(ArgumentValue::ArgString(f, content)) => match read_ir(&content) {
                    Ok(s) => {
                        input_program = content.clone();
                        input_file = f.clone();
                        src_sexp = s;
                    }
                    Err(e) => {
                        stdout.write_string(format!("FAIL: {}\n", e));
                        return;
                    }
                },
                _ => {
                    stdout.write_string(format!("FAIL: {}\n", "non-string argument"));
                    return;
                }
            }

            let assembled_sexp = assemble_from_ir(&mut allocator, Rc::new(src_sexp)).unwrap();
            let mut parsed_args_result = "()".to_string();

            match parsedArgs.get("env") {
                Some(ArgumentValue::ArgString(f, s)) => {
                    parsed_args_result = s.to_string();
                }
                _ => {}
            }

            let env_ir = read_ir(&parsed_args_result).unwrap();
            let env = assemble_from_ir(&mut allocator, Rc::new(env_ir)).unwrap();
            time_assemble = SystemTime::now();

            input_sexp = allocator
                .new_pair(assembled_sexp, env)
                .map(|x| Some(x))
                .unwrap();
        }
    }

    // Symbol table related checks: should one be loaded, should one be saved.
    // This code is confusingly woven due to 'run' and 'brun' serving many roles.
    let mut symbol_table: Option<HashMap<String, String>> = None;
    let mut emit_symbol_output = false;

    let symbol_table_clone = parsedArgs
        .get("symbol_table")
        .and_then(|jstring| match jstring {
            ArgumentValue::ArgString(_, s) => fs::read_to_string(s).ok().and_then(|s| {
                let decoded_symbol_table: Option<HashMap<String, String>> =
                    serde_json::from_str(&s).ok();
                decoded_symbol_table
            }),
            _ => None,
        })
        .map(|st| {
            emit_symbol_output = true;
            symbol_table = Some(st.clone());
            st
        });

    match parsedArgs.get("verbose") {
        Some(ArgumentValue::ArgBool(true)) => {
            emit_symbol_output = true;
        }
        _ => {}
    }

    // In testing: short circuit for modern compilation.
    if input_sexp
        .map(|i| detect_modern(&mut allocator, i))
        .unwrap_or_else(|| false)
    {
        let do_optimize = parsedArgs
            .get("optimize")
            .map(|x| match x {
                ArgumentValue::ArgBool(true) => true,
                _ => false,
            })
            .unwrap_or_else(|| false);
        let runner = Rc::new(DefaultProgramRunner::new());
        let use_filename = input_file.unwrap_or_else(|| "*command*".to_string());
        let opts = Rc::new(DefaultCompilerOpts::new(&use_filename)).set_optimize(do_optimize);

        let unopt_res = compile_file(&mut allocator, runner.clone(), opts.clone(), &input_program);
        let res = if do_optimize {
            unopt_res.and_then(|x| run_optimizer(&mut allocator, runner, Rc::new(x)))
        } else {
            unopt_res.map(|x| Rc::new(x))
        };

        match res {
            Ok(r) => {
                println!("{}", r.to_string());

                let mut st = HashMap::new();
                build_symbol_table_mut(&mut st, &r);
                write_sym_output(&st, &"main.sym".to_string());
            }
            Err(c) => {
                println!("{}: {}", c.0.to_string(), c.1);
            }
        }

        return;
    }

    let mut pre_eval_f: Option<PreEval> = None;

    // Collections used to generate the run log.
    let log_entries: Arc<Mutex<RunLog<NodePtr>>> = Arc::new(Mutex::new(RunLog {
        log_entries: RefCell::new(Vec::new()),
    }));
    let log_updates: Arc<Mutex<RunLog<(NodePtr, Option<NodePtr>)>>> =
        Arc::new(Mutex::new(RunLog {
            log_entries: RefCell::new(Vec::new()),
        }));

    // clvm_rs uses boxed callbacks with unspecified lifetimes so in order to
    // support logging as intended, we must have values that can be moved so
    // the callbacks can become immortal.  Our strategy is to use channels
    // and threads for this.
    let (pre_eval_req_out, pre_eval_req_in) = channel();
    let (pre_eval_resp_out, pre_eval_resp_in): (Sender<()>, Receiver<()>) = channel();

    let (post_eval_req_out, post_eval_req_in) = channel();
    let (post_eval_resp_out, post_eval_resp_in): (Sender<()>, Receiver<()>) = channel();

    let post_eval_fn: Rc<dyn Fn(NodePtr, Option<NodePtr>)> = Rc::new(move |at, n| {
        post_eval_req_out.send((at, n));
        post_eval_resp_in.recv().unwrap();
    });

    let pre_eval_fn: Rc<dyn Fn(&mut Allocator, NodePtr)> = Rc::new(move |_allocator, new_log| {
        pre_eval_req_out.send(new_log);
        pre_eval_resp_in.recv().unwrap();
    });

    let closure: Rc<dyn Fn(NodePtr) -> Box<dyn Fn(Option<NodePtr>)>> = Rc::new(move |v| {
        let post_eval_fn_clone = post_eval_fn.clone();
        Box::new(move |n| {
            let post_eval_fn_clone_2 = post_eval_fn_clone.clone();
            (*post_eval_fn_clone_2)(v, n)
        })
    });

    if emit_symbol_output {
        let pre_eval_f_closure: Box<
            dyn Fn(
                &mut Allocator,
                NodePtr,
                NodePtr,
            ) -> Result<Option<Box<(dyn Fn(Option<NodePtr>))>>, EvalErr>,
        > = Box::new(move |allocator, sexp, args| {
            let pre_eval_clone = pre_eval_fn.clone();
            trace_pre_eval(
                allocator,
                &|allocator, n| (*pre_eval_clone)(allocator, n),
                symbol_table_clone.clone(),
                sexp,
                args,
            )
            .map(|t| {
                t.map(|log_ent| {
                    let closure_clone = closure.clone();
                    (*closure_clone)(log_ent)
                })
            })
        });

        pre_eval_f = Some(pre_eval_f_closure);
    }

    let run_script = match parsedArgs.get("stage") {
        Some(ArgumentValue::ArgInt(0)) => stages::brun(&mut allocator),
        _ => stages::run(&mut allocator),
    };

    let mut output = "(didn't finish)".to_string();
    let cost_offset = calculate_cost_offset(&mut allocator, run_program.clone(), run_script);

    let max_cost = parsedArgs
        .get("max_cost")
        .map(|x| match x {
            ArgumentValue::ArgInt(i) => *i as i64 - cost_offset,
            _ => 0,
        })
        .unwrap_or_else(|| 0);
    let max_cost = max(0, max_cost);

    if input_sexp.is_none() {
        input_sexp = sexp_from_stream(
            &mut allocator,
            &mut Stream::new(input_serialized.clone()),
            Box::new(SimpleCreateCLVMObject {}),
        )
        .map(|x| Some(x.1))
        .unwrap();
    };

    // Part 2 of doing pre_eval: Have a thing that receives the messages and
    // performs some action.
    let log_entries_clone = log_entries.clone();
    thread::spawn(move || {
        let pre_in = pre_eval_req_in;
        let pre_out = pre_eval_resp_out;

        loop {
            match pre_in.recv() {
                Ok(received) => {
                    {
                        let locked = log_entries_clone.lock();
                        locked.unwrap().push(received);
                    }
                    pre_out.send(());
                }
                Err(_e) => {
                    break;
                }
            }
        }
    });

    let log_updates_clone = log_updates.clone();
    thread::spawn(move || {
        let post_in = post_eval_req_in;
        let post_out = post_eval_resp_out;

        loop {
            match post_in.recv() {
                Ok(received) => {
                    {
                        let locked = log_updates_clone.lock();
                        locked.unwrap().push(received);
                    }
                    post_out.send(());
                }
                Err(_e) => {
                    break;
                }
            }
        }
    });

    time_parse_input = SystemTime::now();

    let res = run_program
        .run_program(
            &mut allocator,
            run_script,
            input_sexp.unwrap(),
            Some(RunProgramOption {
                operator_lookup: None,
                max_cost: if max_cost == 0 {
                    None
                } else {
                    Some(max_cost as u64)
                },
                pre_eval_f,
                strict: parsedArgs
                    .get("strict")
                    .map(|_| true)
                    .unwrap_or_else(|| false),
            }),
        )
        .map(|run_program_result| {
            let mut cost: i64 = run_program_result.0 as i64;
            let result = run_program_result.1;
            let time_done = SystemTime::now();

            let _ = if !parsedArgs.get("cost").is_none() {
                if cost > 0 {
                    cost += cost_offset;
                }
                stdout.write_string(format!("cost = {}\n", cost));
            };

            let _ = match parsedArgs.get("time") {
                Some(ArgumentValue::ArgInt(_t)) => {
                    match parsedArgs.get("hex") {
                        Some(_) => {
                            stdout.write_string(format!(
                                "read_hex: {}\n",
                                time_read_hex
                                    .duration_since(time_start)
                                    .unwrap()
                                    .as_millis()
                            ));
                        }
                        _ => {
                            stdout.write_string(format!(
                                "assemble_from_ir: {}\n",
                                time_assemble
                                    .duration_since(time_start)
                                    .unwrap()
                                    .as_millis()
                            ));
                            stdout.write_string(format!(
                                "to_sexp_f: {}\n",
                                time_parse_input
                                    .duration_since(time_assemble)
                                    .unwrap()
                                    .as_millis()
                            ));
                        }
                    }
                    stdout.write_string(format!(
                        "run_program: {}\n",
                        time_done
                            .duration_since(time_parse_input)
                            .unwrap()
                            .as_millis()
                    ));
                }
                _ => {}
            };

            let _ = output = disassemble_with_kw(&mut allocator, result, keywords);
            let _ = match parsedArgs.get("dump") {
                Some(ArgumentValue::ArgBool(true)) => {
                    let mut f = Stream::new(None);
                    sexp_to_stream(&mut allocator, result, &mut f);
                    output = f.get_value().hex();
                }
                _ => match parsedArgs.get("quiet") {
                    Some(ArgumentValue::ArgBool(true)) => {
                        output = "".to_string();
                    }
                    _ => {}
                },
            };

            output
        });

    let output = collapse(res.map_err(|ex| {
        format!(
            "FAIL: {} {}",
            ex.1,
            disassemble_with_kw(&mut allocator, ex.0, keywords)
        )
    }));

    let compile_sym_out = dpr.get_compiles();
    if compile_sym_out.len() > 0 {
        write_sym_output(&compile_sym_out, &"main.sym".to_string());
    }

    stdout.write_string(format!("{}\n", output));

    // Third part of our scheme: now that we have results from the forward pass
    // and the pass doing the post callbacks, we can integrate them in the main
    // thread.  We didn't do this in the callbacks because we didn't want to
    // deal with a possibly escaping mutable allocator &.
    let mut log_content = log_entries.lock().unwrap().finish();
    let log_updates = log_updates.lock().unwrap().finish();
    fix_log(&mut allocator, &mut log_content, &log_updates);

    if emit_symbol_output {
        stdout.write_string(format!("\n"));
        trace_to_text(
            &mut allocator,
            stdout,
            &log_content,
            symbol_table.clone(),
            &disassemble,
        );
        if !parsedArgs.get("table").is_none() {
            trace_to_table(
                &mut allocator,
                stdout,
                &mut log_content,
                symbol_table,
                &disassemble,
            );
        }
    }
}

/*
Copyright 2018 Chia Network Inc
Licensed under the Apache License, Version 2.0 (the "License");
you may not use this file except in compliance with the License.
You may obtain a copy of the License at
   http://www.apache.org/licenses/LICENSE-2.0
Unless required by applicable law or agreed to in writing, software
distributed under the License is distributed on an "AS IS" BASIS,
WITHOUT WARRANTIES OR CONDITIONS OF ANY KIND, either express or implied.
See the License for the specific language governing permissions and
limitations under the License.
 */<|MERGE_RESOLUTION|>--- conflicted
+++ resolved
@@ -246,95 +246,6 @@
     io::stdout().write_all(s.get_value().data());
 }
 
-<<<<<<< HEAD
-=======
-pub fn hex_to_modern_sexp_inner(
-    allocator: &mut Allocator,
-    symbol_table: &HashMap<String, String>,
-    loc: Srcloc,
-    program: NodePtr,
-) -> Result<Rc<sexp::SExp>, EvalErr> {
-    let hash = sha256tree(allocator, program);
-    let hash_str = hash.hex();
-    let srcloc = symbol_table
-        .get(&hash_str)
-        .map(|f| Srcloc::start(f))
-        .unwrap_or_else(|| loc.clone());
-
-    match allocator.sexp(program) {
-        SExp::Pair(a, b) => Ok(Rc::new(sexp::SExp::Cons(
-            srcloc.clone(),
-            hex_to_modern_sexp_inner(allocator, symbol_table, srcloc.clone(), a)?,
-            hex_to_modern_sexp_inner(allocator, symbol_table, srcloc, b)?,
-        ))),
-        _ => convert_from_clvm_rs(allocator, srcloc, program).map_err(|_| {
-            EvalErr(
-                Allocator::null(allocator),
-                "clvm_rs allocator failed".to_string(),
-            )
-        }),
-    }
-}
-
-pub fn hex_to_modern_sexp(
-    allocator: &mut Allocator,
-    symbol_table: &HashMap<String, String>,
-    loc: Srcloc,
-    input_program: &String,
-) -> Result<Rc<sexp::SExp>, RunFailure> {
-    let input_serialized = Bytes::new(Some(BytesFromType::Hex(input_program.to_string())));
-
-    let mut stream = Stream::new(Some(input_serialized.clone()));
-    let sexp = sexp_from_stream(allocator, &mut stream, Box::new(SimpleCreateCLVMObject {}))
-        .map(|x| x.1)
-        .map_err(|_| RunFailure::RunErr(loc.clone(), "Bad conversion from hex".to_string()))?;
-
-    hex_to_modern_sexp_inner(allocator, symbol_table, loc.clone(), sexp).map_err(|_| {
-        RunFailure::RunErr(loc, "Failed to convert from classic to modern".to_string())
-    })
-}
-
-#[derive(Clone, Debug)]
-struct PriorResult {
-    reference: usize,
-    value: Rc<sexp::SExp>,
-}
-
-fn format_arg_inputs(args: &Vec<PriorResult>) -> String {
-    let value_strings: Vec<String> = args.iter().map(|pr| pr.reference.to_string()).collect();
-    value_strings.join(", ")
-}
-
-fn get_arg_associations(
-    associations: &HashMap<Number, PriorResult>,
-    args: Rc<sexp::SExp>,
-) -> Vec<PriorResult> {
-    let mut arg_exp: Rc<sexp::SExp> = args;
-    let mut result: Vec<PriorResult> = Vec::new();
-    loop {
-        match arg_exp.borrow() {
-            sexp::SExp::Cons(_, arg, rest) => {
-                match arg
-                    .get_number()
-                    .ok()
-                    .as_ref()
-                    .and_then(|n| associations.get(n))
-                {
-                    Some(n) => {
-                        result.push(n.clone());
-                    }
-                    _ => {}
-                }
-                arg_exp = rest.clone();
-            }
-            _ => {
-                return result;
-            }
-        }
-    }
-}
-
->>>>>>> 23c0654d
 pub fn cldb(args: &Vec<String>) {
     let tool_name = "cldb".to_string();
     let props = TArgumentParserProps {
