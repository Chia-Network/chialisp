use num_bigint::BigInt;
use std::collections::HashSet;
use std::mem::swap;
use unicode_segmentation::UnicodeSegmentation;

pub type Number = BigInt;

pub fn number_from_u8(v: &[u8]) -> Number {
    let len = v.len();
    if len == 0 {
        0.into()
    } else {
        Number::from_signed_bytes_be(v)
    }
}

pub fn u8_from_number(v: Number) -> Vec<u8> {
    v.to_signed_bytes_be()
}

pub fn index_of_match<F, T>(cb: F, haystack: &[T]) -> i32
where
    F: Fn(&T) -> bool,
{
    for (i, ch) in haystack.iter().enumerate() {
        if cb(ch) {
            return i as i32;
        }
    }
    -1
}

pub fn skip_leading(s: &str, dash: &str) -> String {
    return s.graphemes(true).skip_while(|ch| dash == *ch).collect();
}

pub fn collapse<A>(r: Result<A, A>) -> A {
    match r {
        Ok(a) => a,
        Err(e) => e,
    }
}

<<<<<<< HEAD
#[derive(Debug, Clone)]
pub struct TopoSortItem<K> {
    pub index: usize,
    pub needs: HashSet<K>,
    pub has: HashSet<K>,
}

// F: tells whether t2 includes t1.
pub fn toposort<K, T, E, Needs, Has>(
    list: &[T],
    deadlock: E,
    needs: Needs,
    has: Has,
) -> Result<Vec<TopoSortItem<K>>, E>
where
    Needs: Fn(&HashSet<K>, &T) -> Result<HashSet<K>, E>,
    Has: Fn(&T) -> HashSet<K>,
    K: std::cmp::Eq,
    K: std::hash::Hash,
    K: Clone,
{
    let mut possible = HashSet::new();
    let mut done = HashSet::new();
    let mut items: Vec<TopoSortItem<K>> = list
        .iter()
        .enumerate()
        .map(|(i, item)| TopoSortItem {
            index: i,
            needs: HashSet::new(),
            has: has(item),
        })
        .collect();
    let mut finished_idx = 0;

    // Determine what's defined in these bindings.
    for (_, item) in items.iter().enumerate() {
        for new_item in item.has.iter() {
            possible.insert(new_item.clone());
        }
    }

    // Set needs based on possible.  We may fail.
    for i in 0..items.len() {
        items[i].needs = needs(&possible, &list[i])?;
    }

    while finished_idx < items.len() {
        // Find things with no new dependencies.
        let move_to_front: Vec<(usize, TopoSortItem<K>)> = items
            .iter()
            .enumerate()
            .skip(finished_idx)
            .filter(|(_, item)| item.needs.is_subset(&done))
            .map(|(i, item)| (i, item.clone()))
            .collect();

        if move_to_front.is_empty() {
            // Circular dependency somewhere.
            return Err(deadlock);
        }

        // Swap items into place earlier in the list.
        for (idx, _tomove) in move_to_front.iter() {
            if *idx != finished_idx {
                let mut tmp = items[*idx].clone();
                swap(&mut tmp, &mut items[finished_idx]);
                items[*idx] = tmp;
            }

            // Add new 'has' items to done.
            let mut tmp = HashSet::new();
            for u in done.union(&items[finished_idx].has) {
                tmp.insert(u.clone());
            }
            let intersection = tmp.intersection(&possible);
            done.clear();
            for i in intersection {
                done.insert(i.clone());
            }

            finished_idx += 1;
        }
    }

    Ok(items)
=======
pub trait ErrInto<D> {
    fn err_into(self) -> D;
}

impl<SrcErr, DestErr, DestRes> ErrInto<Result<DestRes, DestErr>> for Result<DestRes, SrcErr>
where
    DestErr: From<SrcErr>,
{
    fn err_into(self) -> Result<DestRes, DestErr> {
        self.map_err(|e| e.into())
    }
>>>>>>> 3dcce392
}<|MERGE_RESOLUTION|>--- conflicted
+++ resolved
@@ -41,7 +41,6 @@
     }
 }
 
-<<<<<<< HEAD
 #[derive(Debug, Clone)]
 pub struct TopoSortItem<K> {
     pub index: usize,
@@ -127,7 +126,8 @@
     }
 
     Ok(items)
-=======
+}
+
 pub trait ErrInto<D> {
     fn err_into(self) -> D;
 }
@@ -139,5 +139,4 @@
     fn err_into(self) -> Result<DestRes, DestErr> {
         self.map_err(|e| e.into())
     }
->>>>>>> 3dcce392
 }