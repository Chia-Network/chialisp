[package]
name = "clvm_tools_rs"
version = "0.1.10"
edition = "2018"

# See more keys and their definitions at https://doc.rust-lang.org/cargo/reference/manifest.html

[dependencies]
hex = "0.4.3"
num-bigint = "0.4.0"
bls12_381 = "0.5.0"
bytestream = "0.4.1"
num-traits = "0.2.14"
lazy_static = "1.4.0"
unicode-segmentation = "1.8.0"
derivative = "2.2.0"
encoding8 = "0.3.2"
num = "0.4.0"
indoc = "1.0"
do-notation = "0.1.3"
serde_json = "1.0"
sha2 = "0.9.5"
yamlette = "0.0.8"
tempfile = "3.3.0"

[patch.crates-io]
skimmer = { git = "https://github.com/dnsl48/skimmer", rev = "ca914ef624ecf39a75ed7afef10e7838fffe9127" }

[dependencies.clvm_rs]
git = "https://github.com/prozacchiwawa/clvm_rs"
branch = "20211029-try-config"
package = "clvm_rust"

[target.x86_64-apple-darwin]
rustflags = [
  "-C", "link-arg=-undefined",
  "-C", "link-arg=dynamic_lookup",
]

[lib]
name = "clvm_tools_rs"
crate-type = ["cdylib", "rlib"]

[features]
extension-module = ["pyo3"]
default = ["extension-module"]

[target.'cfg(target_family="wasm")'.dependencies]
wasm-bindgen = "0.2.80"
wasm-bindgen-test = "0.3.25"
<<<<<<< HEAD
=======
js-sys = "0.3.57"
getrandom = { version = "0.2", features = ["js"] }
>>>>>>> 2e6476a3

[target.'cfg(not(target_family="wasm"))'.dependencies]
pyo3 = { version = "0.14.2", features = ["abi3-py37", "extension-module"], optional = true }
getrandom = { version = "0.2" }

[build-dependencies]
pyo3-build-config = "0.15.1"

[[bin]]
name = "opd"
path = "src/classic/bins/opd.rs"

[[bin]]
name = "opc"
path = "src/classic/bins/opc.rs"

[[bin]]
name = "run"
path = "src/classic/bins/run.rs"

[[bin]]
name = "brun"
path = "src/classic/bins/brun.rs"

[[bin]]
name = "cldb"
<<<<<<< HEAD
path = "src/classic/bins/cldb.rs"

[[bin]]
name = "shrink"
path = "src/classic/bins/shrink.rs"

[[bin]]
name = "repl"
path = "src/classic/bins/repl.rs"
=======
path = "src/classic/bins/cldb.rs"
>>>>>>> 2e6476a3
<|MERGE_RESOLUTION|>--- conflicted
+++ resolved
@@ -48,11 +48,8 @@
 [target.'cfg(target_family="wasm")'.dependencies]
 wasm-bindgen = "0.2.80"
 wasm-bindgen-test = "0.3.25"
-<<<<<<< HEAD
-=======
 js-sys = "0.3.57"
 getrandom = { version = "0.2", features = ["js"] }
->>>>>>> 2e6476a3
 
 [target.'cfg(not(target_family="wasm"))'.dependencies]
 pyo3 = { version = "0.14.2", features = ["abi3-py37", "extension-module"], optional = true }
@@ -79,7 +76,6 @@
 
 [[bin]]
 name = "cldb"
-<<<<<<< HEAD
 path = "src/classic/bins/cldb.rs"
 
 [[bin]]
@@ -88,7 +84,4 @@
 
 [[bin]]
 name = "repl"
-path = "src/classic/bins/repl.rs"
-=======
-path = "src/classic/bins/cldb.rs"
->>>>>>> 2e6476a3
+path = "src/classic/bins/repl.rs"