[package]
name = "clvm_tools_rs"
<<<<<<< HEAD
version = "0.1.21"
=======
version = "0.1.24"
>>>>>>> 7a082dd4
edition = "2018"
authors = ["Art Yerkes <art.yerkes@gmail.com>"]
description = "tools for working with chialisp language; compiler, repl, python and wasm bindings"
homepage = "https://prozacchiwawa.github.io/clvm_tools_rs/"
readme = "README.md"
repository = "https://github.com/Chia-Network/clvm_tools_rs"
license = "MIT"
keywords = ["chia", "chialisp", "clvm"]
categories = ["command-line-utilities"]

# See more keys and their definitions at https://doc.rust-lang.org/cargo/reference/manifest.html

[dependencies]
hex = "0.4.3"
num-bigint = "0.4.0"
bls12_381 = "0.5.0"
bytestream = "0.4.1"
num-traits = "0.2.14"
lazy_static = "1.4.0"
unicode-segmentation = "1.8.0"
derivative = "2.2.0"
encoding8 = "0.3.2"
num = "0.4.0"
indoc = "1.0"
do-notation = "0.1.3"
serde_json = "1.0"
sha2 = "0.9.5"
tempfile = "3.3.0"
clvmr = "0.1.21"
env_logger = "0.9.0"
log = "0.4.17"
binascii = "0.1.4"
yaml-rust = "0.4"
linked-hash-map = "0.5.6"

[patch.crates-io]
skimmer = { git = "https://github.com/dnsl48/skimmer", rev = "ca914ef624ecf39a75ed7afef10e7838fffe9127" }

[target.x86_64-apple-darwin]
rustflags = [
  "-C", "link-arg=-undefined",
  "-C", "link-arg=dynamic_lookup",
]

[lib]
name = "clvm_tools_rs"
crate-type = ["cdylib", "rlib"]

[features]
extension-module = ["pyo3"]
default = ["extension-module"]

[target.'cfg(target_family="wasm")'.dependencies]
wasm-bindgen = "0.2.80"
wasm-bindgen-test = "0.3.25"
js-sys = "0.3.58"
getrandom = { version = "0.2", features = ["js"] }

[target.'cfg(not(target_family="wasm"))'.dependencies]
pyo3 = { version = "0.14.2", features = ["abi3-py37", "extension-module"], optional = true }
getrandom = { version = "0.2" }

[build-dependencies]
pyo3-build-config = "0.15.1"

[[bin]]
name = "opd"
path = "src/classic/bins/opd.rs"

[[bin]]
name = "opc"
path = "src/classic/bins/opc.rs"

[[bin]]
name = "run"
path = "src/classic/bins/run.rs"

[[bin]]
name = "brun"
path = "src/classic/bins/brun.rs"

[[bin]]
name = "cldb"
path = "src/classic/bins/cldb.rs"

[[bin]]
name = "shrink"
path = "src/classic/bins/shrink.rs"

[[bin]]
name = "repl"
path = "src/classic/bins/repl.rs"

[[bin]]
name = "typetest"
path = "src/classic/bins/typetest.rs"<|MERGE_RESOLUTION|>--- conflicted
+++ resolved
@@ -1,10 +1,6 @@
 [package]
 name = "clvm_tools_rs"
-<<<<<<< HEAD
-version = "0.1.21"
-=======
 version = "0.1.24"
->>>>>>> 7a082dd4
 edition = "2018"
 authors = ["Art Yerkes <art.yerkes@gmail.com>"]
 description = "tools for working with chialisp language; compiler, repl, python and wasm bindings"
