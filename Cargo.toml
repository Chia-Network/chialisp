--- conflicted
+++ resolved
@@ -33,17 +33,11 @@
 sha2 = "0.9.5"
 tempfile = "3.3.0"
 clvmr = { version = "0.3.2", features = ["pre-eval"] }
-<<<<<<< HEAD
-=======
-env_logger = "0.9.0"
-log = "0.4.17"
->>>>>>> 575699af
 binascii = "0.1.4"
 yaml-rust = "0.4"
 linked-hash-map = "0.5.6"
 serde = { version = "1.0", features = ["derive", "rc"] }
 regex = "1.8.4"
-<<<<<<< HEAD
 lfsr = "0.3.0"
 
 [dependencies.pprof]
@@ -52,11 +46,6 @@
 optional = true
 rand = { version = "0.8.5", optional = true }
 rand_chacha = { version = "0.3.1", optional = true }
-=======
-rand = { version = "0.8.5", optional = true }
-rand_chacha = { version = "0.3.1", optional = true }
-lfsr = { version = "0.3.0", optional = true }
->>>>>>> 575699af
 
 [dependencies.pyo3]
 version = "0.20.2"
@@ -74,12 +63,8 @@
 
 [features]
 extension-module = ["dep:pyo3"]
-<<<<<<< HEAD
 profiling = ["dep:pprof"]
-fuzz = ["dep:rand", "dep:rand_chacha"]
-=======
-fuzz = ["dep:rand", "dep:rand_chacha", "dep:lfsr"]
->>>>>>> 575699af
+fuzz = []
 default = []
 
 [target.'cfg(target_family="wasm")'.dependencies]
