--- conflicted
+++ resolved
@@ -40,7 +40,7 @@
 
 [dependencies.pyo3]
 version = "0.14.2"
-features = ["abi3-py37", "extension-module"]
+features = ["abi3-py38", "extension-module"]
 optional = true
 
 [dev-dependencies]
@@ -62,10 +62,6 @@
 getrandom = { version = "0.2", features = ["js"] }
 
 [target.'cfg(not(target_family="wasm"))'.dependencies]
-<<<<<<< HEAD
-=======
-pyo3 = { version = "0.14.2", features = ["abi3-py38", "extension-module"], optional = true }
->>>>>>> ce921b0b
 getrandom = { version = "0.2" }
 
 [build-dependencies]
