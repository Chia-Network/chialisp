[package]
name = "clvm_tools_rs"
version = "0.1.35"
edition = "2018"
authors = ["Art Yerkes <art.yerkes@gmail.com>"]
description = "tools for working with chialisp language; compiler, repl, python and wasm bindings"
homepage = "https://prozacchiwawa.github.io/clvm_tools_rs/"
readme = "README.md"
repository = "https://github.com/Chia-Network/clvm_tools_rs"
license = "Apache-2.0"
keywords = ["chia", "chialisp", "clvm"]
categories = ["command-line-utilities"]

[package.metadata.maturin]
python-source = "python"

# See more keys and their definitions at https://doc.rust-lang.org/cargo/reference/manifest.html

[dependencies]
hex = "0.4.3"
num-bigint = { version = "0.4.0", features = ["serde"] }
bls12_381 = { version = "=0.8.0", features = ["experimental"] }
bytestream = "0.4.1"
num-traits = "0.2.14"
lazy_static = "1.4.0"
unicode-segmentation = "1.8.0"
derivative = "2.2.0"
encoding8 = "0.3.2"
num = "0.4.0"
indoc = "1.0"
do-notation = "0.1.3"
serde_json = "1.0"
sha2 = "0.9.5"
rand = "0.8.5"
tempfile = "3.3.0"
clvmr = { version = "0.2.6", features = ["pre-eval"] }
binascii = "0.1.4"
yaml-rust = "0.4"
linked-hash-map = "0.5.6"
<<<<<<< HEAD
rand_chacha = "0.3.1"
random_lfsr_256_galois = "22.10.0"
=======
serde = { version = "1.0", features = ["derive", "rc"] }

[dependencies.pyo3]
version = "0.14.2"
features = ["abi3-py38", "extension-module"]
optional = true
>>>>>>> 5f2e7ae1

[dev-dependencies]
rand = "0.8.5"
rand_chacha = "0.3.1"

[lib]
name = "clvm_tools_rs"
crate-type = ["cdylib", "rlib"]

[features]
<<<<<<< HEAD
extension-module = ["pyo3"]
fuzzer = []
default = ["extension-module"]
=======
extension-module = ["dep:pyo3"]
default = []
>>>>>>> 5f2e7ae1

[target.'cfg(target_family="wasm")'.dependencies]
wasm-bindgen = { version = "0.2.80", features = ["serde-serialize"] }
wasm-bindgen-test = "0.3.25"
js-sys = "0.3.58"
getrandom = { version = "0.2", features = ["js"] }

[target.'cfg(not(target_family="wasm"))'.dependencies]
getrandom = { version = "0.2" }

[build-dependencies]
pyo3-build-config = "0.15.1"

[[bin]]
name = "opd"
path = "src/classic/bins/opd.rs"

[[bin]]
name = "opc"
path = "src/classic/bins/opc.rs"

[[bin]]
name = "run"
path = "src/classic/bins/run.rs"

[[bin]]
name = "brun"
path = "src/classic/bins/brun.rs"

[[bin]]
name = "cldb"
path = "src/classic/bins/cldb.rs"

[[bin]]
name = "shrink"
path = "src/classic/bins/shrink.rs"

[[bin]]
name = "clisp_to_json"
path = "src/classic/bins/clisp_to_json.rs"

[[bin]]
name = "repl"
path = "src/classic/bins/repl.rs"<|MERGE_RESOLUTION|>--- conflicted
+++ resolved
@@ -37,17 +37,14 @@
 binascii = "0.1.4"
 yaml-rust = "0.4"
 linked-hash-map = "0.5.6"
-<<<<<<< HEAD
 rand_chacha = "0.3.1"
 random_lfsr_256_galois = "22.10.0"
-=======
 serde = { version = "1.0", features = ["derive", "rc"] }
 
 [dependencies.pyo3]
 version = "0.14.2"
 features = ["abi3-py38", "extension-module"]
 optional = true
->>>>>>> 5f2e7ae1
 
 [dev-dependencies]
 rand = "0.8.5"
@@ -58,14 +55,9 @@
 crate-type = ["cdylib", "rlib"]
 
 [features]
-<<<<<<< HEAD
-extension-module = ["pyo3"]
 fuzzer = []
-default = ["extension-module"]
-=======
 extension-module = ["dep:pyo3"]
 default = []
->>>>>>> 5f2e7ae1
 
 [target.'cfg(target_family="wasm")'.dependencies]
 wasm-bindgen = { version = "0.2.80", features = ["serde-serialize"] }
