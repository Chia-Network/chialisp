[package]
name = "clvm_tools_rs"
version = "0.1.51"
edition = "2018"
authors = ["Art Yerkes <art.yerkes@gmail.com>"]
description = "tools for working with chialisp language; compiler, repl, python and wasm bindings"
homepage = "https://prozacchiwawa.github.io/clvm_tools_rs/"
readme = "README.md"
repository = "https://github.com/Chia-Network/clvm_tools_rs"
license = "Apache-2.0"
keywords = ["chia", "chialisp", "clvm"]
categories = ["command-line-utilities"]

[package.metadata.maturin]
python-source = "python"

# See more keys and their definitions at https://doc.rust-lang.org/cargo/reference/manifest.html

[dependencies]
hex = "0.4.3"
num-bigint = { version = "0.4.0", features = ["serde"] }
bls12_381 = { version = "=0.8.0", features = ["experimental"] }
bytestream = "0.4.1"
num-traits = "0.2.14"
lazy_static = "1.4.0"
unicode-segmentation = "1.8.0"
derivative = "2.2.0"
encoding8 = "0.3.2"
num = "0.4.0"
indoc = "1.0"
do-notation = "0.1.3"
serde_json = "1.0"
sha2 = "0.9.5"
tempfile = "3.3.0"
clvmr = { version = "0.2.6", features = ["pre-eval"] }
env_logger = "0.9.0"
log = "0.4.17"
binascii = "0.1.4"
yaml-rust = "0.4"
linked-hash-map = "0.5.6"
serde = { version = "1.0", features = ["derive", "rc"] }
regex = "1.8.4"

[dependencies.pyo3]
version = "0.14.2"
features = ["abi3-py38", "extension-module"]
optional = true

[dev-dependencies]
rand = "0.8.5"
rand_chacha = "0.3.1"

[lib]
name = "clvm_tools_rs"
crate-type = ["cdylib", "rlib"]

[features]
<<<<<<< HEAD
extension-module = ["pyo3"]
debug-print = []
default = ["debug-print", "extension-module"]
=======
extension-module = ["dep:pyo3"]
default = []
>>>>>>> 8097e998

[target.'cfg(target_family="wasm")'.dependencies]
wasm-bindgen = { version = "0.2.80", features = ["serde-serialize"] }
wasm-bindgen-test = "0.3.25"
js-sys = "0.3.58"
getrandom = { version = "0.2", features = ["js"] }

[target.'cfg(not(target_family="wasm"))'.dependencies]
getrandom = { version = "0.2" }

[build-dependencies]
pyo3-build-config = "0.15.1"

[[bin]]
name = "opd"
path = "src/classic/bins/opd.rs"

[[bin]]
name = "opc"
path = "src/classic/bins/opc.rs"

[[bin]]
name = "run"
path = "src/classic/bins/run.rs"

[[bin]]
name = "brun"
path = "src/classic/bins/brun.rs"

[[bin]]
name = "cldb"
path = "src/classic/bins/cldb.rs"

[[bin]]
name = "shrink"
path = "src/classic/bins/shrink.rs"

[[bin]]
name = "clisp_to_json"
path = "src/classic/bins/clisp_to_json.rs"

[[bin]]
name = "repl"
path = "src/classic/bins/repl.rs"

[[bin]]
name = "typetest"
path = "src/classic/bins/typetest.rs"<|MERGE_RESOLUTION|>--- conflicted
+++ resolved
@@ -55,14 +55,9 @@
 crate-type = ["cdylib", "rlib"]
 
 [features]
-<<<<<<< HEAD
-extension-module = ["pyo3"]
+extension-module = ["dep:pyo3"]
 debug-print = []
-default = ["debug-print", "extension-module"]
-=======
-extension-module = ["dep:pyo3"]
-default = []
->>>>>>> 8097e998
+default = ["debug-print"]
 
 [target.'cfg(target_family="wasm")'.dependencies]
 wasm-bindgen = { version = "0.2.80", features = ["serde-serialize"] }
