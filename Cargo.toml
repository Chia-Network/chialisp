--- conflicted
+++ resolved
@@ -52,14 +52,9 @@
 crate-type = ["cdylib", "rlib"]
 
 [features]
-<<<<<<< HEAD
-extension-module = ["pyo3"]
 debug-print = []
-default = ["debug-print", "extension-module"]
-=======
 extension-module = ["dep:pyo3"]
-default = []
->>>>>>> fefd7634
+default = ["debug-print"]
 
 [target.'cfg(target_family="wasm")'.dependencies]
 wasm-bindgen = { version = "0.2.80", features = ["serde-serialize"] }
