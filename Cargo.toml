[package]
name = "clvm_tools_rs"
version = "0.1.41"
edition = "2018"
authors = ["Art Yerkes <art.yerkes@gmail.com>"]
description = "tools for working with chialisp language; compiler, repl, python and wasm bindings"
homepage = "https://prozacchiwawa.github.io/clvm_tools_rs/"
readme = "README.md"
repository = "https://github.com/Chia-Network/clvm_tools_rs"
license = "Apache-2.0"
keywords = ["chia", "chialisp", "clvm"]
categories = ["command-line-utilities"]

[package.metadata.maturin]
python-source = "python"

# See more keys and their definitions at https://doc.rust-lang.org/cargo/reference/manifest.html

[dependencies]
hex = "0.4.3"
num-bigint = { version = "0.4.0", features = ["serde"] }
bls12_381 = { version = "=0.8.0", features = ["experimental"] }
bytestream = "0.4.1"
num-traits = "0.2.14"
lazy_static = "1.4.0"
unicode-segmentation = "1.8.0"
derivative = "2.2.0"
encoding8 = "0.3.2"
num = "0.4.0"
indoc = "1.0"
do-notation = "0.1.3"
serde_json = "1.0"
sha2 = "0.9.5"
tempfile = "3.3.0"
clvmr = { version = "0.3.2", features = ["pre-eval"] }
binascii = "0.1.4"
yaml-rust = "0.4"
linked-hash-map = "0.5.6"
serde = { version = "1.0", features = ["derive", "rc"] }
gimli = "0.28.0"
faerie = "0.16.0"
argh = "0.1.12"
target-lexicon = "0.11.1"
elf_rs = "0.3.1"
subprocess = "0.2.9"
armv4t_emu = "0.1.0"
regex = "1.8.4"
<<<<<<< HEAD
gdbstub = "0.7.1"
gdbstub_arch = "0.3.0"
=======
rand = { version = "0.8.5", optional = true }
rand_chacha = { version = "0.3.1", optional = true }
lfsr = { version = "0.3.0", optional = true }
>>>>>>> 7eb0289d

[dependencies.pyo3]
version = "0.20.2"
features = ["abi3-py38", "extension-module"]
optional = true

[dev-dependencies]
rand = "0.8.5"
rand_chacha = "0.3.1"
lfsr = "0.3.0"

[lib]
name = "clvm_tools_rs"
crate-type = ["cdylib", "rlib"]

[features]
extension-module = ["dep:pyo3"]
fuzz = ["dep:rand", "dep:rand_chacha", "dep:lfsr"]
default = []

[target.'cfg(target_family="wasm")'.dependencies]
wasm-bindgen = { version = "0.2.80", features = ["serde-serialize"] }
wasm-bindgen-test = "0.3.25"
js-sys = "0.3.58"
getrandom = { version = "0.2", features = ["js"] }

[target.'cfg(not(target_family="wasm"))'.dependencies]
getrandom = { version = "0.2" }

[build-dependencies]
pyo3-build-config = "0.15.1"

[[bin]]
name = "opd"
path = "src/classic/bins/opd.rs"

[[bin]]
name = "opc"
path = "src/classic/bins/opc.rs"

[[bin]]
name = "run"
path = "src/classic/bins/run.rs"

[[bin]]
name = "brun"
path = "src/classic/bins/brun.rs"

[[bin]]
name = "cldb"
path = "src/classic/bins/cldb.rs"

[[bin]]
name = "shrink"
path = "src/classic/bins/shrink.rs"

[[bin]]
name = "clisp_to_json"
path = "src/classic/bins/clisp_to_json.rs"

[[bin]]
name = "repl"
path = "src/classic/bins/repl.rs"

[[bin]]
name = "armtx"
path = "src/classic/bins/armtx.rs"<|MERGE_RESOLUTION|>--- conflicted
+++ resolved
@@ -45,14 +45,11 @@
 subprocess = "0.2.9"
 armv4t_emu = "0.1.0"
 regex = "1.8.4"
-<<<<<<< HEAD
 gdbstub = "0.7.1"
 gdbstub_arch = "0.3.0"
-=======
 rand = { version = "0.8.5", optional = true }
 rand_chacha = { version = "0.3.1", optional = true }
 lfsr = { version = "0.3.0", optional = true }
->>>>>>> 7eb0289d
 
 [dependencies.pyo3]
 version = "0.20.2"
