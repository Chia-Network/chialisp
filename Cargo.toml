[package]
name = "clvm_tools_rs"
version = "0.1.46"
edition = "2018"
authors = ["Art Yerkes <art.yerkes@gmail.com>"]
description = "tools for working with chialisp language; compiler, repl, python and wasm bindings"
readme = "README.md"
repository = "https://github.com/Chia-Network/clvm_tools_rs"
license = "Apache-2.0"
keywords = ["chia", "chialisp", "clvm"]
categories = ["command-line-utilities"]

[package.metadata.maturin]
python-source = "python"

# See more keys and their definitions at https://doc.rust-lang.org/cargo/reference/manifest.html

[dependencies]
hex = "0.4.3"
num-bigint = { version = "0.4.0", features = ["serde"] }
bls12_381 = { version = "=0.8.0", features = ["experimental"] }
bytestream = "0.4.1"
num-traits = "0.2.14"
lazy_static = "1.4.0"
unicode-segmentation = "1.12.0"
encoding8 = "0.3.2"
num = "0.4.3"
indoc = "2.0"
do-notation = "0.1.3"
serde_json = "1.0"
sha2 = "0.9.5"
<<<<<<< HEAD
tempfile = "3.3.0"
=======
tempfile = "3.16.0"
>>>>>>> 957fa7a0
clvmr = { version = "0.12.0", features = ["pre-eval"] }
binascii = "0.1.4"
yaml-rust2 = "0.10.0"
hashlink = "0.10.0"
serde = { version = "1.0", features = ["derive", "rc"] }
regex = "1.11.1"
rand = { version = "0.9.0", optional = true }
rand_chacha = { version = "0.9.0", optional = true }
lfsr = { version = "0.3.0", optional = true }

[dev-dependencies]
lfsr = "0.3.0"
rand = "0.8.5"
rand_chacha = "0.3.1"

[dependencies.pprof]
version = "0.12"
features = ["flamegraph"]
optional = true

[dependencies.pyo3]
version = "0.21.2"
features = ["abi3-py38", "extension-module"]
optional = true

<<<<<<< HEAD
=======
[dev-dependencies]
rand = "0.9.0"
rand_chacha = "0.9.0"
lfsr = "0.3.0"

>>>>>>> 957fa7a0
[lib]
name = "clvm_tools_rs"
crate-type = ["cdylib", "rlib"]

[features]
extension-module = ["dep:pyo3"]
profiling = ["dep:pprof"]
fuzz = ["dep:rand", "dep:rand_chacha", "dep:lfsr"]
default = []

[target.'cfg(target_family="wasm")'.dependencies]
wasm-bindgen = { version = "0.2.100", features = ["serde-serialize"] }
wasm-bindgen-test = "0.3.50"
js-sys = "0.3.58"
getrandom = { version = "0.2", features = ["js"] }

[target.'cfg(not(target_family="wasm"))'.dependencies]
getrandom = { version = "0.2" }

[build-dependencies]
pyo3-build-config = "0.21.2"

[[bin]]
name = "opd"
path = "src/classic/bins/opd.rs"

[[bin]]
name = "opc"
path = "src/classic/bins/opc.rs"

[[bin]]
name = "run"
path = "src/classic/bins/run.rs"

[[bin]]
name = "brun"
path = "src/classic/bins/brun.rs"

[[bin]]
name = "cldb"
path = "src/classic/bins/cldb.rs"

[[bin]]
name = "shrink"
path = "src/classic/bins/shrink.rs"

[[bin]]
name = "clisp_to_json"
path = "src/classic/bins/clisp_to_json.rs"

[[bin]]
name = "repl"
path = "src/classic/bins/repl.rs"<|MERGE_RESOLUTION|>--- conflicted
+++ resolved
@@ -29,11 +29,7 @@
 do-notation = "0.1.3"
 serde_json = "1.0"
 sha2 = "0.9.5"
-<<<<<<< HEAD
-tempfile = "3.3.0"
-=======
 tempfile = "3.16.0"
->>>>>>> 957fa7a0
 clvmr = { version = "0.12.0", features = ["pre-eval"] }
 binascii = "0.1.4"
 yaml-rust2 = "0.10.0"
@@ -43,11 +39,6 @@
 rand = { version = "0.9.0", optional = true }
 rand_chacha = { version = "0.9.0", optional = true }
 lfsr = { version = "0.3.0", optional = true }
-
-[dev-dependencies]
-lfsr = "0.3.0"
-rand = "0.8.5"
-rand_chacha = "0.3.1"
 
 [dependencies.pprof]
 version = "0.12"
@@ -59,14 +50,11 @@
 features = ["abi3-py38", "extension-module"]
 optional = true
 
-<<<<<<< HEAD
-=======
 [dev-dependencies]
 rand = "0.9.0"
 rand_chacha = "0.9.0"
 lfsr = "0.3.0"
 
->>>>>>> 957fa7a0
 [lib]
 name = "clvm_tools_rs"
 crate-type = ["cdylib", "rlib"]
