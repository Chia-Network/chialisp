[package]
name = "clvm_tools_rs"
version = "0.1.43"
edition = "2018"
authors = ["Art Yerkes <art.yerkes@gmail.com>"]
description = "tools for working with chialisp language; compiler, repl, python and wasm bindings"
homepage = "https://prozacchiwawa.github.io/clvm_tools_rs/"
readme = "README.md"
repository = "https://github.com/Chia-Network/clvm_tools_rs"
license = "Apache-2.0"
keywords = ["chia", "chialisp", "clvm"]
categories = ["command-line-utilities"]

[package.metadata.maturin]
python-source = "python"

# See more keys and their definitions at https://doc.rust-lang.org/cargo/reference/manifest.html

[dependencies]
hex = "0.4.3"
num-bigint = { version = "0.4.0", features = ["serde"] }
bls12_381 = { version = "=0.8.0", features = ["experimental"] }
bytestream = "0.4.1"
num-traits = "0.2.14"
lazy_static = "1.4.0"
unicode-segmentation = "1.8.0"
derivative = "2.2.0"
encoding8 = "0.3.2"
num = "0.4.0"
indoc = "1.0"
do-notation = "0.1.3"
serde_json = "1.0"
sha2 = "0.9.5"
tempfile = "3.3.0"
clvmr = { version = "0.3.2", features = ["pre-eval"] }
binascii = "0.1.4"
yaml-rust = "0.4"
linked-hash-map = "0.5.6"
serde = { version = "1.0", features = ["derive", "rc"] }
regex = "1.8.4"
<<<<<<< HEAD

[dependencies.pprof]
version = "0.13"
features = ["flamegraph"]
optional = true
=======
>>>>>>> 39a04179
rand = { version = "0.8.5", optional = true }
rand_chacha = { version = "0.3.1", optional = true }
lfsr = { version = "0.3.0", optional = true }

[dependencies.pyo3]
version = "0.20.2"
features = ["abi3-py38", "extension-module"]
optional = true

[dependencies.rand]
version = "0.8.5"
optional = true

[dependencies.rand_chacha]
version = "0.3.1"
optional = true

[dev-dependencies]
rand = "0.8.5"
rand_chacha = "0.3.1"
lfsr = "0.3.0"

[lib]
name = "clvm_tools_rs"
crate-type = ["cdylib", "rlib"]

[features]
extension-module = ["dep:pyo3"]
<<<<<<< HEAD
profiling = ["dep:pprof"]
fuzz = ["dep:rand", "dep:rand_chacha"]
=======
fuzz = ["dep:rand", "dep:rand_chacha", "dep:lfsr"]
>>>>>>> 39a04179
default = []

[target.'cfg(target_family="wasm")'.dependencies]
wasm-bindgen = { version = "0.2.80", features = ["serde-serialize"] }
wasm-bindgen-test = "0.3.25"
js-sys = "0.3.58"
getrandom = { version = "0.2", features = ["js"] }

[target.'cfg(not(target_family="wasm"))'.dependencies]
getrandom = { version = "0.2" }

[build-dependencies]
pyo3-build-config = "0.15.1"

[[bin]]
name = "opd"
path = "src/classic/bins/opd.rs"

[[bin]]
name = "opc"
path = "src/classic/bins/opc.rs"

[[bin]]
name = "run"
path = "src/classic/bins/run.rs"

[[bin]]
name = "brun"
path = "src/classic/bins/brun.rs"

[[bin]]
name = "cldb"
path = "src/classic/bins/cldb.rs"

[[bin]]
name = "shrink"
path = "src/classic/bins/shrink.rs"

[[bin]]
name = "clisp_to_json"
path = "src/classic/bins/clisp_to_json.rs"

[[bin]]
name = "repl"
path = "src/classic/bins/repl.rs"<|MERGE_RESOLUTION|>--- conflicted
+++ resolved
@@ -38,17 +38,15 @@
 linked-hash-map = "0.5.6"
 serde = { version = "1.0", features = ["derive", "rc"] }
 regex = "1.8.4"
-<<<<<<< HEAD
+lfsr = "0.3.0"
 
 [dependencies.pprof]
 version = "0.13"
 features = ["flamegraph"]
 optional = true
-=======
->>>>>>> 39a04179
+
 rand = { version = "0.8.5", optional = true }
 rand_chacha = { version = "0.3.1", optional = true }
-lfsr = { version = "0.3.0", optional = true }
 
 [dependencies.pyo3]
 version = "0.20.2"
@@ -66,7 +64,6 @@
 [dev-dependencies]
 rand = "0.8.5"
 rand_chacha = "0.3.1"
-lfsr = "0.3.0"
 
 [lib]
 name = "clvm_tools_rs"
@@ -74,12 +71,8 @@
 
 [features]
 extension-module = ["dep:pyo3"]
-<<<<<<< HEAD
 profiling = ["dep:pprof"]
 fuzz = ["dep:rand", "dep:rand_chacha"]
-=======
-fuzz = ["dep:rand", "dep:rand_chacha", "dep:lfsr"]
->>>>>>> 39a04179
 default = []
 
 [target.'cfg(target_family="wasm")'.dependencies]
