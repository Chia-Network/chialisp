--- conflicted
+++ resolved
@@ -39,17 +39,11 @@
         /opt/python/cp38-cp38/bin/python -m venv venv
         if [ ! -f "activate" ]; then ln -s venv/bin/activate; fi
         . ./activate
-<<<<<<< HEAD
-        pip install maturin==0.12.20
+        pip install maturin==1.1.0
         pip install tomlkit
         USE_FEATURES=$(./support/feature-fishing.py)
         echo "USE_FEATURES=${USE_FEATURES}" >> "$GITHUB_ENV"
-        export
-        CC=gcc maturin build --release --strip --manylinux 2014 --no-sdist --cargo-extra-args="--features=${USE_FEATURES}"
-=======
-        pip install maturin==1.1.0
-        CC=gcc maturin build --release --strip --manylinux 2014
->>>>>>> 8097e998
+        CC=gcc maturin build --release --strip --manylinux 2014 --cargo-extra-args="--features=${USE_FEATURES}"
     - name: Upload artifacts
       uses: actions/upload-artifact@v3
       with:
