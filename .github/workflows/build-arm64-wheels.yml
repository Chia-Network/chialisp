--- conflicted
+++ resolved
@@ -68,15 +68,10 @@
         python3 -m venv venv
         if [ ! -f "activate" ]; then ln -s venv/bin/activate; fi
         . ./activate
-<<<<<<< HEAD
         pip install --upgrade requests
         pip install setuptools_rust
         pip install twine
 
-=======
-        pip3 install setuptools_rust
-        pip3 install twine
->>>>>>> 6643df9b
     - name: Test for secrets access
       id: check_secrets
       shell: bash
