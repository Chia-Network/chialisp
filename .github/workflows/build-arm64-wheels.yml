name: Build ARM64 wheels on ubuntu-latest

on:
  push:
    branches:
      - main
      - dev
    tags:
        - '**'
  pull_request:
    branches:
      - '**'

permissions:
  id-token: write
  contents: read

jobs:
  build_wheels:
    name: Build ARM64 Python Wheels
    runs-on: [ARM64, Linux]
    container:
      image: ghcr.io/chia-network/build-images/centos-pypa-rust-aarch64:latest

    steps:
    - name: Checkout repository
      uses: actions/checkout@v3
      with:
        fetch-depth: 1

    - name: Set up
      run: |
        echo "${PATH}"
        yum -y install openssl-devel
        source /root/.cargo/env
        rustup default stable
        rustup target add aarch64-unknown-linux-musl
        rm -rf venv
        export PATH="${PATH}:/opt/python/cp39-cp39/bin/:/opt/python/cp38-cp38/bin/:/opt/python/cp37-cp37m/bin/"

    - name: Build Python wheels
      run: |
        /opt/python/cp38-cp38/bin/python -m venv venv
        if [ ! -f "activate" ]; then ln -s venv/bin/activate; fi
        . ./activate
        pip install maturin==1.1.0
        pip install tomlkit
        USE_FEATURES=$(./support/feature-fishing.py)
        echo "USE_FEATURES=${USE_FEATURES}" >> "$GITHUB_ENV"
        CC=gcc maturin build --release --strip --manylinux 2014 "--features=extension-module,${USE_FEATURES}"
    - name: Upload artifacts
      uses: actions/upload-artifact@v3
      with:
        name: wheels
        path: target/wheels/

    - name: Clean up AMR64
      run: |
        rm -rf venv
        rm -rf dist
  publish_wheels:
    name: Publish ARM64 Python Wheels
    runs-on: ubuntu-latest
    needs: build_wheels
    steps:
    - name: Fetch wheels from previous job
      uses: actions/download-artifact@v3
      with:
        name: wheels
        path: target/wheels/

    - name: Install job deps
      run: |
        if [ ! -f "venv" ]; then rm -rf venv; fi
        sudo apt install python3 python3-pip -y
        python3 -m venv venv
        if [ ! -f "activate" ]; then ln -s venv/bin/activate; fi
        . ./activate
<<<<<<< HEAD
        pip install --upgrade requests
        pip install setuptools_rust
        pip install twine

=======
        pip3 install setuptools_rust
>>>>>>> 2ff9f357
    - name: Test for secrets access
      id: check_secrets
      shell: bash
      run: |
        unset HAS_AWS_SECRET

        if [ -n "$AWS_SECRET" ]; then HAS_AWS_SECRET='true' ; fi
        echo HAS_AWS_SECRET=${HAS_AWS_SECRET} >>$GITHUB_OUTPUT
      env:
        AWS_SECRET: "${{ secrets.CHIA_AWS_ACCOUNT_ID }}"

    - name: Set Env
      uses: Chia-Network/actions/setjobenv@main
      env:
        GH_TOKEN: ${{ secrets.GITHUB_TOKEN }}

    - name: publish (PyPi)
      if: env.RELEASE == 'true'
      uses: pypa/gh-action-pypi-publish@release/v1
      with:
        packages-dir: target/wheels/
        skip-existing: true

    - name: publish (Test PyPi)
      if: env.PRE_RELEASE == 'true'
      uses: pypa/gh-action-pypi-publish@release/v1
      with:
        repository-url: https://test.pypi.org/legacy/
        packages-dir: target/wheels/
        skip-existing: true

    - name: Configure AWS credentials
      if: steps.check_secrets.outputs.HAS_AWS_SECRET
      uses: aws-actions/configure-aws-credentials@v2
      with:
        role-to-assume: arn:aws:iam::${{ secrets.CHIA_AWS_ACCOUNT_ID }}:role/installer-upload
        aws-region: us-west-2

    - name: Publish Dev
      if: steps.check_secrets.outputs.HAS_AWS_SECRET && github.ref == 'refs/heads/dev'
      run: |
        FILES=$(find ${{ github.workspace }}/target/wheels -type f -name '*.whl')
        while IFS= read -r file; do
          filename=$(basename $file)
          aws --no-progress s3 cp "$file" "s3://download.chia.net/simple-dev/clvm-tools-rs/$filename"
        done <<< "$FILES"<|MERGE_RESOLUTION|>--- conflicted
+++ resolved
@@ -76,14 +76,10 @@
         python3 -m venv venv
         if [ ! -f "activate" ]; then ln -s venv/bin/activate; fi
         . ./activate
-<<<<<<< HEAD
-        pip install --upgrade requests
-        pip install setuptools_rust
-        pip install twine
+        pip3 install --upgrade requests
+        pip3 install setuptools_rust
+        pip3 install twine
 
-=======
-        pip3 install setuptools_rust
->>>>>>> 2ff9f357
     - name: Test for secrets access
       id: check_secrets
       shell: bash
