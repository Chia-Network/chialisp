--- conflicted
+++ resolved
@@ -48,19 +48,13 @@
         arch -arm64 python3 -m venv venv
         . ./venv/bin/activate
         export PATH=~/.cargo/bin:$PATH
-<<<<<<< HEAD
         arch -arm64 pip install tomlkit
         USE_FEATURES=$(arch -arm64 ./support/feature-fishing.py)
         echo "USE_FEATURES=${USE_FEATURES}" >> "$GITHUB_ENV"
-        arch -arm64 pip install maturin==0.12.20
-        arch -arm64 maturin build --no-sdist -i python --release --strip --cargo-extra-args="--features=${USE_FEATURES}"
+        arch -arm64 pip install maturin==1.1.0
+        arch -arm64 maturin build -i python --release --strip --cargo-extra-args="--features=${USE_FEATURES}"
         echo "cargo test using features: ${USE_FEATURES}"
-        arch -arm64 cargo test --no-default-features --features="${USE_FEATURES}"
-=======
-        arch -arm64 pip install maturin==1.1.0
-        arch -arm64 maturin build -i python --release --strip
-        arch -arm64 cargo test
->>>>>>> 8097e998
+        arch -arm64 cargo test --features="${USE_FEATURES}"
 
     - name: Install clvm_tools_rs wheel
       run: |
