name: Build M1 Wheels

on:
  push:
    branches:
      - main
      - dev
      - nightly
    tags:
        - '**'
  pull_request:
    branches:
      - '**'

concurrency:
  group: ${{ github.ref }}-${{ github.workflow }}-${{ github.event_name }}--${{ (github.ref == 'refs/heads/main' || startsWith(github.ref, 'refs/heads/release/') || startsWith(github.ref, 'refs/heads/long_lived/')) && github.sha || '' }}
  cancel-in-progress: true

jobs:
  build_wheels:
    name: Build wheel on Mac M1
    runs-on: [m1]
    strategy:
      fail-fast: false

    steps:
    - uses: Chia-Network/actions/clean-workspace@main

    - name: Checkout code
      uses: actions/checkout@v3
      with:
        fetch-depth: 0

    - name: Set up rust
      run: |
        curl --proto '=https' --tlsv1.2 -sSf https://sh.rustup.rs > rust.sh
        arch -arm64 sh rust.sh -y

    - name: Build m1 wheels
      run: |
        arch -arm64 python3 -m venv venv
        . ./venv/bin/activate
        export PATH=~/.cargo/bin:$PATH
        arch -arm64 pip install tomlkit
        USE_FEATURES=$(arch -arm64 ./support/feature-fishing.py)
        echo "USE_FEATURES=${USE_FEATURES}" >> "$GITHUB_ENV"
        arch -arm64 pip install maturin==0.12.20
        arch -arm64 maturin build --no-sdist -i python --release --strip --cargo-extra-args="--features=${USE_FEATURES}"
        echo "cargo test using features: ${USE_FEATURES}"
        arch -arm64 cargo test --no-default-features --features="${USE_FEATURES}"

    - name: Install clvm_tools_rs wheel
      run: |
        . ./venv/bin/activate
        ls target/wheels/
        arch -arm64 pip install ./target/wheels/clvm_tools_rs*.whl

    - name: Install other wheels
      run: |
        . ./venv/bin/activate
        arch -arm64 python -m pip install pytest
        arch -arm64 python -m pip install blspy

    - name: install clvm & clvm_tools
      run: |
        . ./venv/bin/activate
        arch -arm64 git clone https://github.com/Chia-Network/clvm.git --branch=main --single-branch
        arch -arm64 python -m pip install ./clvm
        arch -arm64 python -m pip install clvm_rs

        arch -arm64 git clone https://github.com/Chia-Network/clvm_tools.git --branch=main --single-branch
        arch -arm64 python -m pip install ./clvm_tools

    - name: Ensure clvm, clvm_rs, clvm_tools are installed
      run: |
        . ./venv/bin/activate
        arch -arm64 python -c 'import clvm'
        arch -arm64 python -c 'import clvm; print(clvm.__file__)'
        arch -arm64 python -c 'import clvm_rs; print(clvm_rs.__file__)'
        arch -arm64 python -c 'import clvm_tools; print(clvm_tools.__file__)'
        arch -arm64 python -c 'import clvm_tools_rs; print(clvm_tools_rs.__file__)'

    - name: Install pytest
      run: |
        . ./venv/bin/activate
        pip install pytest pytest-asyncio

# Cost tests are currently failing.
#    - name: Run tests from clvm
#      run: |
#        . ./venv/bin/activate
#        cd clvm
#        arch -arm64 python -m py.test tests

    - name: Run tests from clvm_tools
      run: |
        . ./venv/bin/activate
<<<<<<< HEAD
        (cd clvm_tools && arch -arm64 pytest)
=======
        cd clvm_tools
        arch -arm64 pytest
>>>>>>> 270c5add

    - name: Upload wheels
      uses: actions/upload-artifact@v3
      with:
        name: wheels
        path: ./target/wheels

    - name: Test for secrets access
      id: check_secrets
      shell: bash
      run: |
        unset HAS_SECRET
        unset HAS_AWS_SECRET

        if [ -n "$SECRET" ]; then HAS_SECRET='true' ; fi
        echo "HAS_SECRET=${HAS_SECRET}" >>$GITHUB_OUTPUT

        if [ -n "$AWS_SECRET" ]; then HAS_AWS_SECRET='true' ; fi
        echo HAS_AWS_SECRET=${HAS_AWS_SECRET} >>$GITHUB_OUTPUT
      env:
        SECRET: "${{ secrets.test_pypi_password }}"
        AWS_SECRET: "${{ secrets.INSTALLER_UPLOAD_KEY }}"

    - name: Install twine
      run: arch -arm64 pip install twine

    - name: Publish distribution to PyPI
      if: startsWith(github.event.ref, 'refs/tags') && steps.check_secrets.outputs.HAS_SECRET
      env:
        TWINE_USERNAME: __token__
        TWINE_NON_INTERACTIVE: 1
        TWINE_PASSWORD: ${{ secrets.pypi_password }}
      run: arch -arm64 twine upload --non-interactive --skip-existing --verbose 'target/wheels/*'

    - name: Publish distribution to Test PyPI
      if: steps.check_secrets.outputs.HAS_SECRET
      env:
        TWINE_REPOSITORY_URL: https://test.pypi.org/legacy/
        TWINE_USERNAME: __token__
        TWINE_NON_INTERACTIVE: 1
        TWINE_PASSWORD: ${{ secrets.test_pypi_password }}
      run: arch -arm64 twine upload --non-interactive --skip-existing --verbose 'target/wheels/*'

    - name: Publish Nightlies
      if: steps.check_secrets.outputs.HAS_AWS_SECRET && github.ref == 'refs/heads/nightly'
      env:
        AWS_ACCESS_KEY_ID: "${{ secrets.INSTALLER_UPLOAD_KEY }}"
        AWS_SECRET_ACCESS_KEY: "${{ secrets.INSTALLER_UPLOAD_SECRET }}"
        AWS_REGION: us-west-2
      run: |
        FILES=$(find ${{ github.workspace }}/target/wheels -type f -name '*.whl')
        while IFS= read -r file; do
          filename=$(basename $file)
          aws --no-progress s3 cp "$file" "s3://download.chia.net/nightlies/clvm-tools-rs/$filename"
        done <<< "$FILES"<|MERGE_RESOLUTION|>--- conflicted
+++ resolved
@@ -95,12 +95,8 @@
     - name: Run tests from clvm_tools
       run: |
         . ./venv/bin/activate
-<<<<<<< HEAD
-        (cd clvm_tools && arch -arm64 pytest)
-=======
         cd clvm_tools
         arch -arm64 pytest
->>>>>>> 270c5add
 
     - name: Upload wheels
       uses: actions/upload-artifact@v3
