# Thanks: clvm_rs' github actions.
name: Build Mac, Linux, and Windows wheels

on:
  push:
    branches:
      - base
      - dev
    tags:
        - '**'
  pull_request:
    branches:
      - '**'

jobs:
  build_wheels:
    name: Wheel on ${{ matrix.os }} py-${{ matrix.python }}
    runs-on: ${{ matrix.os }}
    strategy:
      fail-fast: false
      matrix:
        os: [macos-latest, ubuntu-latest, windows-latest]
        python: [3.8, 3.9, '3.10', 3.11]

    steps:
    - uses: actions/checkout@v3
      with:
        fetch-depth: 0

    - uses: actions/setup-python@v4
      name: Install Python ${{ matrix.python }}
      with:
        python-version: ${{ matrix.python }}

    - name: Update pip
      run: |
          python -m pip install --upgrade pip

    - name: Set up rust
      uses: actions-rs/toolchain@v1
      with:
        toolchain: stable

    - name: Install dependencies
      run: |
          python -m pip install maturin==0.12.20

    - name: Set up feature flags to use
      shell: bash
      run: |
          python -m pip install tomlkit
          USE_FEATURES=$(./support/feature-fishing.py)
          echo "USE_FEATURES=${USE_FEATURES}" >> "$GITHUB_ENV"

    - name: Build MacOs with maturin on Python ${{ matrix.python }}
      if: startsWith(matrix.os, 'macos')
      env:
        MACOSX_DEPLOYMENT_TARGET: '11.0'
      run: |
        python -m venv venv
        ln -s venv/bin/activate
        . ./activate
        maturin build -i python --release --strip

    - name: Build Linux in manylinux2010 with maturin on Python ${{ matrix.python }}
      if: startsWith(matrix.os, 'ubuntu')
      run: |
        docker run --rm \
          -v ${{ github.workspace }}:/ws --workdir=/ws \
          ghcr.io/chia-network/build-images/centos-pypa-rust-x86_64 \
          bash -exc '\
            yum -y install libc6 openssl-devel && \
            source $HOME/.cargo/env && \
            rustup target add x86_64-unknown-linux-musl && \
            rm -rf venv && \
            PY_VERSION=${{ matrix.python }}
            PY_VERSION=${PY_VERSION/.} && \
            echo "Python version with dot removed is $PY_VERSION" && \
            if [ "$PY_VERSION" = "37" ]; \
            then export SCND_VERSION="${PY_VERSION}m"; \
            else export SCND_VERSION="$PY_VERSION"; fi && \
            echo "Exporting path /opt/python/cp$PY_VERSION-cp$SCND_VERSION/bin" && \
            export PATH=/opt/python/cp$PY_VERSION-cp$SCND_VERSION/bin/:$PATH && \
            /opt/python/cp38-cp38/bin/python -m venv venv && \
            if [ ! -f "activate" ]; then ln -s venv/bin/activate; fi && \
            . ./activate && \
            pip install --upgrade pip
          '
<<<<<<< HEAD
        docker run --rm -v $(pwd):/io ghcr.io/pyo3/maturin:v0.13.1 build --sdist --release --strip --manylinux 2010
=======
        docker run --rm -v $(pwd):/io ghcr.io/pyo3/maturin:v1.1.0 build --release --strip --manylinux 2014
>>>>>>> 8828bb97
        # Refresh in case any ownerships changed.
        mv target target.docker && cp -r target.docker target
        # Ensure an empty .cargo-lock file exists.
        touch target/release/.cargo-lock

    - name: Build alpine wheel via docker
      if: startsWith(matrix.os, 'ubuntu') && startsWith(matrix.python, '3.8')
      run: |
        cd resources/alpine && docker build -t clvm-tools-rs-alpine .
        docker run -v ${GITHUB_WORKSPACE}:/root/clvm_tools_rs -t clvm-tools-rs-alpine sh /root/build-alpine.sh

    - name: Build Windows with maturin on Python ${{ matrix.python }}
      if: startsWith(matrix.os, 'windows')
      shell: bash
      run: |
        python -m venv venv
        cp venv/Scripts/activate .
        . ./activate
        maturin build --no-sdist -i python --release --strip
        # Find and install the newly built wheel
        python support/wheelname.py

    - name: Install clvm_tools_rs wheel
      if: ${{ !startsWith(matrix.os, 'windows') }}
      run: |
        . ./activate
        ls target/wheels/
        # this mess puts the name of the `.whl` file into `$WHEEL_PATH`
        # remove the dot, use the `glob` lib to grab the file from the directory
        export WHEEL_PATH=$(echo ${{ matrix.python }} | python -c 'DOTLESS=input().replace(".", ""); import glob; print(" ".join(filter(lambda x: "musl" not in x, glob.glob("target/wheels/clvm_tools_rs-*-cp*-*.whl"))))' )
        echo ${WHEEL_PATH}
        pip install ${WHEEL_PATH}

    - name: Install other wheels
      run: |
        . ./activate
        python -m pip install pytest
        python -m pip install blspy

    - name: install clvm & clvm_tools
      run: |
        . ./activate
        git clone https://github.com/Chia-Network/clvm.git --branch=main --single-branch
        python -m pip install ./clvm

        echo "installing clvm_rs via pip"
        pip install clvm_rs

        echo "installing clvm_tools for clvm tests"

        # Ensure clvm_tools is installed from its own repo.
        git clone https://github.com/Chia-Network/clvm_tools.git --branch=main --single-branch
        python -m pip install ./clvm_tools

    - name: Ensure clvm, clvm_rs, clvm_tools_rs are installed
      run: |
        . ./activate
        python -c 'import clvm'
        python -c 'import clvm; print(clvm.__file__)'
        python -c 'import clvm_rs; print(clvm_rs.__file__)'
        python -c 'import clvm_tools_rs; print(clvm_tools_rs.__file__)'

    # Test cldb output both run from python and via its command line tool.
    # Thanks: https://stackoverflow.com/questions/9948517/how-to-stop-a-powershell-script-on-the-first-error
    - name: "Run step run tests"
      shell: bash
      run: |
        . ./activate
        cargo build --no-default-features --features="${USE_FEATURES}"
        cd resources/tests && \
        python test_clvm_step.py && \
        python mandelbrot-cldb.py

    - name: Verify recompilation of old sources match
      if: startsWith(matrix.os, 'ubuntu') && startsWith(matrix.python, '3.8')
      run: |
        . ./activate
        # Build cmd line tools
        PYO3_PYTHON=`which python` cargo build --no-default-features --features="${USE_FEATURES}" --release

        # Grab chia-blockchain
        rm -rf chia-blockchain
        git clone https://github.com/Chia-Network/chia-blockchain

        # Check recompiles
        cp support/recompile_check.py chia-blockchain
        (cd chia-blockchain && python recompile_check.py)

    - name: Test Classic command line tools with pytest
      if: startsWith(matrix.os, 'ubuntu') && startsWith(matrix.python, '3.8')
      run: |
        python -m pip install pytest
        # This script installs the wheel built during this workflow.
        python support/wheelname.py
        # TODO: bring in the other tests in resources/tests/cmdline/tests besides cmds_test.py
        (cd resources/tests/cmdline/tests && py.test cmds_test.py )

    - name: Verify recompilation of cl21 sources
      if: startsWith(matrix.os, 'ubuntu') && startsWith(matrix.python, '3.8')
      run: |
        . ./activate
        # We need chia-rs for the following.
        pip install chia-rs
        # Ensure we're using the sources we have.  This is a hedge against
        # changes made by any other step doing operations on pip.
        # This script installs the wheel built during this workflow.
        python support/wheelname.py
        (cd resources/tests && python check-recompiles.py)

    - name: Verify recompilation follows date and modification rules
      if: startsWith(matrix.os, 'ubuntu') && startsWith(matrix.python, '3.8')
      run: |
        python support/wheelname.py
        python resources/tests/test-clvm-recompile-behavior.py

    - name: Install pytest
      run: |
        . ./activate
        pip install pytest pytest-asyncio

    - name: Run tests from clvm
      run: |
        . ./activate
        cd clvm
        pytest tests

    - name: Run tests from clvm_tools
      run: |
        . ./activate
        cd clvm_tools
        pytest tests

    - name: Run tests
<<<<<<< HEAD
      if: startsWith(matrix.os, 'ubuntu') && startsWith(matrix.python, '3.7')
      run: cargo test --features="${USE_FEATURES}"
=======
      if: startsWith(matrix.os, 'ubuntu') && startsWith(matrix.python, '3.8')
      run: cargo test --no-default-features
>>>>>>> 8828bb97

    - name: Check coverage
      if: startsWith(matrix.os, 'ubuntu') && startsWith(matrix.python, '3.8')
      run: |
        cargo install grcov
        rustup component add llvm-tools-preview
        python ./resources/coverage/run_coverage.py --require-percent 60

    - name: Upload artifacts
      uses: actions/upload-artifact@v3
      with:
        name: wheels
        path: ./target/wheels/

    - name: Install Twine
      run: pip install twine

    - name: Test for secrets access
      id: check_secrets
      shell: bash
      run: |
        unset HAS_SECRET
        unset HAS_AWS_SECRET

        if [ -n "$SECRET" ]; then HAS_SECRET='true' ; fi
        echo "HAS_SECRET=${HAS_SECRET}" >>$GITHUB_OUTPUT

        if [ -n "$AWS_SECRET" ]; then HAS_AWS_SECRET='true' ; fi
        echo HAS_AWS_SECRET=${HAS_AWS_SECRET} >>$GITHUB_OUTPUT

      env:
        SECRET: "${{ secrets.test_pypi_password }}"
        AWS_SECRET: "${{ secrets.INSTALLER_UPLOAD_KEY }}"

    - name: publish (PyPi)
      if: startsWith(github.event.ref, 'refs/tags') && steps.check_secrets.outputs.HAS_SECRET
      env:
        TWINE_USERNAME: __token__
        TWINE_NON_INTERACTIVE: 1
        TWINE_PASSWORD: ${{ secrets.pypi_password }}
      run: twine upload --non-interactive --skip-existing --verbose 'target/wheels/*'

    - name: publish (Test PyPi)
      if: steps.check_secrets.outputs.HAS_SECRET
      env:
        TWINE_REPOSITORY_URL: https://test.pypi.org/legacy/
        TWINE_USERNAME: __token__
        TWINE_NON_INTERACTIVE: 1
        TWINE_PASSWORD: ${{ secrets.test_pypi_password }}
      run: twine upload --non-interactive --skip-existing --verbose 'target/wheels/*'

    - name: Publish Dev
      if: steps.check_secrets.outputs.HAS_AWS_SECRET && github.ref == 'refs/heads/dev'
      shell: bash
      working-directory: ./target/wheels
      env:
        AWS_ACCESS_KEY_ID: "${{ secrets.INSTALLER_UPLOAD_KEY }}"
        AWS_SECRET_ACCESS_KEY: "${{ secrets.INSTALLER_UPLOAD_SECRET }}"
        AWS_REGION: us-west-2
      run: |
        FILES=$(find . -type f -name '*.whl' -o -name '*.tar.gz')
        while IFS= read -r file; do
          filename=$(basename $file)
          aws --no-progress s3 cp "$file" "s3://download.chia.net/simple-dev/clvm-tools-rs/$filename"
        done <<< "$FILES"

  fmt:
    runs-on: ubuntu-20.04
    name: cargo fmt
    steps:
      - uses: actions/checkout@v3
        with:
          fetch-depth: 1
      - name: Install rust
        uses: actions-rs/toolchain@v1
        with:
            toolchain: stable
            override: true
            components: rustfmt, clippy
      - name: fmt
        run: cargo fmt -- --files-with-diff --check

  clippy:
    runs-on: ubuntu-20.04
    steps:
      - uses: actions/checkout@v3
      - uses: actions-rs/toolchain@v1
        with:
          toolchain: stable
          components: clippy
          override: true
      - name: clippy
        run: cargo clippy --all -- -D warnings
      - uses: actions-rs/clippy-check@v1
        with:
          token: ${{ secrets.GITHUB_TOKEN }}
          args: --all-features

  unit_tests:
    runs-on: ubuntu-20.04
    name: Unit tests
    steps:
      - uses: actions/checkout@v3
        with:
          fetch-depth: 1
      - name: Install rust
        uses: actions-rs/toolchain@v1
        with:
            toolchain: stable
            components: rustfmt, clippy
      - name: cargo test
        run: cargo test

  coverage:
    runs-on: ubuntu-latest
    steps:
      - uses: actions/checkout@v3
      - uses: actions-rs/toolchain@v1
        with:
            toolchain: nightly
      - name: Install tarpaulin
        run: cargo +nightly install cargo-tarpaulin
      - name: Run tarpaulin
        run: cargo tarpaulin --no-dead-code --engine llvm --workspace --all-features --ignore-panics --out Lcov
      - name: Upload to Coveralls
        uses: coverallsapp/github-action@v2
        if: always()
        env:
          COVERALLS_REPO_TOKEN: ${{ secrets.COVERALLS_REPO_TOKEN }}
        with:
          path-to-lcov: './lcov.info'<|MERGE_RESOLUTION|>--- conflicted
+++ resolved
@@ -86,11 +86,7 @@
             . ./activate && \
             pip install --upgrade pip
           '
-<<<<<<< HEAD
-        docker run --rm -v $(pwd):/io ghcr.io/pyo3/maturin:v0.13.1 build --sdist --release --strip --manylinux 2010
-=======
         docker run --rm -v $(pwd):/io ghcr.io/pyo3/maturin:v1.1.0 build --release --strip --manylinux 2014
->>>>>>> 8828bb97
         # Refresh in case any ownerships changed.
         mv target target.docker && cp -r target.docker target
         # Ensure an empty .cargo-lock file exists.
@@ -224,13 +220,8 @@
         pytest tests
 
     - name: Run tests
-<<<<<<< HEAD
-      if: startsWith(matrix.os, 'ubuntu') && startsWith(matrix.python, '3.7')
-      run: cargo test --features="${USE_FEATURES}"
-=======
       if: startsWith(matrix.os, 'ubuntu') && startsWith(matrix.python, '3.8')
       run: cargo test --no-default-features
->>>>>>> 8828bb97
 
     - name: Check coverage
       if: startsWith(matrix.os, 'ubuntu') && startsWith(matrix.python, '3.8')
