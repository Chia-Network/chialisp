--- conflicted
+++ resolved
@@ -220,13 +220,8 @@
         pytest tests
 
     - name: Run tests
-<<<<<<< HEAD
-      if: startsWith(matrix.os, 'ubuntu') && startsWith(matrix.python, '3.7')
+      if: startsWith(matrix.os, 'ubuntu') && startsWith(matrix.python, '3.8')
       run: cargo test --features="${USE_FEATURES}"
-=======
-      if: startsWith(matrix.os, 'ubuntu') && startsWith(matrix.python, '3.8')
-      run: cargo test --no-default-features
->>>>>>> fefd7634
 
     - name: Check coverage
       if: startsWith(matrix.os, 'ubuntu') && startsWith(matrix.python, '3.8')
