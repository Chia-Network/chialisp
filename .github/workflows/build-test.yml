# Thanks: clvm_rs' github actions.
name: Build

on:
  push:
    branches:
      - base
      - dev
  release:
    types: [published]
  pull_request:
    branches:
      - '**'

permissions:
  id-token: write
  contents: read

jobs:
  build_wheels:
    name: Wheel on ${{ matrix.os }} py-${{ matrix.python }}
    runs-on: ${{ matrix.os }}
    strategy:
      fail-fast: false
      matrix:
        os: [macos-13, ubuntu-latest, windows-latest]
        python: [3.9, '3.10', 3.11]

    steps:
    - uses: actions/checkout@v4
      with:
        fetch-depth: 0

    - name: Set up rust
      uses: actions-rs/toolchain@v1
      with:
        toolchain: stable

    - uses: actions/setup-python@v5
      name: Install Python ${{ matrix.python }}
      with:
        python-version: ${{ matrix.python }}

    - uses: chia-network/actions/create-venv@main
      id: create-venv

    - uses: chia-network/actions/activate-venv@main
      with:
        directories: ${{ steps.create-venv.outputs.activate-venv-directories }}

    - name: Install dependencies
      run: |
          python -m pip install --upgrade pip
          python -m pip install maturin==1.7.0

    - name: Build MacOs with maturin on Python ${{ matrix.python }}
      if: startsWith(matrix.os, 'macos')
      env:
        MACOSX_DEPLOYMENT_TARGET: '13.0'
      run: |
        maturin build -i python --release --strip

    - name: Build Linux in manylinux_2_28 with maturin on Python ${{ matrix.python }}
      if: startsWith(matrix.os, 'ubuntu')
      run: |
        docker run --rm -v $(pwd):/io ghcr.io/pyo3/maturin:v1.7.0 build --release --strip --manylinux 2_28 --sdist
        # Refresh in case any ownerships changed.
        mv target target.docker && cp -r target.docker target
        # Ensure an empty .cargo-lock file exists.
        touch target/release/.cargo-lock

    - name: Build Windows with maturin on Python ${{ matrix.python }}
      if: startsWith(matrix.os, 'windows')
      run: |
        maturin build -i python --release --strip
        # Find and install the newly built wheel
        pip install --no-index --find-links target/wheels/ clvm_tools_rs

    - name: Install clvm_tools_rs wheel
      if: ${{ !startsWith(matrix.os, 'windows') }}
      run: |
        ls target/wheels/
        # this mess puts the name of the `.whl` file into `$WHEEL_PATH`
        # remove the dot, use the `glob` lib to grab the file from the directory
        export WHEEL_PATH=$(echo ${{ matrix.python }} | python -c 'DOTLESS=input().replace(".", ""); import glob; print(" ".join(filter(lambda x: "musl" not in x, glob.glob("target/wheels/clvm_tools_rs-*-cp*-*.whl"))))' )
        echo ${WHEEL_PATH}
        pip install ${WHEEL_PATH}

    - name: Install other wheels
      run: |
        python -m pip install pytest
        python -m pip install blspy

    - name: install clvm & clvm_tools
      run: |
        git clone https://github.com/Chia-Network/clvm.git --branch=main --single-branch
        python -m pip install ./clvm

        echo "installing clvm_rs via pip"
        pip install clvm_rs

        echo "installing clvm_tools for clvm tests"

        # Ensure clvm_tools is installed from its own repo.
        git clone https://github.com/Chia-Network/clvm_tools.git --branch=main --single-branch
        python -m pip install ./clvm_tools

    - name: Ensure clvm, clvm_rs, clvm_tools_rs are installed
      run: |
        python -c 'import clvm'
        python -c 'import clvm; print(clvm.__file__)'
        python -c 'import clvm_rs; print(clvm_rs.__file__)'
        python -c 'import clvm_tools_rs; print(clvm_tools_rs.__file__)'
        echo "CLVM_TOOLS_RS_VERSION=$(python -c 'import clvm_tools_rs; print(clvm_tools_rs.get_version())')" >> "$GITHUB_ENV"

    # Test cldb output both run from python and via its command line tool.
    - name: "Run step run tests"
      run: |
        cargo build
        # This finds and installs a compatible wheel from the target directory on linux.
        # We do it here as a hedge against changes in the python environment that might
        # have happened due to pulling in the trunk versions of other packages that
        # depend on clvm_tools_rs.
        pip install --no-index --find-links target/wheels/ clvm_tools_rs
        pip install clvm_rs
        pip install clvm_tools
        cd resources/tests
        python test_clvm_step.py
        python mandelbrot-cldb.py
        python test_compile_from_string.py
        python test_binutils_api.py

    - name: "Test step run with mandelbrot, setting print only"
      run: |
        python ./resources/tests/lib/steprun.py ./resources/tests/mandelbrot/mandelbrot.clvm.hex resources/tests/mandelbrot/mand_args.txt ./resources/tests/mandelbrot/mandelbrot.sym > mand_output.txt
        # git diff invoked this way returns 0 (as /bin/true) if there is no difference or 1 if there is.
        git diff --no-index -s --quiet -- mand_output.txt ./resources/tests/mandelbrot/mand_test.txt
        # Remove file in a compatible way using git as a general tool
        git add mand_output.txt
        git rm --force mand_output.txt


    - name: Verify recompilation of old sources match with new compiler
      if: startsWith(matrix.os, 'ubuntu') && startsWith(matrix.python, '3.9')
      run: |
        set -x
        # Build cmd line tools
        PYO3_PYTHON=`which python` cargo build --release

        # Grab chia_puzzles
        rm -rf chia_puzzles
        git clone https://github.com/Chia-Network/chia_puzzles

        # Check that recompiling deployed puzzles match with their deployed hashes
<<<<<<< HEAD
=======
        # chia_puzzles is the directory the repo is cloned in.  It contains a subdir
        # called chia_puzzles_py, which is a bit confusing, but that's where the
        # manage_clvm.py script is.  That's why the code below runs
        # chia_puzzles_py/manage_clvm.py while being in ./chia_puzzles.
>>>>>>> 6c9dc5ed
        cp support/install_deps.sh support/verify_compiler_version.sh chia_puzzles
        (cd chia_puzzles && python -m venv .venv && . .venv/bin/activate && pip install --upgrade pip && \
          python -m pip install maturin==1.7.0 && \
          cd .. && pip install --no-index --find-links target/wheels/ clvm_tools_rs && \
          cd chia_puzzles && \
          # deps for manage_clvm.py
          pip install click typing_extensions chia_rs clvm chia_puzzles_py && \
          export PYTHONPATH=${PYTHONPATH}:$(pwd) && \
<<<<<<< HEAD
          ./verify_compiler_version.sh ${CLVM_TOOLS_RS_VERSION} && . .venv/bin/activate && python chia_puzzles_py/manage_clvm.py check)
=======
          ./verify_compiler_version.sh ${CLVM_TOOLS_RS_VERSION} && . .venv/bin/activate && \
          echo "Running check" && \
          python chia_puzzles_py/manage_clvm.py check && \
          echo "Check successful")
>>>>>>> 6c9dc5ed

    - name: Test Classic command line tools with pytest
      if: startsWith(matrix.os, 'ubuntu') && startsWith(matrix.python, '3.9')
      run: |
        python -m pip install pytest
        # This script installs the wheel built during this workflow.
        pip install --no-index --find-links wheel/target/wheels/ clvm_tools_rs
        # TODO: bring in the other tests in resources/tests/cmdline/tests besides cmds_test.py
        (cd resources/tests/cmdline/tests && py.test cmds_test.py )

    - name: Verify recompilation of cl21 sources
      if: startsWith(matrix.os, 'ubuntu') && startsWith(matrix.python, '3.9')
      run: |
        # We need chia-rs for the following.
        pip install chia-rs
        # Ensure we're using the sources we have.  This is a hedge against
        # changes made by any other step doing operations on pip.
        # This script installs the wheel built during this workflow.
        pip install --no-index --find-links wheel/target/wheels/ clvm_tools_rs
        (cd resources/tests && python check-recompiles.py)

    - name: Verify recompilation follows date and modification rules
      if: startsWith(matrix.os, 'ubuntu') && startsWith(matrix.python, '3.9')
      run: |
        pip install --no-index --find-links wheel/target/wheels/ clvm_tools_rs
        python resources/tests/test-clvm-recompile-behavior.py

    - name: Install pytest
      run: |
        pip install pytest pytest-asyncio

    - name: Run tests from clvm
      run: |
        cd clvm
        pytest tests

    - name: Run tests from clvm_tools
      run: |
        cd clvm_tools
        pytest tests

    - name: Run tests
      if: startsWith(matrix.os, 'ubuntu') && startsWith(matrix.python, '3.9')
      run: cargo test --features=fuzz

    - name: Exhaustive assign tests
      if: startsWith(matrix.os, 'ubuntu') && startsWith(matrix.python, '3.9')
      run: cargo test -- --include-ignored assign

    - name: Check coverage
      if: startsWith(matrix.os, 'ubuntu') && startsWith(matrix.python, '3.9')
      run: |
        cargo install grcov
        rustup component add llvm-tools-preview
        python ./resources/coverage/run_coverage.py --require-percent 60

    - name: Build alpine wheel via docker
      if: startsWith(matrix.os, 'ubuntu') && startsWith(matrix.python, '3.9')
      run: |
        cd resources/alpine && docker build -t clvm-tools-rs-alpine .
        docker run -v ${GITHUB_WORKSPACE}:/root/clvm_tools_rs -t clvm-tools-rs-alpine sh /root/build-alpine.sh

    - name: Upload artifacts
      uses: actions/upload-artifact@v4
      with:
        name: wheels-${{ matrix.os }}-py-${{ matrix.python }}
        path: ./target/wheels/

  upload:
    name: Upload to PyPI
    runs-on: ubuntu-latest
    needs: build_wheels
    steps:
    - name: Checkout code
      uses: actions/checkout@v4
      with:
        fetch-depth: 0

    - name: Set Env
      uses: Chia-Network/actions/setjobenv@main
      env:
        GH_TOKEN: ${{ secrets.GITHUB_TOKEN }}

    - name: Install python
      uses: Chia-Network/actions/setup-python@main
      with:
        python-version: "3.10"

    - name: Download artifacts
      uses: actions/download-artifact@v4
      with:
        merge-multiple: true
        pattern: wheels-*
        path: ./target/wheels/

    - name: Check for incompatible wheels and bail if found
      run: |
        set -e
        # Check for a wheel with -linux_x86_64 platform tag, which will
        # fail uploading to pypi.
        find target -name \*-linux_x86_64.whl -exec /bin/false '{}' '+'

    - name: Publish distribution to PyPI
      if: env.RELEASE == 'true'
      uses: pypa/gh-action-pypi-publish@release/v1
      with:
        packages-dir: target/wheels/
        skip-existing: true

    - name: Publish distribution to Test PyPI
      if: env.PRE_RELEASE == 'true'
      uses: pypa/gh-action-pypi-publish@release/v1
      with:
        repository-url: https://test.pypi.org/legacy/
        packages-dir: target/wheels/
        skip-existing: true

    - name: Test for secrets access
      id: check_secrets
      shell: bash
      run: |
        unset HAS_AWS_SECRET

        if [ -n "$AWS_SECRET" ]; then HAS_AWS_SECRET='true' ; fi
        echo HAS_AWS_SECRET=${HAS_AWS_SECRET} >>$GITHUB_OUTPUT
      env:
        AWS_SECRET: "${{ secrets.CHIA_AWS_ACCOUNT_ID }}"

    - name: Configure AWS credentials
      if: steps.check_secrets.outputs.HAS_AWS_SECRET
      uses: aws-actions/configure-aws-credentials@v4
      with:
        role-to-assume: arn:aws:iam::${{ secrets.CHIA_AWS_ACCOUNT_ID }}:role/installer-upload
        aws-region: us-west-2

    - name: Publish Dev
      if: steps.check_secrets.outputs.HAS_AWS_SECRET && github.ref == 'refs/heads/dev'
      shell: bash
      working-directory: ./target/wheels
      run: |
        FILES=$(find . -type f -name '*.whl')
        while IFS= read -r file; do
          filename=$(basename $file)
          aws --no-progress s3 cp "$file" "s3://download.chia.net/simple-dev/clvm-tools-rs/$filename"
        done <<< "$FILES"

  fmt:
    runs-on: ubuntu-20.04
    name: cargo fmt
    steps:
      - uses: actions/checkout@v4
        with:
          fetch-depth: 1
      - name: Install rust
        uses: actions-rs/toolchain@v1
        with:
            toolchain: stable
            override: true
            components: rustfmt, clippy
      - name: fmt
        run: cargo fmt -- --files-with-diff --check

  clippy:
    runs-on: ubuntu-20.04
    steps:
      - uses: actions/checkout@v4
      - uses: actions-rs/toolchain@v1
        with:
          toolchain: stable
          components: clippy
          override: true
      - name: clippy
        run: cargo clippy --all -- -D warnings
      - uses: giraffate/clippy-action@v1
        with:
          reporter: 'github-pr-review'
          github_token: ${{ secrets.GITHUB_TOKEN }}

  unit_tests:
    runs-on: ubuntu-20.04
    name: Unit tests
    steps:
      - uses: actions/checkout@v4
        with:
          fetch-depth: 1
      - name: Install rust
        uses: actions-rs/toolchain@v1
        with:
            toolchain: stable
            components: rustfmt, clippy
      - name: cargo test
        run: cargo test

  coverage:
    runs-on: ubuntu-latest
    steps:
      - uses: actions/checkout@v4
      - uses: actions-rs/toolchain@v1
        with:
            toolchain: stable
      - name: Run for coverage
        run: |
          sudo apt-get update
          sudo apt-get install lcov -y
          rustup component add llvm-tools-preview
          cargo install grcov
          export RUSTFLAGS="-Cinstrument-coverage"
          export LLVM_PROFILE_FILE=$(pwd)/target/clvm_tools_rs-%p-%m.profraw
          export CARGO_TARGET_DIR=$(pwd)/target
          cargo test --release --workspace
          python -m venv venv
          source venv/bin/activate
          git clone https://github.com/Chia-Network/clvm_tools.git --branch=main --single-branch
          pip install ./clvm_tools
          pip install maturin pytest
          maturin develop --release
          (cd resources/tests/cmdline/tests && pytest)
          grcov . --binary-path target -s . --branch --ignore-not-existing --ignore='*/.cargo/*' --ignore='*/tests/*' -o rust_cov.info
          python -c 'with open("rust_cov.info") as f: lines = [l for l in f if not (l.startswith("DA:") and int(l.split(",")[1].strip()) >= 2**63)]; open("lcov.info", "w").writelines(lines)'
      - name: Upload to Coveralls
        uses: coverallsapp/github-action@v2
        if: always()
        env:
          COVERALLS_REPO_TOKEN: ${{ secrets.COVERALLS_REPO_TOKEN }}
        with:
          path-to-lcov: './lcov.info'<|MERGE_RESOLUTION|>--- conflicted
+++ resolved
@@ -152,13 +152,10 @@
         git clone https://github.com/Chia-Network/chia_puzzles
 
         # Check that recompiling deployed puzzles match with their deployed hashes
-<<<<<<< HEAD
-=======
         # chia_puzzles is the directory the repo is cloned in.  It contains a subdir
         # called chia_puzzles_py, which is a bit confusing, but that's where the
         # manage_clvm.py script is.  That's why the code below runs
         # chia_puzzles_py/manage_clvm.py while being in ./chia_puzzles.
->>>>>>> 6c9dc5ed
         cp support/install_deps.sh support/verify_compiler_version.sh chia_puzzles
         (cd chia_puzzles && python -m venv .venv && . .venv/bin/activate && pip install --upgrade pip && \
           python -m pip install maturin==1.7.0 && \
@@ -167,14 +164,10 @@
           # deps for manage_clvm.py
           pip install click typing_extensions chia_rs clvm chia_puzzles_py && \
           export PYTHONPATH=${PYTHONPATH}:$(pwd) && \
-<<<<<<< HEAD
-          ./verify_compiler_version.sh ${CLVM_TOOLS_RS_VERSION} && . .venv/bin/activate && python chia_puzzles_py/manage_clvm.py check)
-=======
           ./verify_compiler_version.sh ${CLVM_TOOLS_RS_VERSION} && . .venv/bin/activate && \
           echo "Running check" && \
           python chia_puzzles_py/manage_clvm.py check && \
           echo "Check successful")
->>>>>>> 6c9dc5ed
 
     - name: Test Classic command line tools with pytest
       if: startsWith(matrix.os, 'ubuntu') && startsWith(matrix.python, '3.9')
