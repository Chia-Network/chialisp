--- conflicted
+++ resolved
@@ -50,10 +50,6 @@
     pools('pool_member_innerpuz.clsp'),
     pools('pool_waitingroom_innerpuz.clsp'),
     consensus('rom_bootstrap_generator.clsp'),
-<<<<<<< HEAD
-    'calculate_synthetic_public_key.clsp',
-=======
->>>>>>> 88675620
     'p2_conditions.clsp',
     'p2_delegated_conditions.clsp',
     'p2_delegated_puzzle.clsp',
@@ -70,16 +66,6 @@
     gentest('test_multiple_generator_input_arguments.clsp')
 ]
 
-<<<<<<< HEAD
-for fname in recompile_list:
-    if 'dirname' in fname and 'fname' in fname:
-        dirname = fname['dirname']
-        fname = fname['fname']
-    else:
-        dirname = 'chia/wallet/puzzles'
-
-    srcfile = str(Path(dirname) / Path(fname))
-=======
 for recompile_entry in recompile_list:
     if 'dirname' in recompile_entry and 'fname' in recompile_entry:
         dirname = recompile_entry['dirname']
@@ -89,7 +75,6 @@
         dirname = 'chia/wallet/puzzles'
 
     srcfile = str(Path(dirname) / Path(filename))
->>>>>>> 88675620
     hexfile = f'{str(srcfile)}.hex'
     hexdata = open(hexfile).read().strip()
     os.unlink(hexfile)
